# Version history

We follow Semantic Versions since the `0.1.0` release.
We used to have incremental versioning before `0.1.0`.

## 0.13.0 WIP

### Features

- Adds cognitive complexity metric, introduced by `cognitive_complexity`
- `WPS431` now allow customize whitelist via `nested-classes-whitelist` setting
- Forbids to have invalid strings like `**{'@': 1}`
- Forbids to use implicit primitive values in a form of `lambda`
- Forbids to use approximate math constants
- Forbids to redefine string constants
- Forbids using `Literal[None]` in function annotations
- Forbids using nested `typing.Literal`, `typing.Union` and `typing.Annotated`
- Forbids use of vague import names (e.g. `from json import loads`)
- Makes `OveruseOfNoqaCommentViolation` configurable via `--max-noqa-comments`
- Improves tests: we now ensure that each violation with previous codes also
  has corresponding versions changed in their documentation
- Forbid incorrectly swapped variables
- Forbids to use `+=` with list arguments
- Forbids to use redundant subscripts (e.g., `[0:7]` or `[3:None]`)
- Allows `super()` as a valid overused expression
- Forbids to use `super()` with other methods and properties
- `WPS350` enforces using augmented assign pattern
- Forbids to use `Optional[Union[...]]` in annotations
- Forbids unnecessary literals
<<<<<<< HEAD
- Forbids incorrect exception order
=======
- `WPS525` forbids comparisons where `in` is compared with single item container
- Fixes `BlockVariableVisitor` false positives on a properties
- Forbids wrong annotations in assignment
- Forbids using multiline `for` and `while` statements
- `WPS113` now can be tweaked with `I_CONTROL_CODE` setting
>>>>>>> e84e7671

### Bugfixes

- Fixes `ImplicitElifViolation` false positives on a specific edge cases
- Fixes `i-control-code` setting for `BadMagicModuleFunctionViolation`
- Fixes compatibility with flake8 `3.8.x`
- Fixes that `not not True` was not detected as `WPS330`
- Fixes addition of `MisrefactoredAssignmentViolation` check
- Fixes `WrongMagicCommentViolation` not catching certain wrong comments
- Fixes `BadMagicModuleFunctionViolation` false positives on class-level methods
- Fixes `InconsistentReturnViolation` false positives on nested functions

### Misc

- Improves Github Action stability
- Replace `scripts/tokens.py` and `scripts/parse.py` with external tools
- Improves violation code testing
- Improves testing of `.. versionchanged` and `previous_codes` properties
- Reference `isort` settings requirement for compliance with `WSP318` in docstring


## 0.12.5

### Bugfixes

- We now ignore `@overload` from `BlockAndLocalOverlapViolation`
- Now expressions that reuse block variables are not treated as violations,
  example: `my_var = do_some(my_var)`

### Misc

- Adds Github Action and docs how to use it
- Adds local Github Action that uses itself for testing
- Adds official Docker image and docs about it

## 0.12.4

### Bugfixes

- Fixes bug with `nitpick` colors and new files API
- Updates `flake8-docstrings`

## 0.12.3

### Bugfixes

- Fixes that formatting was failing sometimes when colours were not available
- Fixes that `1 / number` was not allowed
- Fixes that `%` operator was allowed for `0` and `1`

## 0.12.2

### Features

- Adds `reveal_type` to the list of forbidden functions
- `WPS517` now allows to use non-string keys inside `**{}`,
  so this is allowed: `Users.objects.get(**{User.USERNAME_FIELD: username})`

### Bugfixes

- Fixes that `{**a, **b}` was reported as duplicate hash items

## 0.12.1

### Features

- Tweaks `nitpick` configuration

### Bugfixes

- Changes `radon` and `pydocstyle` versions for better resolution
- Fixes `nitpick` urls

### Misc

- Improves `README.md` with `flakehell` and `nitpick` mentions
- Improves docs all accross the project

## 0.12.0

In this release we had a little focus on:

0. Primitives and constants and how to use them
1. Strings and numbers and how to write them
1. OOP features
1. Blocks and code structure,
   including variable scoping and overlaping variables
1. Overused expressions and new complexity metrics

### Features

- **Breaking**: moves `ImplicitInConditionViolation` from `WPS336` to `WPS514`
- **Breaking**: now `ExplicitStringConcatViolation` uses `WPS336`
- **Breaking**: moves `YieldMagicMethodViolation` from `WPS435` to `WPS611`
- Adds `xenon` as a dependency, it also checks for cyclomatic complexity,
  but uses more advanced algorithm with better results
- Forbids to have modules with too many imported names
  configured by `--max-imported-names` option which is 50 by default
- Forbids to raise `StopIteration` inside generators
- Forbids to have incorrect method order inside classes
- Forbids to make some magic methods async
- Forbids to use meaningless zeros in float, binary, octal, hex,
  and expanentional numbers
- Enforces to use `1e10` instead of `1e+10`
- Enforces to use big letters for hex numbers: `0xAB` instead of `0xab`
- Enforces to use `r'\n'` instead of `'\\n'`
- Forbids to have unicode escape characters inside binary strings
- Forbids to use `else if` instead of `elif`
- Forbids to have too long `try` bodies,
  basically `try` bodies with more than one statement
- Forbids to overlap local and block variables
- Forbids to use block variables after the block definitions
- Changes how `WrongSlotsViolation` works, now `(...) + value` is restricted
  in favor of `(..., *value)`
- Forbids to have explicit unhashable types in sets and dicts
- Forbids to define useless overwritten methods
- Enforces `j` prefix over `J` for `complex` numbers
- Forbids overused expressions
- Forbids explicit `0` division, multiply, pow, addition, and substraction
- Fordids to pow, multiply, or divide by `1`
- Forbids to use expressions like `x + -2`, or `y - -1`, or `z -= -1`
- Forbids to multiply lists like `[0] * 2`
- Forbids to use variable names like `__` and `_____`
- Forbids to define unused variables explicitly: `_unused = 2`
- Forbids to shadow outer scope variables with local ones
- Forbids to have too many `assert` statements in a function
- Forbids to have explicit string contact: `'a' + some_data`, use `.format()`
- Now `YieldInsideInitViolation` is named `YieldMagicMethodViolation`
  and it also checks different magic methods in a class
- Forbids to use `assert False` and other false-constants
- Forbids to use `while False:` and other false-constants
- Forbids to use `open()` outside of `with`
- Forbids to use `type()` for compares
- Forbids to have consecutive expressions with too deep access level
- Forbids to have too many public instance attributes
- Forbids to use pointless star operations: `print(*[])`
- Forbids to use `range(len(some))`, use `enumerate(some)` instead
- Forbids to use implicit `sum()` calls and replace them with loops
- Forbids to compare with the falsy constants like `if some == []:`

### Bugfixes

- Bumps `flake8-eradicate` version
  and solves `attrs` incompatible versions issue
- Bumps `flake8-dosctrings` veresion
  and solved `pydocstyle` issue
- Fixes `TryExceptMultipleReturnPathViolation` not tracking `else` and `finally`
  returns at the same time
- Fixes how `TryExceptMultipleReturnPathViolation` works:
  now handles `break` and `raise` statements as well
- Fixes `WrongLoopIterTypeViolation` not triggering
  for generator expressions and empty tuples
- Fixes `WrongLoopIterTypeViolation` not triggering
  for numbers (including negative), booleans, `None`
- Fixes `WrongLoopIterTypeViolation` position
- Fixes `WrongLoopIterTypeViolation` not triggering for compehensions
- Fixes `WrongSlotsViolation` not triggering
  for comprehensions and incorrect `__slots__` names and types
- Fixes `WrongSlotsViolation` not triggering
  for invalid `python` identifiers like `__slots__ = ('123_slot',)`
- Fixes `WrongSlotsViolation` triggering for subscripts
- Fixes `NestedClassViolation` and `NestedFunctionViolation` not reporting
  when placed deeply inside other nodes
- Fixes when `WrongUnpackingViolation` was not raised
  for `async for` and `async with` nodes
- Fixes when `WrongUnpackingViolation` was not raised for comprehensions
- Fixes that `x, y, z = x, z, y` was not recognized
  as `ReassigningVariableToItselfViolation`
- Fixes that `{1, True, 1.0}` was not recognised as a set with duplicates
- Fixes that `{(1, 2), (1, 2)}` was not recognised as a set with duplicates
- Fixes that `{*(1, 2), *(1, 2)}` was not recognised as a set with duplicates
- Fixes that `{1: 1, True: 1}` was not recognised as a dict with duplicates
- Fixes that `complex` numbers were always treated like magic,
  now `1j` is allowed
- Fixes that `0.0` was treated as a magic number
- Fixes that it was possible to use `_` in module body
- Fixes `WrongBaseClassViolation` not triggering
  for nested nodes like `class Test(call().length):`
- Fixes `ComplexDefaultValueViolation` not triggering
  for nested nodes like `def func(arg=call().attr)`
- Fixes `TooShortNameViolation` was not triggering for `_x` and `x_`
- Fixes that some magic method were allowed to be generators
- Fixes that some magic method were allowed to contain `yield from`
- Fixes bug when some correct `noqa:` comments were reported as incorrect
- Fixes bug when some `else: return` were not reported as incorrect
- Fixes bug when `WPS507` sometimes were raising `ValueError`
- Fixes bug when `return None` was not recognized as inconsistent

### Misc

- Adds `styles/` directory with style presets for tools we use and recommend
- Adds `bellybutton` to the list of other linters
- Documents how to use `nitpick` to sync the configuration
- Documents how to use `flakehell` to create `baseline`s for legacy integrations
- Improves tests for binary, octal, hex, and expanetional numbers
- Adds new `xenon` CI check
- Now handles exceptions in our own code, hope to never see them!
- Now uses `coverage` checks in deepsource
- Now `@alias` checks that all aliases are valid
- Changes how presets are defined
- Improves how `DirectMagicAttributeAccessViolation` is tested
- Refactors a lot of tests to tests `ast.Starred`
- Refactors a lot of tests to have less tests with the same logical coverage
- We now use `import-linter` instead of `layer-linter`
- Adds docs about CI integration
- Now wheels are not universal
- Updates docs about `snake_case` in `Enum` fields
- Updates docs about `WPS400` and incorrect line number

## 0.11.1

### Bugfixes

- Now using `pygments` as a direct dependency

## 0.11.0 aka The New Violation Codes

We had a really big problem: all violations inside `best_practices`
was messed up together with no clear structure.

We had to fix it before it is too late.
So, we broke existing error codes.
And now we can promise not to do it ever again.

We also have this [nice migration guide](https://wemake-python-stylegui.de/en/latest/pages/changelog/migration_to_0_11.html)
for you to rename your violations with a script.

### Features

- **Breaking**: replaces `Z` error code to `WPS` code
- **Breaking**: creates new violation group `refactoring.py`
- **Breaking**: creates new violation group `oop.py`
- **Breaking**: moving a lot of violations
  from `best_practices` to `refactoring`, `oop`, and `consistency`
- Adds new `wemake` formatter (using it now by default)

### Bugfixes

- Fixes error message of `OverusedStringViolation` for empty strings
- Now does not count string annotations as strings for `OverusedStringViolation`
- Fixes `InconsistentReturnVariableViolation` was raised twice

### Misc

- Adds migration guide to `0.11`
- Improves legacy guide
- Adds `--show-source` to the default recommended configuration
- Adds better docs about auto-formatters
- Adds `autopep8` to CI to make sure that `wps` is compatible with it
- Ensures that `--diff` mode works for `flake8`
- Renames `Incorrect` to `Wrong` where possible
- Renames `IncorrectlyNestedTernaryViolation` to `NestedTernaryViolation`
- Renames `IncorectLoopIterTypeViolation` to `WrongLoopIterTypeViolation`

## 0.10.0 aka The Great Compare

This release is mostly targeted at writing better compares and conditions.
We introduce a lot of new rules related to this topic improving:
consistency, complexity, and general feel from your code.

In this release we have ported a lot of existing `pylint` rules,
big cudos to the developers of this wonderful tool.

### Features

- Adds `flake8-executable` as a dependency
- Adds `flake8-rst-docstrings` as a dependency
- Validates options that are passed with `flake8`
- Forbids to use module level mutable constants
- Forbids to over-use strings
- Forbids to use `breakpoint` function
- Limits yield tuple lengths
- Forbids to have too many `await` statements
- Forbids to subclass lowercase `builtins`
- Forbids to have useless `lambda`s
- Forbids to use `len(sized) > 0` and `if len(sized)` style checks
- Forbids to use repeatable conditions: `flag or flag`
- Forbids to write conditions like `not some > 1`
- Forbids to use heterogenous compares like `x == x > 0`
- Forbids to use complex compare with several items (`>= 3`)
- Forbids to have class variables that are shadowed by instance variables
- Forbids to use ternary expressions inside `if` conditions
- Forces to use ternary instead of `... and ... or ...` expression
- Forces to use `c < b < a` instead of `a > b and b > c`
- Forces to use `c < b < a` instead of `a > b > c`
- Forbids to use explicit `in []` and `in ()`, use sets or variables instead
- Forces to write `isinstance(some, (A, B))`
  instead of `isinstance(some, A) or isinstance(some, B)`
- Forbids to use `isinstance(some (A,))`
- Forces to merge `a == b or a == c` into `a in {b, c}` and
  to merge `a != b and a != c` into `a not in {b, c}`

### Bugfixes

- Fixes incorrect line number for `Z331`
- Fixes that `Z311` was not raising for multiple `not in` cases
- Fixes a bunch of bugs for rules working with `Assign` and not `AnnAssign`
- Fixes that `continue` was not triggering `UselessReturningElseViolation`

### Misc

- Renames `logics/` to `logic/` since it is grammatically correct
- Renames `Redundant` to `Useless`
- Renames `Comparison` to `Compare`
- Renames `WrongConditionalViolation` to `ConstantConditionViolation`
- Renames `ComplexDefaultValuesViolation` to `ComplexDefaultValueViolation`
- Refactors `UselessOperatorsVisitor`
- Adds `compat/` package, getting ready for `python3.8`
- Adds `Makefile`
- A lot of minor dependency updates

## 0.9.1

### Bugfixes

- Fixes issue with `pydocstyle>=4` by glueing its version to `pydocstyle<4`

## 0.9.0

This is mostly a supporting release with several new features
and lots of bug fixes.

### Features

- Forbids to use magic module methods `__getattr__` and `__dir__`
- Forbids to use multiline conditions
- Forbids local variables that are only used in `return` statements

### Bugfixes

- Fixes module names for modules like `io.py`
- Fixes false positive `Z310` for numbers like `0xE`
- Fixes false positive for compare ordering with `await`
- Fixes problem with missing `_allowed_left_nodes`
- Fixes problem false positive for `Z121` when using `_` for unused var names
- Fixes false positive for negative number in default values
- Fixes error text for `ComplexDefaultValueViolation`
- Fixes problem with false positive for `Z459`
  when a default value is an `Ellipsis`

### Misc

- Adds `py.typed` file in case someone will import our code,
  now it will have types
- Adds several missing `@final` decorators
- Enforces typing support
- Refactors how `typing_extensions` package is used
- Adds docs about `black`
- Adds big "Star" button
- Multiple dependencies update
- Better `exclude` rule for `flake8` check
- Removed warnings from `pytest`

## 0.8.1

### Bugfixes

- Fixes how `wps_context` is calculated, so `super()` calls are now working

## 0.8.0

### Features

- Updates `flake8` to `3.7+`
- Adds `flake8-annotations-complexity` as a dependency, forbids complex annotations
- Forbids to use redundant `+`, `~`, `not`, and `-` operators before numbers
- Forbids to use complex default values
- Forbids to use anything rather than names in `for` loop vars definitions
- Forbids to use anything rather than names in `with` block vars definitions
- Forbids to use anything rather than names in comprehension vars definitions
- Forbids to use direct magic attributes access
- Forbids to use negated conditions
- Forbids to use too many `# pragma: no cover` comments
- Forbids to use nested `try` blocks

### Bugfixes

- Fixes problems with empty lines after magic comments, see [#492](https://github.com/wemake-services/wemake-python-styleguide/issues/492)
- Fixes error message for `del` keyword: it is now just `'del'` not `'delete'`

### Misc

- Removes `flake8-per-file-ignores` plugin, since `flake8` now handles it
- Removes `flake8-type-annotations` plugin, since `flake8` now handles it
- Improves docs for `WrongKeywordViolation`
- Improves docs for `EmptyLineAfterCodingViolation`
- Improves docs for `ProtectedAttributeViolation`
- Adds docs about `.pyi` files

## 0.7.1

### Bugfixes

- Allows `Generic[SomeType]` to be a valid superclass
- Forces to use `flake8` version `3.6` instead of `3.7`

### Misc

- Improves docs about using `# type: some` comment in `for` loops

## 0.7.0

### Features

- Now raising a violation for every `bool` non-keyword argument
  and showing better error message
- Changes how `max-arguments` are counted
  Now `self`, `cls`, and `mcs` count as real arguments
- Forbids to use `yield` inside comprehensions
- Forbids to have single line triple-quoted string assignments
- Forbids to have same items in `set` literals
- Forbids to subclass `BaseException`
- Forbids to use simplifiable `if` expressions and nodes
- Forbids to have incorrect nodes in `class` body
- Forbids to have methods without any arguments
- Forbids to have incorrect base classes nodes
- Enforces consistent `__slots__` syntax
- Forbids to use names with trailing `_` without a reason
- Forbids to use `super()` with arguments or outside of methods
- Forbids to have too many `except` cases
- Enforces to have an empty line after `coding` comment
- Forbids to use too many `# noqa` comments
- Forbids to use variables declared as unused
- Forbids to use redundant `else` blocks
- Forbids to use inconsistent `return` and `yield` statements
- Forbids to use multiple `return` path in `try`/`expect`/`finally`
- Forbids to use implicit string concatenation
- Forbids to have useless `continue` nodes inside the loops
- Forbids to have useless nodes
- Forbids to have useless `raise` statements
- Adds `params` and `parameters` to black-listed names

### Bugfixes

- Fixes a lot of rules that were ignoring `Bytes` node as constant type
- Fixes location of the `BooleanPositionalArgumentViolation`
- Fixes argument count issue with `async` functions
- Fixes `WrongConditionalVisitor` not detecting `tuple` as constants
- Fixes `WrongConditionalVisitor` not detecting negative numbers as constants
- Fixes some magic number that were not detected based on their location
- Fixes error when regular functions named as blacklisted
  magic methods were forbidden, now we check for methods only
- Fixes error when strings like `U'some'` was not triggering unicode violation
- Fixes error when string like `U'some'` was not triggering modifier violation

### Misc

- Adds `safety` and other dependency checks to the CI process
- Improves tests: now `tokenize` works differently inside tests
- Improves tests: now testing more brackets cases aka "magic coverage bug"
- Improves docs: adds new badge about our code style
- Refactoring: trying to use `astor` where possible to simplify the codebase
- Refactoring: introduces some new `transformations`
- Refactoring: now we do not have any magical text casts for violations
- Improves tests: changes how `flake8` is executed, now it is twice as fast
- Improves docs: now linting `conf.py` with `flake8`
- Improves tests: now we check that ignored violation are raised with `noqa`
- Improves docs: we have added a special graph to show our architecure
- Improves docs: we now have a clean page for `checker` without extra junk
- Improves docs: we now have a tutorial for creating new rules
- Refactoring: moves `presets` package to the root
- Improves tests: we now lint our layered architecure with `layer-lint`

## Version 0.6.3

### Bugfixes

- Fixes an [issue-450](https://github.com/wemake-services/wemake-python-styleguide/issues/450) with `dict`s with just values and no keys

## Version 0.6.2

### Bugfixes

- Fixes a [crash](https://github.com/wemake-services/wemake-python-styleguide/issues/423) with class attributes assignment

## Version 0.6.1

### Bugfixes

- Fixes a conflict between our plugin and `pyflakes`

## Version 0.6.0

### Features

- Adds `flake8-per-file-ignore` plugin dependency
- Adds default values to the `flake8 --help` output
- Adds `do` as a restricted variable name
- Forbids multiple assignment targets for context managers
- Forbids to use incorrect multi-line parameters
- Forbids to use `bool` values as positional arguments
- Forbids to use extra indentation
- Forbids to use inconsistent brackets
- Forbids to use multi-line function type annotations
- Forbids to use uppercase string modifiers
- Forbids to use assign chains: now we only can use one assign per line
- Forbids to use assign with unpacking for any nodes except `Name`
- Forbids to have duplicate `except` blocks

### Bugfixes

- Fixes tests failing on windows (@sobolevn hates windows!),
  but it still fails sometimes
- Fixes bug when `@staticmethod` was treated as a module member
- Fixes bug when some nodes were not checked with `TooDeepNestingViolation`
- Fixes bug when it was possible to provide non-unique aliases
- Fixes incorrect line number for incorrect parameter names
- Fixes bug when names like `__some__value__` were not treated as underscored
- Fixes bug when assignment to anything rather than name was raising an error

### Misc

- Refactoring: now we fix `async` nodes offset in a special transformation
- Improves docs: specifies what `transformation` is
- Improves docs: making contributing section in the `README` more friendly
- Improves build: changes how CI installs `poetry`

## 0.5.1

### Bugfixes

- Fixes all possible errors that happen
  because of unset `parent` and `function_type` properties

## 0.5.0

### Features

- **Breaking**: removes `--max-conditions` and `--max-elifs` options
- **Breaking**: removes `--max-offset-blocks`
- **Breaking**: changes default `TooManyConditionsViolation` threshold from `3` to `4`
- **Breaking**: changes `TooManyBaseClassesViolation` code from `225` to `215`
- Forbids to use `lambda` inside loops
- Forbids to use `self`, `cls`, and `mcs` except for first arguments only
- Forbids to use too many decorators
- Forbids to have unreachable code
- Forbids to have statements that have no effect
- Forbids to have too long names for modules and variables
- Forbids to have names with unicode for modules and variables
- Add `variable` to the blacklisted names
- Now `RedundantLoopElseViolation` also checks `while` loops

### Bugfixes

- Fixes `TooManyConditionsViolation` to work with any conditions, not just `if`s
- Fixes `TooManyConditionsViolation` that did not count conditions correctly
- Fixes `TooManyForsInComprehensionViolation` to find all comprehension types
- Fixes `TooManyElifsViolation` to check module level conditions
- Fixes `TooManyBaseClassesViolation` docs location
- Fixes `WrongVariableNameViolation` not checking `lambda` argument names
- Fixes `OffsetVisitor` incorrect `await` handling

### Misc

- Refactoring: moves all complexity checks into `complexity/` folder
- Refactoring: improves how different keyword visitors are coupled
- Improves docs: we have removed magic comments and code duplication
- Improves docs: now `_pages/` is named just `pages/`
- Improves docs: now all violations are sorted correctly
- Improves tests: now testing different keywords separately
- Improves tests: now all violations must be contained in `test_noqa.py`
- Improves tests: now we also run `compile()` on all `ast` examples
- Improves tests: now we are sure about correct order of violations

## 0.4.0

Development was focused around better test coverage and providing a better API
for tests. We also now covering more cases and testing violation texts.

### Features

- **Breaking**: removes duplicating module name rules, now we use the same rules
  for both variables and modules
- **Breaking**: removes `--min-module-name-length` options
- **Breaking**: renames `--min-variable-name-length` into `--min-name-length`
- Dependencies: updates `flake8` version to `3.6`
- Dependencies: removes `pycodestyle` pinned version
- Restrict unicode names

### Bugfixes

- Multiple fixes to error text formats to be more readable
- Fixes `UNDERSCORED_NUMBER_PATTERN` to match names like `come_22_me`
- Fixes `UpperCaseAttributeViolation` not being displayed in the docs
- Fixes consistency checks being duplicated in the docs
- Fixes `UnderscoredNumberNameViolation` showing incorrect line number
- Fixes `ProtectedAttributeViolation` to respect `super()` and `mcs`
- Fixes `ProtectedAttributeViolation` to show correct text
- Fixes `BadNumberSuffixViolation` to show correct text
- Fixes `TooManyBaseClassesViolation` to show correct text
- Fixes `TooManyElifsViolation` to show correct text
- Fixes `TooDeepNestingViolation` to show correct text
- Fixes `TooManyMethodsViolation` to show correct text
- Fixes `ReassigningVariableToItselfViolation` to show correct text
- Renames `UnderscoredNumberNameViolation` to `UnderscoredNumberNameViolation`

### Misc

- Refactoring: removed duplicate logic inside `logics/filenames.py`
- Improves tests: now testing almost all violations inside `noqa.py`
- Improves tests: now testing violations text
- Improves tests: now all common patters live in related `conftest.py`
- Improves docs: now all configuration options are listed in the violations

## 0.3.0 aka The Hacktoberfest Feast

This release was made possible by awesome people who contributed
to the project during `#hactoberfest`. List of awesome people:

- [@novikovfred](https://github.com/novikovfred)
- [@riyasyash](https://github.com/riyasyash)
- [@sathwikmatsa](https://github.com/sathwikmatsa)
- [@tipabu](https://github.com/tipabu)
- [@roxe322](https://github.com/roxe322)
- [@geoc0ld](https://github.com/geoc0ld)
- [@lensvol](https://github.com/lensvol)
- [@SheldonNunes ](https://github.com/SheldonNunes)
- [@tommbee](https://github.com/tommbee)
- [@valignatev](https://github.com/valignatev)
- [@vsmaxim](https://github.com/vsmaxim)

### Features

- Adds `flake8-print` as a dependency
- Adds `typing-extensions` as a dependency
- Forbids to use `quit` and `exit` functions
- Forbids the comparison of two literals
- Forbids the incorrect order comparison, enforcing variable to come first
- Forbids underscores before numbers in names
- Forbids class level attributes whose name is not in `snake_case`
- Forbids comparison of the same variables
- Forbids inconsistent octal, binary, and hex numbers
- Forbids too many arguments in `lambda` functions
- Forbids extra `object` in parent classes list
- Forbids `for` loops with unused `else`
- Forbids variables self reassignment
- Forbids `try` with `finally` without `except`
- Forbids `if` statements with invalid conditionals
- Forbids opening parenthesis from following keyword without space in between them
- Forbids the use of more than 2 `for` loops within a comprehension
- Forbids variable names with more than one consecutive underscore
- Restricts the maximum number of base classes aka mixins
- Forbids importing protected names
- Forbids using protected methods and attributes
- Forbids `yield` inside `__init__` method

### Bugfixes

- Fixes that `MultipleIfsInComprehensionViolation` was not enabled
- Fixes flaky behaviour of `test_module_names` test package
- Fixed `TooManyMethodsViolation` not displaying line number in output
- Fixed `OffsetVisitor` due to python [bug](https://bugs.python.org/issue29205)

### Misc

- Updates `poetry` version
- Refactoring: some general changes, including better names and APIs
- Improves docs: now we have `versionadded` for each violation
- Improves docs: now we explicitly state how some violations might be ignored
- Improves tests: now we are testing options
- Improves tests: now we have different `tests/` folder structure
- Improves tests: now we are testing presets
- Improves tests: now we are using different logic inside `assert_errors`
- Improves tests: now testing magic numbers in more situations
- Improves tests: now testing more situations with empty base classes
- Improves tests: now testing presets, that they have all the existing visitors
- Improves tests: now using stricter `noqa` checks
- Improves tests: now testing that any name is allowed when using a variable
- Improves types: now all class attributes are marked as `ClassVar`
- Improves types: now we use `final` to indicate what should not be changed
- Improves types: now we do not have any ugly import hacks

## 0.2.0 aka Revenge of the Async

This release was made possible by awesome people who contributed
to the project during `#hactoberfest`. List of awesome people:

- [@novikovfred](https://github.com/novikovfred)
- [@AlwxSin](https://github.com/AlwxSin)
- [@TyVik](https://github.com/TyVik)
- [@AlexArcPy](https://github.com/AlexArcPy)
- [@tommbee](https://github.com/tommbee)

### Features

- Now we are counting `async` function as a module member
- We now forbid to use `credits()` builtin function
- We now check `async for` and `async with` nesting level
- We now check `async for` and `async with` variable names
- We now count `async` methods as method for classes complexity check
- We now count `async` functions as functions for module complexity check
- We now check `async` functions names and arguments
- We now count `async` functions complexity
- We now ignore `async` functions in jones complexity check
- We now check for nested `async` functions
- We now check for `async` functions with `@staticmethod` decorator

### Misc

- Improves docs: add `usage.rst`
- Improves docs: adds naming convention to the `naming.py`
- Improves docs: multiple typos, bugs, and issues fixes
- Improves tests: now we are testing `async` comprehensions

## Version 0.1.0

### Features

- **Breaking**: changes violation codes, now they are grouped by meaning

### Misc

- Refactoring: changes how visitors are organized inside the package
- Improves docs: now we have a glossary
- Refactoring: refactoring terms that violate our glossary
- Improves docs: now all error files contain fancy documentation and summary
- Improves docs: now we have added API reference to the docs
- Improves docs: adds new plugin development guide

## Version 0.0.16

### Features

- Adds `flake8-logging-format` dependency
- Adds `flake8-type-annotations` dependency
- Adds `flake8-breaking-line` dependency
- Removes `flake8-super-call` dependency
- Adds `PartialFloatViolation`
- Adds `MagicNumberViolation`
- Adds `WrongDocCommentViolation`
- Adds `MAGIC_NUMBERS_WHITELIST` constant
- Changes what variable names are blacklisted, adds `false`, `true`, and `no`

### Misc

- Improves docs: now including docs for `--max-condition` option
- Improves docs: adds some new `Zen of Python` references
- Improves tests: adds many new examples
- Improves docs: now each error has its error message displayed in the docs
- Improves docs: readme is now ready for the release
- Improves docs: now error pages are split
- Improves docs: now all `flake8` plugin dependencies are documented

## Version 0.0.15

### Features

- Adds `MultipleIfsInComprehensionViolation`
- Adds `TooManyConditionsViolation`
- Adds `--max-conditions` option

### Misc

- Improves `CONTRIBUTING.md`
- Moves issues templates to `.github/` folder

## Version 0.0.14

### Features

- Adds `WrongModuleNamePatternViolation`
  and `WrongModuleNameUnderscoresViolation`
- Adds `TooManyImportsViolation` error and `--max-imports` option
- Adds `--i-control-code` option to ignore `InitModuleHasLogicViolation`
- Adds check for underscored numbers
- Forbids `u''` strings
- Adds `noqa` and `type` comments checks

### Misc

- Changes how many errors are generated for limits violations
- Refactors how visitors are injected into the checker, now using presets
- Creates new visitor type: `BaseTokenVisitor` for working with `tokenize`
- Improves typing support
- Adds `flake8-bandit` plugin
- Adds `flake8-eradicate` plugin
- Adds `flake8-print` plugin for development
- Removes `delegate` concept from the codebase

## Version 0.0.13 aka The Jones Complexity

### Features

- Adds `jones` complexity checker
- Adds `--max-line-complexity` and `--max-jones-score` options

### Misc

- Improves docs: adds detailed installation instructions
- Removes `flake8-blind-except` plugin

## Version 0.0.12

This is just a supporting release.
There are no new features introduced.

We have **changed** the error codes for general checks.

### Bugfixes

- Fixes bug with [nested imports missing `parent`](https://github.com/wemake-services/wemake-python-styleguide/issues/120)
- Fixes bug with [incorrect `pycodestyle` version](https://github.com/wemake-services/wemake-python-styleguide/issues/118)
- Removes `BareRaiseViolation` as it does not fit the purpose of this package

### Misc

- Improves docs: now all errors are sorted by `code`
- Improves docs: now all errors have reasoning
- Improves docs: some references are now clickable in web version
- Improves docs: now docs include `CHANGELOG.md`
- Improves docs: now we have templates for `bug` and `rule-request`
- Replaced `pytest-isort` with `flake8-isort`

## Version 0.0.11

This is just a supporting release.
There are no new features introduced.

### Bugfixes

- Fixes [`python3.7` support](https://github.com/wemake-services/wemake-python-styleguide/issues/93)
- Fixes [`AttributeError: 'ExceptHandler' object has no attribute 'depth'`](https://github.com/wemake-services/wemake-python-styleguide/issues/112)

### Misc

- Introduced the concept of regression testing, see `test/fixtures/regression`
- Removed `compat.py`
- Fixes some minor typos, problems, markup inside the docs
- Adds some new configuration to `sphinx`
- Changes `sphinx` docs structure a little bit

## Version 0.0.10 aka The Module Reaper

### Features

- Adds `WrongModuleNameViolation`, `WrongModuleMagicNameViolation`,
  and `TooShortModuleNameViolation`
- Adds `--min-module-name-length` config option
- Adds a blacklist of module names
- Adds `InitModuleHasLogicsViolation`
- Adds `EmptyModuleViolation`
- Adds a whitelist of magic module names

### Bugfixes

- Fixes `Option` class to have have incorrect `type` field, now using strings
- Fixes that `WrongStringTokenVisitor` was not activated

### Misc

- Improved typing support
- Now each error has a link to the corresponding constant (if any)
- Improved docs with links to the corresponding configuration flags

## Version 0.0.9

This is just a supporting release.
There are no new features introduced.

### Bugfixes

- Fixes `Attribute has no 'id'` error
- Fixes `missing 'typing_extension'` error

### Misc

- Errors are now tested
- Complexity tests are refactored

## Version 0.0.8 aka The Complex Complexity

### Features

- Now all dependencies are direct, they will be installed together
  with this package
- Adds direct dependencies, now there's no need to install any extra packages
- Adds `TooDeepNestingViolation` and `TooManyElifsViolation` checks
- Adds `--max-offset-blocks` and `--max-elifs` options
- Adds `TooManyModuleMembersViolation` and `TooManyMethodsViolation` checks
- Adds `--max-module-members` and `--max-methods` options
- Restricts to use `f` strings

### Bugfixes

- Removes incorrect `generic_visit()` calls
- Removes some unused `getattr()` calls
- Refactors how options are registered

### Misc

- Improved type support for options parsing

## Version 0.0.7

### Features

- Added new magic methods to the black list
- We now do not count `_` as a variable in `TooManyLocals` check
- We now restrict to nest `lambda`s
- We now allow to configure the minimal variable's name length via `setup.cfg`

### Misc

- Refactored how complexity checks are defined
- Refactored how errors are defined
- Now each check has strict `Raises:` policy which lists all possible errors
  that this check can find and raise
- Changed how visitors are initialized in tests
- Tests now cover nested classes' explicit bases
- Tests now cover nested classes and functions `noqa` comment

## Version 0.0.6

### Features

- We now check import aliases to be different from the original name
- Default complexity checks' values have changed

### Bugfixes

- ReadTheDocs build is fixed by providing extra dependencies
- Changed how local variables are counted

### Misc

- Improved typing support
- Added new documentation sections

## Version 0.0.5

### Features

- We now allow `generator_stop` to be a `__future__` import
- We now restrict dotted raw imports like: `import os.path`
- We now check import aliases as regular variable names

### Misc

- We have added a `CONTRIBUTING.md` file to help new contributors

## Version 0.0.4

### Features

- We now check `class`es to match our styleguide
- Classes have their own error group `Z3`
- Using `@staticmethod` is now forbidden
- Declaring `object` as a base class is now required
- Now we check that `__del__` magic method is not used
- Variable names `async` and `await` are forbidden
- We now forbid to use `__future__` imports
- We now have a whitelist for `__future__` imports
- Imports are now have its own subgroup `Z10`
- General rules now start from `Z11`

## Version 0.0.3

### Features

- We now use `Z` as the default code for our errors
- We have shuffled errors around, changing code and formats
- Now all name errors share the same class
- Adds `PrivateNameViolation`
- Now imports inside any structures rather than `Module` raises an error
- Adds `file` and `klass` as restricted names
- Now `__import__` is just a bad function name, not a special case
- Now version is defined in `poetry.toml` only
- We now have configuration! And it covers all design errors

### Bugfixes

- Fixes issue with missing `parent`s :batman:
- Fixes issue with `_$NAME` patterns being ignored

## Version 0.0.2

### Features

- Adds some new blacklisted variables' names
- Adds docs for each existing error code
- Adds whitelisted names for nested functions: `decorator` and `factory`
- Adds new blacklisted module's metadata variables
- Removed `BAD_IMPORT_FUNCTIONS` variable, now just checking `__import__`

### Testing

- Add gen-tests that cover most of the issues
- Removed almost all integration tests, saving just a few of them

### Misc

- Adds `poetry` as the main project tool
- Adds `shpinx` as a documentation tool

## Version 0.0.1

- Initial release<|MERGE_RESOLUTION|>--- conflicted
+++ resolved
@@ -27,15 +27,12 @@
 - `WPS350` enforces using augmented assign pattern
 - Forbids to use `Optional[Union[...]]` in annotations
 - Forbids unnecessary literals
-<<<<<<< HEAD
-- Forbids incorrect exception order
-=======
 - `WPS525` forbids comparisons where `in` is compared with single item container
 - Fixes `BlockVariableVisitor` false positives on a properties
 - Forbids wrong annotations in assignment
 - Forbids using multiline `for` and `while` statements
 - `WPS113` now can be tweaked with `I_CONTROL_CODE` setting
->>>>>>> e84e7671
+- Forbids incorrect exception order
 
 ### Bugfixes
 
