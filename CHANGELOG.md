--- conflicted
+++ resolved
@@ -10,17 +10,6 @@
 
 
 ## 0.15.0
-<<<<<<< HEAD
-
-### Features
-
-- Forbids to use raw strings `r''` when not necessary
-
-### Bug fixes
-
-## 0.14.0 aka The Walrus fighter WIP
-=======
->>>>>>> 34b90047
 
 ### Features
 
@@ -37,6 +26,7 @@
 - Forbids to use `%` with zero as the divisor
 - WPS531: Forbids testing conditions to just return booleans when it is possible to simply return the condition itself
 - Forbids to use unsafe infinite loops
+- Forbids to use raw strings `r''` when not necessary
 
 ### Bugfixes
 
