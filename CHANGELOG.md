# Version history

We follow [Semantic Versions](https://semver.org/) since the `0.1.0` release.
We used to have incremental versioning before `0.1.0`.

Semantic versioning in our case means:
- Bugfixes do not bring new features, code that passes on `x.y.0` should pass on `x.y.1`. With the only exception that bugfix can raise old violations in new places, if they were hidden by a buggy behaviour.
- Minor releases do bring new features and configuration options. New violations can be added. Code that passes `x.0.y` might not pass on `x.1.y` release.
- Major releases inidicate significant milestones or serious breaking changes.


## 0.14.0 aka The Walrus fighter WIP

### Features

- **Breaking**: removes `flake8-executable`, now using `WPS452` instead of `EXE001..EXE005`
- **Breaking**: removes `flake8-print`, now using `WPS421` instead of `T001`
- **Breaking**: removes `flake8-annotations-complexity`,
  now using `WPS234` instead of `TAE002`
- **Breaking**: `WPS441` is no longer triggered for `except` blocks,
  it is now handled by `F821` from `flake8`
- **Breaking**: Removes `radon`,
  because `cognitive-complexity` and `mccabe` is enough
- **Breaking**: Removes `flake8-loggin-format` as a direct dependency
- **Breaking**: Removes `ImplicitTernaryViolation` or `WPS332`,
  because it has too many false positives #1099
- Adds `python3.8` support
- Changes `styleguide.toml` and `flake8.toml` scripts definition
- Extracts new violation - `WPS450` from `WPS436` #1118
- Adds domain names options:
  `--allowed-domain-names` and `--forbidden-domain-names`,
  that are used to create variable names' blacklist #1106
- Forbids to use `\r` (carriage return) as line breaks in strings #1111
- Forbids to use `:=` operator, it now reuses `WPS332` code
- Forbids to use positional only `/` arguments
- Forbids to have too many names imported from a single `from ... import`
- Forbids to use `continue` and `break` in `finally`
- Adds `__call__` to list of methods that should be on top #1125
- Allows `_` to be now used as a defined variable
- Removes `cognitive_complexity` dependency, now it is built in into our linter
- Adds baseline information for all complexity violation messages: `x > baseline`
- Changes how cognitive complexity is calculated
- Adds support for positional arguments in different checks
<<<<<<< HEAD
- Forbids to use `continue` and `break` in `finally`. It is a terrible practice, because
  `finally` is implicitly called and can cause damage to logic with its implicitness.
=======
>>>>>>> 4f58fcf4

### Bugfixes

- Fixes how `i_control_code` behaves with WPS113
- Fixes that cognitive complexity was ignoring
  `ast.Continue`, `ast.Break`, and `ast.Raise` statements
- Fixes that cognitive complexity was ignoring `ast.AsyncFor` loops
- Fixes that annotation complexity was not reported for `async` functions
- Fixes that annotation complexity was not reported for lists
- Fixes that annotation complexity was not reported for `*` and `/` args
- Fixes bug when `TooManyPublicAttributesViolation`
  was counting duplicate fields
- Fixes negated conditions `WPS504` was not reported for `if` expressions
- Fixes that `import dumps` was reported as `WPS347`,
  now only `from ... import dumps` is checked
- Fixes that `from some import a as std` was reported as a vague import
  with `WPS347` despite having a meaningful alias
- Fixes that `WPS501` was reported for `@contextmanager` definition
- Fixes `WPS226` to be thrown at nested string type annotations
- Fixes `WPS204` reported simplest nodes as overused like `[]` and `call()`
- Fixes `WPS204` not reporting overused `f` strings
- Fixes `WPS204` reporting overused return type annotations
- Fixes `WPS204` reporting `self.` attribute access
- Fixes `WPS331` reporting cases that do require some extra steps before return
- Fixes `WPS612` not reporing `super()` calls without return
- Fixes `WPS404` not raising on wrong `*` and `/` defaults
- Fixes `WPS425` raising on `.get`, `getattr`, `setattr`,
  and other builtin functions without keyword arguments

### Misc

- Changes how tests are executed
- Changes how coverage is calculated, adds `coverage-conditional-plugin`
- Adds how a violation can be deprecated
- Improves old function tests with `/` argument cases
- Adds `local-partial-types` to mypy config
- Uses `abc` stdlib's module to mark abstract base classes #1122
- Adds `python3.8` to the CI
- Update `astboom` version to 0.4.2

## 0.13.4

This is the last `0.13.x` supporting release,
we have to concentrate on `python3.8` support
and `0.14.0` which will introduce it to the public.

### Bugfixes

- Fix false positive ImplicitYieldFromViolation for async functions #1057
- Fixes nested-classes-whitelist option default value for flake8 prior 3.7.8 #1093
- Improve boolean non-keyword arguments validation #1114

### Misc

- Updates `flake8-pep3101`
- Updates `flake8-builtins`
- Updates `flake8-eradicate`
- Several small refactoring sessions
- Adds `hypothesis`-based tests
- Adds `flakehell` base config
- Fixes `flakehell` docs
- Fixes `MAX_NOQA_COMMENTS` and related violation docs
- Fixes `OverusedExpressionViolation` and `TooManyExpressionsViolation` docs


## 0.13.3

### Misc

- Updates `radon` version
- Updates `poetry` version to `1.0`


## 0.13.2

### Bugfixes

- Fixes that Github Action was failing for wrong status code
- Fixes `NegatedConditionsViolation` false positive on absent
  `else` in combination with `elif`
- Fixes `WPS528` false positive on augmented assigns
- Fixes incorrect message for `WPS349`
- Fixes that `reviewdog` was not able to create more than `30` comments per PR

### Misc

- `pylint` docs fixed
- Fixes docs about implicit `yield` violation


## 0.13.1

### Bufixes

- Fixes that `_` was marked as invalid by `VagueImportViolation`
- Fixes that docs for `VagueImportViolation` were misleading
- Fixes invalid docs for `BracketBlankLineViolation` #1020
- Add more complex example to `ParametersIndentationViolation` #1021

### Misc

- Now our GitHub Action can be used to leave PR review comments


## 0.13.0 aka The Lintoberfest

This is a huge release that was created during the Hactoberfest season.
It was impossible without the huge help from [our awesome contributors](https://github.com/wemake-services/wemake-python-styleguide/graphs/contributors?from=2019-06-01&to=2019-11-18&type=c). Thanks a lot to everyone!

This release is not focused on any particular area.
It features a lot of new rules from different categories.

### Features

- Adds cognitive complexity metric, introduced by [`cognitive_complexity`](https://github.com/Melevir/cognitive_complexity)
- Adds docstrings linter [`darglint`](https://github.com/terrencepreilly/darglint)
- Updates `pep8-naming` and `flake8-comprehensions`
- `WPS431` now allow customize whitelist via `nested-classes-whitelist` setting
- Forbids to have invalid strings in stared expressions like `**{'@': 1}`
- Forbids to use implicit primitive values in a form of `lambda: 0`
- Forbids to use approximate math constants
- Forbids to redefine string constants
- Forbids use of vague import names (e.g. `from json import loads`)
- Makes `OveruseOfNoqaCommentViolation` configurable via `--max-noqa-comments`
- Forbid incorrectly swapped variables
- Forbids to use redundant subscripts (e.g., `[0:7]` or `[3:None]`)
- Allows `super()` as a valid overused expression
- Forbids to use `super()` with other methods and properties
- `WPS350` enforces using augmented assign pattern
- Forbids unnecessary literals
- `WPS525` forbids comparisons where `in` is compared with single item container
- Forbids wrong annotations in assignment
- Forbids using multiline `for` and `while` statements
- `WPS113` now can be tweaked with `I_CONTROL_CODE` setting
- Adds `WPS000` that indicates internal errors
- Forbids to use implicit `yield from`
- Forbids to start lines with `.`
- Enforces better `&`, `|`, `>>`, `<<`, `^` operators usage
- Forbids incorrect exception order
- Enforces tuples usage with frozenset constructor
- Changes how `WPS444` works, now we use stricter logic for `while` and `assert`
- Forbids to use `yield from` with incorrect types
- Forbids to use consecutive `yield` expressions
- Enforces to use `.items()` in loops
- Enforces using `.get()` over `key in dict` checks
- Forbids to use and declare `float` keys in arrays and dictionaries
- Forbids to use `a[len(a) - 1]` because it is just `a[-1]`
- Forbids too long call chains like `foo(a)(b)(c)(d)`

### Bugfixes

- Fixes `ImplicitElifViolation` false positives on a specific edge cases
- Fixes `--i-control-code` setting for `BadMagicModuleFunctionViolation`
- Fixes compatibility with flake8 `3.8.x`
- Fixes that `not not True` was not detected as `WPS330`
- Fixes addition of `MisrefactoredAssignmentViolation` check
- Fixes `WrongMagicCommentViolation` not catching certain wrong comments
- Fixes `BadMagicModuleFunctionViolation` false positives on class-level methods
- Fixes `InconsistentReturnViolation` false positives on nested functions
- Fixes that `--i-dont-control-code` was not present in command line options
- Fixes `BlockVariableVisitor` false positives on a properties
- Fixes that `//` was not recognised as a math operation
- Fixes false positive `BlockAndLocalOverlapViolation` on annotations without value assign
- Fixes bug when `x and not x` was not detected as the similar conditions by `WPS408`
- Fixed that `1.0` and `0.1` were treated as magic numbers

### Misc

- Improves Github Action stability
- Replace `scripts/tokens.py` and `scripts/parse.py` with external tools
- Improves violation code testing
- Improves testing of `.. versionchanged` and `previous_codes` properties
- Reference `isort` settings requirement for compliance with `WSP318` in docstring
- Improves tests: we now ensure that each violation with previous codes also
  has corresponding versions changed in their documentation


## 0.12.5

### Bugfixes

- We now ignore `@overload` from `BlockAndLocalOverlapViolation`
- Now expressions that reuse block variables are not treated as violations,
  example: `my_var = do_some(my_var)`

### Misc

- Adds Github Action and docs how to use it
- Adds local Github Action that uses itself for testing
- Adds official Docker image and docs about it


## 0.12.4

### Bugfixes

- Fixes bug with `nitpick` colors and new files API
- Updates `flake8-docstrings`


## 0.12.3

### Bugfixes

- Fixes that formatting was failing sometimes when colours were not available
- Fixes that `1 / number` was not allowed
- Fixes that `%` operator was allowed for `0` and `1`


## 0.12.2

### Features

- Adds `reveal_type` to the list of forbidden functions
- `WPS517` now allows to use non-string keys inside `**{}`,
  so this is allowed: `Users.objects.get(**{User.USERNAME_FIELD: username})`

### Bugfixes

- Fixes that `{**a, **b}` was reported as duplicate hash items


## 0.12.1

### Features

- Tweaks `nitpick` configuration

### Bugfixes

- Changes `radon` and `pydocstyle` versions for better resolution
- Fixes `nitpick` urls

### Misc

- Improves `README.md` with `flakehell` and `nitpick` mentions
- Improves docs all accross the project


## 0.12.0

In this release we had a little focus on:

0. Primitives and constants and how to use them
1. Strings and numbers and how to write them
1. OOP features
1. Blocks and code structure,
   including variable scoping and overlaping variables
1. Overused expressions and new complexity metrics

### Features

- **Breaking**: moves `ImplicitInConditionViolation` from `WPS336` to `WPS514`
- **Breaking**: now `ExplicitStringConcatViolation` uses `WPS336`
- **Breaking**: moves `YieldMagicMethodViolation` from `WPS435` to `WPS611`
- Adds `xenon` as a dependency, it also checks for cyclomatic complexity,
  but uses more advanced algorithm with better results
- Forbids to have modules with too many imported names
  configured by `--max-imported-names` option which is 50 by default
- Forbids to raise `StopIteration` inside generators
- Forbids to have incorrect method order inside classes
- Forbids to make some magic methods async
- Forbids to use meaningless zeros in float, binary, octal, hex,
  and expanentional numbers
- Enforces to use `1e10` instead of `1e+10`
- Enforces to use big letters for hex numbers: `0xAB` instead of `0xab`
- Enforces to use `r'\n'` instead of `'\\n'`
- Forbids to have unicode escape characters inside binary strings
- Forbids to use `else if` instead of `elif`
- Forbids to have too long `try` bodies,
  basically `try` bodies with more than one statement
- Forbids to overlap local and block variables
- Forbids to use block variables after the block definitions
- Changes how `WrongSlotsViolation` works, now `(...) + value` is restricted
  in favor of `(..., *value)`
- Forbids to have explicit unhashable types in sets and dicts
- Forbids to define useless overwritten methods
- Enforces `j` prefix over `J` for `complex` numbers
- Forbids overused expressions
- Forbids explicit `0` division, multiply, pow, addition, and substraction
- Fordids to pow, multiply, or divide by `1`
- Forbids to use expressions like `x + -2`, or `y - -1`, or `z -= -1`
- Forbids to multiply lists like `[0] * 2`
- Forbids to use variable names like `__` and `_____`
- Forbids to define unused variables explicitly: `_unused = 2`
- Forbids to shadow outer scope variables with local ones
- Forbids to have too many `assert` statements in a function
- Forbids to have explicit string contact: `'a' + some_data`, use `.format()`
- Now `YieldInsideInitViolation` is named `YieldMagicMethodViolation`
  and it also checks different magic methods in a class
- Forbids to use `assert False` and other false-constants
- Forbids to use `while False:` and other false-constants
- Forbids to use `open()` outside of `with`
- Forbids to use `type()` for compares
- Forbids to have consecutive expressions with too deep access level
- Forbids to have too many public instance attributes
- Forbids to use pointless star operations: `print(*[])`
- Forbids to use `range(len(some))`, use `enumerate(some)` instead
- Forbids to use implicit `sum()` calls and replace them with loops
- Forbids to compare with the falsy constants like `if some == []:`

### Bugfixes

- Bumps `flake8-eradicate` version
  and solves `attrs` incompatible versions issue
- Bumps `flake8-dosctrings` veresion
  and solved `pydocstyle` issue
- Fixes `TryExceptMultipleReturnPathViolation` not tracking `else` and `finally`
  returns at the same time
- Fixes how `TryExceptMultipleReturnPathViolation` works:
  now handles `break` and `raise` statements as well
- Fixes `WrongLoopIterTypeViolation` not triggering
  for generator expressions and empty tuples
- Fixes `WrongLoopIterTypeViolation` not triggering
  for numbers (including negative), booleans, `None`
- Fixes `WrongLoopIterTypeViolation` position
- Fixes `WrongLoopIterTypeViolation` not triggering for compehensions
- Fixes `WrongSlotsViolation` not triggering
  for comprehensions and incorrect `__slots__` names and types
- Fixes `WrongSlotsViolation` not triggering
  for invalid `python` identifiers like `__slots__ = ('123_slot',)`
- Fixes `WrongSlotsViolation` triggering for subscripts
- Fixes `NestedClassViolation` and `NestedFunctionViolation` not reporting
  when placed deeply inside other nodes
- Fixes when `WrongUnpackingViolation` was not raised
  for `async for` and `async with` nodes
- Fixes when `WrongUnpackingViolation` was not raised for comprehensions
- Fixes that `x, y, z = x, z, y` was not recognized
  as `ReassigningVariableToItselfViolation`
- Fixes that `{1, True, 1.0}` was not recognised as a set with duplicates
- Fixes that `{(1, 2), (1, 2)}` was not recognised as a set with duplicates
- Fixes that `{*(1, 2), *(1, 2)}` was not recognised as a set with duplicates
- Fixes that `{1: 1, True: 1}` was not recognised as a dict with duplicates
- Fixes that `complex` numbers were always treated like magic,
  now `1j` is allowed
- Fixes that `0.0` was treated as a magic number
- Fixes that it was possible to use `_` in module body
- Fixes `WrongBaseClassViolation` not triggering
  for nested nodes like `class Test(call().length):`
- Fixes `ComplexDefaultValueViolation` not triggering
  for nested nodes like `def func(arg=call().attr)`
- Fixes `TooShortNameViolation` was not triggering for `_x` and `x_`
- Fixes that some magic method were allowed to be generators
- Fixes that some magic method were allowed to contain `yield from`
- Fixes bug when some correct `noqa:` comments were reported as incorrect
- Fixes bug when some `else: return` were not reported as incorrect
- Fixes bug when `WPS507` sometimes were raising `ValueError`
- Fixes bug when `return None` was not recognized as inconsistent

### Misc

- Adds `styles/` directory with style presets for tools we use and recommend
- Adds `bellybutton` to the list of other linters
- Documents how to use `nitpick` to sync the configuration
- Documents how to use `flakehell` to create `baseline`s for legacy integrations
- Improves tests for binary, octal, hex, and expanetional numbers
- Adds new `xenon` CI check
- Now handles exceptions in our own code, hope to never see them!
- Now uses `coverage` checks in deepsource
- Now `@alias` checks that all aliases are valid
- Changes how presets are defined
- Improves how `DirectMagicAttributeAccessViolation` is tested
- Refactors a lot of tests to tests `ast.Starred`
- Refactors a lot of tests to have less tests with the same logical coverage
- We now use `import-linter` instead of `layer-linter`
- Adds docs about CI integration
- Now wheels are not universal
- Updates docs about `snake_case` in `Enum` fields
- Updates docs about `WPS400` and incorrect line number


## 0.11.1

### Bugfixes

- Now using `pygments` as a direct dependency


## 0.11.0 aka The New Violation Codes

We had a really big problem: all violations inside `best_practices`
was messed up together with no clear structure.

We had to fix it before it is too late.
So, we broke existing error codes.
And now we can promise not to do it ever again.

We also have this [nice migration guide](https://wemake-python-stylegui.de/en/latest/pages/changelog/migration_to_0_11.html)
for you to rename your violations with a script.

### Features

- **Breaking**: replaces `Z` error code to `WPS` code
- **Breaking**: creates new violation group `refactoring.py`
- **Breaking**: creates new violation group `oop.py`
- **Breaking**: moving a lot of violations
  from `best_practices` to `refactoring`, `oop`, and `consistency`
- Adds new `wemake` formatter (using it now by default)

### Bugfixes

- Fixes error message of `OverusedStringViolation` for empty strings
- Now does not count string annotations as strings for `OverusedStringViolation`
- Fixes `InconsistentReturnVariableViolation` was raised twice

### Misc

- Adds migration guide to `0.11`
- Improves legacy guide
- Adds `--show-source` to the default recommended configuration
- Adds better docs about auto-formatters
- Adds `autopep8` to CI to make sure that `wps` is compatible with it
- Ensures that `--diff` mode works for `flake8`
- Renames `Incorrect` to `Wrong` where possible
- Renames `IncorrectlyNestedTernaryViolation` to `NestedTernaryViolation`
- Renames `IncorectLoopIterTypeViolation` to `WrongLoopIterTypeViolation`


## 0.10.0 aka The Great Compare

This release is mostly targeted at writing better compares and conditions.
We introduce a lot of new rules related to this topic improving:
consistency, complexity, and general feel from your code.

In this release we have ported a lot of existing `pylint` rules,
big cudos to the developers of this wonderful tool.

### Features

- Adds `flake8-executable` as a dependency
- Adds `flake8-rst-docstrings` as a dependency
- Validates options that are passed with `flake8`
- Forbids to use module level mutable constants
- Forbids to over-use strings
- Forbids to use `breakpoint` function
- Limits yield tuple lengths
- Forbids to have too many `await` statements
- Forbids to subclass lowercase `builtins`
- Forbids to have useless `lambda`s
- Forbids to use `len(sized) > 0` and `if len(sized)` style checks
- Forbids to use repeatable conditions: `flag or flag`
- Forbids to write conditions like `not some > 1`
- Forbids to use heterogenous compares like `x == x > 0`
- Forbids to use complex compare with several items (`>= 3`)
- Forbids to have class variables that are shadowed by instance variables
- Forbids to use ternary expressions inside `if` conditions
- Forces to use ternary instead of `... and ... or ...` expression
- Forces to use `c < b < a` instead of `a > b and b > c`
- Forces to use `c < b < a` instead of `a > b > c`
- Forbids to use explicit `in []` and `in ()`, use sets or variables instead
- Forces to write `isinstance(some, (A, B))`
  instead of `isinstance(some, A) or isinstance(some, B)`
- Forbids to use `isinstance(some (A,))`
- Forces to merge `a == b or a == c` into `a in {b, c}` and
  to merge `a != b and a != c` into `a not in {b, c}`

### Bugfixes

- Fixes incorrect line number for `Z331`
- Fixes that `Z311` was not raising for multiple `not in` cases
- Fixes a bunch of bugs for rules working with `Assign` and not `AnnAssign`
- Fixes that `continue` was not triggering `UselessReturningElseViolation`

### Misc

- Renames `logics/` to `logic/` since it is grammatically correct
- Renames `Redundant` to `Useless`
- Renames `Comparison` to `Compare`
- Renames `WrongConditionalViolation` to `ConstantConditionViolation`
- Renames `ComplexDefaultValuesViolation` to `ComplexDefaultValueViolation`
- Refactors `UselessOperatorsVisitor`
- Adds `compat/` package, getting ready for `python3.8`
- Adds `Makefile`
- A lot of minor dependency updates


## 0.9.1

### Bugfixes

- Fixes issue with `pydocstyle>=4` by glueing its version to `pydocstyle<4`


## 0.9.0

This is mostly a supporting release with several new features
and lots of bug fixes.

### Features

- Forbids to use magic module methods `__getattr__` and `__dir__`
- Forbids to use multiline conditions
- Forbids local variables that are only used in `return` statements

### Bugfixes

- Fixes module names for modules like `io.py`
- Fixes false positive `Z310` for numbers like `0xE`
- Fixes false positive for compare ordering with `await`
- Fixes problem with missing `_allowed_left_nodes`
- Fixes problem false positive for `Z121` when using `_` for unused var names
- Fixes false positive for negative number in default values
- Fixes error text for `ComplexDefaultValueViolation`
- Fixes problem with false positive for `Z459`
  when a default value is an `Ellipsis`

### Misc

- Adds `py.typed` file in case someone will import our code,
  now it will have types
- Adds several missing `@final` decorators
- Enforces typing support
- Refactors how `typing_extensions` package is used
- Adds docs about `black`
- Adds big "Star" button
- Multiple dependencies update
- Better `exclude` rule for `flake8` check
- Removed warnings from `pytest`


## 0.8.1

### Bugfixes

- Fixes how `wps_context` is calculated, so `super()` calls are now working


## 0.8.0

### Features

- Updates `flake8` to `3.7+`
- Adds `flake8-annotations-complexity` as a dependency, forbids complex annotations
- Forbids to use redundant `+`, `~`, `not`, and `-` operators before numbers
- Forbids to use complex default values
- Forbids to use anything rather than names in `for` loop vars definitions
- Forbids to use anything rather than names in `with` block vars definitions
- Forbids to use anything rather than names in comprehension vars definitions
- Forbids to use direct magic attributes access
- Forbids to use negated conditions
- Forbids to use too many `# pragma: no cover` comments
- Forbids to use nested `try` blocks

### Bugfixes

- Fixes problems with empty lines after magic comments, see [#492](https://github.com/wemake-services/wemake-python-styleguide/issues/492)
- Fixes error message for `del` keyword: it is now just `'del'` not `'delete'`

### Misc

- Removes `flake8-per-file-ignores` plugin, since `flake8` now handles it
- Removes `flake8-type-annotations` plugin, since `flake8` now handles it
- Improves docs for `WrongKeywordViolation`
- Improves docs for `EmptyLineAfterCodingViolation`
- Improves docs for `ProtectedAttributeViolation`
- Adds docs about `.pyi` files


## 0.7.1

### Bugfixes

- Allows `Generic[SomeType]` to be a valid superclass
- Forces to use `flake8` version `3.6` instead of `3.7`

### Misc

- Improves docs about using `# type: some` comment in `for` loops


## 0.7.0

### Features

- Now raising a violation for every `bool` non-keyword argument
  and showing better error message
- Changes how `max-arguments` are counted
  Now `self`, `cls`, and `mcs` count as real arguments
- Forbids to use `yield` inside comprehensions
- Forbids to have single line triple-quoted string assignments
- Forbids to have same items in `set` literals
- Forbids to subclass `BaseException`
- Forbids to use simplifiable `if` expressions and nodes
- Forbids to have incorrect nodes in `class` body
- Forbids to have methods without any arguments
- Forbids to have incorrect base classes nodes
- Enforces consistent `__slots__` syntax
- Forbids to use names with trailing `_` without a reason
- Forbids to use `super()` with arguments or outside of methods
- Forbids to have too many `except` cases
- Enforces to have an empty line after `coding` comment
- Forbids to use too many `# noqa` comments
- Forbids to use variables declared as unused
- Forbids to use redundant `else` blocks
- Forbids to use inconsistent `return` and `yield` statements
- Forbids to use multiple `return` path in `try`/`expect`/`finally`
- Forbids to use implicit string concatenation
- Forbids to have useless `continue` nodes inside the loops
- Forbids to have useless nodes
- Forbids to have useless `raise` statements
- Adds `params` and `parameters` to black-listed names

### Bugfixes

- Fixes a lot of rules that were ignoring `Bytes` node as constant type
- Fixes location of the `BooleanPositionalArgumentViolation`
- Fixes argument count issue with `async` functions
- Fixes `WrongConditionalVisitor` not detecting `tuple` as constants
- Fixes `WrongConditionalVisitor` not detecting negative numbers as constants
- Fixes some magic number that were not detected based on their location
- Fixes error when regular functions named as blacklisted
  magic methods were forbidden, now we check for methods only
- Fixes error when strings like `U'some'` was not triggering unicode violation
- Fixes error when string like `U'some'` was not triggering modifier violation

### Misc

- Adds `safety` and other dependency checks to the CI process
- Improves tests: now `tokenize` works differently inside tests
- Improves tests: now testing more brackets cases aka "magic coverage bug"
- Improves docs: adds new badge about our code style
- Refactoring: trying to use `astor` where possible to simplify the codebase
- Refactoring: introduces some new `transformations`
- Refactoring: now we do not have any magical text casts for violations
- Improves tests: changes how `flake8` is executed, now it is twice as fast
- Improves docs: now linting `conf.py` with `flake8`
- Improves tests: now we check that ignored violation are raised with `noqa`
- Improves docs: we have added a special graph to show our architecure
- Improves docs: we now have a clean page for `checker` without extra junk
- Improves docs: we now have a tutorial for creating new rules
- Refactoring: moves `presets` package to the root
- Improves tests: we now lint our layered architecure with `layer-lint`


## Version 0.6.3

### Bugfixes

- Fixes an [issue-450](https://github.com/wemake-services/wemake-python-styleguide/issues/450) with `dict`s with just values and no keys


## Version 0.6.2

### Bugfixes

- Fixes a [crash](https://github.com/wemake-services/wemake-python-styleguide/issues/423) with class attributes assignment


## Version 0.6.1

### Bugfixes

- Fixes a conflict between our plugin and `pyflakes`


## Version 0.6.0

### Features

- Adds `flake8-per-file-ignore` plugin dependency
- Adds default values to the `flake8 --help` output
- Adds `do` as a restricted variable name
- Forbids multiple assignment targets for context managers
- Forbids to use incorrect multi-line parameters
- Forbids to use `bool` values as positional arguments
- Forbids to use extra indentation
- Forbids to use inconsistent brackets
- Forbids to use multi-line function type annotations
- Forbids to use uppercase string modifiers
- Forbids to use assign chains: now we only can use one assign per line
- Forbids to use assign with unpacking for any nodes except `Name`
- Forbids to have duplicate `except` blocks

### Bugfixes

- Fixes tests failing on windows (@sobolevn hates windows!),
  but it still fails sometimes
- Fixes bug when `@staticmethod` was treated as a module member
- Fixes bug when some nodes were not checked with `TooDeepNestingViolation`
- Fixes bug when it was possible to provide non-unique aliases
- Fixes incorrect line number for incorrect parameter names
- Fixes bug when names like `__some__value__` were not treated as underscored
- Fixes bug when assignment to anything rather than name was raising an error

### Misc

- Refactoring: now we fix `async` nodes offset in a special transformation
- Improves docs: specifies what `transformation` is
- Improves docs: making contributing section in the `README` more friendly
- Improves build: changes how CI installs `poetry`


## 0.5.1

### Bugfixes

- Fixes all possible errors that happen
  because of unset `parent` and `function_type` properties


## 0.5.0

### Features

- **Breaking**: removes `--max-conditions` and `--max-elifs` options
- **Breaking**: removes `--max-offset-blocks`
- **Breaking**: changes default `TooManyConditionsViolation` threshold from `3` to `4`
- **Breaking**: changes `TooManyBaseClassesViolation` code from `225` to `215`
- Forbids to use `lambda` inside loops
- Forbids to use `self`, `cls`, and `mcs` except for first arguments only
- Forbids to use too many decorators
- Forbids to have unreachable code
- Forbids to have statements that have no effect
- Forbids to have too long names for modules and variables
- Forbids to have names with unicode for modules and variables
- Add `variable` to the blacklisted names
- Now `RedundantLoopElseViolation` also checks `while` loops

### Bugfixes

- Fixes `TooManyConditionsViolation` to work with any conditions, not just `if`s
- Fixes `TooManyConditionsViolation` that did not count conditions correctly
- Fixes `TooManyForsInComprehensionViolation` to find all comprehension types
- Fixes `TooManyElifsViolation` to check module level conditions
- Fixes `TooManyBaseClassesViolation` docs location
- Fixes `WrongVariableNameViolation` not checking `lambda` argument names
- Fixes `OffsetVisitor` incorrect `await` handling

### Misc

- Refactoring: moves all complexity checks into `complexity/` folder
- Refactoring: improves how different keyword visitors are coupled
- Improves docs: we have removed magic comments and code duplication
- Improves docs: now `_pages/` is named just `pages/`
- Improves docs: now all violations are sorted correctly
- Improves tests: now testing different keywords separately
- Improves tests: now all violations must be contained in `test_noqa.py`
- Improves tests: now we also run `compile()` on all `ast` examples
- Improves tests: now we are sure about correct order of violations

## 0.4.0

Development was focused around better test coverage and providing a better API
for tests. We also now covering more cases and testing violation texts.

### Features

- **Breaking**: removes duplicating module name rules, now we use the same rules
  for both variables and modules
- **Breaking**: removes `--min-module-name-length` options
- **Breaking**: renames `--min-variable-name-length` into `--min-name-length`
- Dependencies: updates `flake8` version to `3.6`
- Dependencies: removes `pycodestyle` pinned version
- Restrict unicode names

### Bugfixes

- Multiple fixes to error text formats to be more readable
- Fixes `UNDERSCORED_NUMBER_PATTERN` to match names like `come_22_me`
- Fixes `UpperCaseAttributeViolation` not being displayed in the docs
- Fixes consistency checks being duplicated in the docs
- Fixes `UnderscoredNumberNameViolation` showing incorrect line number
- Fixes `ProtectedAttributeViolation` to respect `super()` and `mcs`
- Fixes `ProtectedAttributeViolation` to show correct text
- Fixes `BadNumberSuffixViolation` to show correct text
- Fixes `TooManyBaseClassesViolation` to show correct text
- Fixes `TooManyElifsViolation` to show correct text
- Fixes `TooDeepNestingViolation` to show correct text
- Fixes `TooManyMethodsViolation` to show correct text
- Fixes `ReassigningVariableToItselfViolation` to show correct text
- Renames `UnderscoredNumberNameViolation` to `UnderscoredNumberNameViolation`

### Misc

- Refactoring: removed duplicate logic inside `logics/filenames.py`
- Improves tests: now testing almost all violations inside `noqa.py`
- Improves tests: now testing violations text
- Improves tests: now all common patters live in related `conftest.py`
- Improves docs: now all configuration options are listed in the violations


## 0.3.0 aka The Hacktoberfest Feast

This release was made possible by awesome people who contributed
to the project during `#hactoberfest`. List of awesome people:

- [@novikovfred](https://github.com/novikovfred)
- [@riyasyash](https://github.com/riyasyash)
- [@sathwikmatsa](https://github.com/sathwikmatsa)
- [@tipabu](https://github.com/tipabu)
- [@roxe322](https://github.com/roxe322)
- [@geoc0ld](https://github.com/geoc0ld)
- [@lensvol](https://github.com/lensvol)
- [@SheldonNunes ](https://github.com/SheldonNunes)
- [@tommbee](https://github.com/tommbee)
- [@valignatev](https://github.com/valignatev)
- [@vsmaxim](https://github.com/vsmaxim)

### Features

- Adds `flake8-print` as a dependency
- Adds `typing-extensions` as a dependency
- Forbids to use `quit` and `exit` functions
- Forbids the comparison of two literals
- Forbids the incorrect order comparison, enforcing variable to come first
- Forbids underscores before numbers in names
- Forbids class level attributes whose name is not in `snake_case`
- Forbids comparison of the same variables
- Forbids inconsistent octal, binary, and hex numbers
- Forbids too many arguments in `lambda` functions
- Forbids extra `object` in parent classes list
- Forbids `for` loops with unused `else`
- Forbids variables self reassignment
- Forbids `try` with `finally` without `except`
- Forbids `if` statements with invalid conditionals
- Forbids opening parenthesis from following keyword without space in between them
- Forbids the use of more than 2 `for` loops within a comprehension
- Forbids variable names with more than one consecutive underscore
- Restricts the maximum number of base classes aka mixins
- Forbids importing protected names
- Forbids using protected methods and attributes
- Forbids `yield` inside `__init__` method

### Bugfixes

- Fixes that `MultipleIfsInComprehensionViolation` was not enabled
- Fixes flaky behaviour of `test_module_names` test package
- Fixed `TooManyMethodsViolation` not displaying line number in output
- Fixed `OffsetVisitor` due to python [bug](https://bugs.python.org/issue29205)

### Misc

- Updates `poetry` version
- Refactoring: some general changes, including better names and APIs
- Improves docs: now we have `versionadded` for each violation
- Improves docs: now we explicitly state how some violations might be ignored
- Improves tests: now we are testing options
- Improves tests: now we have different `tests/` folder structure
- Improves tests: now we are testing presets
- Improves tests: now we are using different logic inside `assert_errors`
- Improves tests: now testing magic numbers in more situations
- Improves tests: now testing more situations with empty base classes
- Improves tests: now testing presets, that they have all the existing visitors
- Improves tests: now using stricter `noqa` checks
- Improves tests: now testing that any name is allowed when using a variable
- Improves types: now all class attributes are marked as `ClassVar`
- Improves types: now we use `final` to indicate what should not be changed
- Improves types: now we do not have any ugly import hacks


## 0.2.0 aka Revenge of the Async

This release was made possible by awesome people who contributed
to the project during `#hactoberfest`. List of awesome people:

- [@novikovfred](https://github.com/novikovfred)
- [@AlwxSin](https://github.com/AlwxSin)
- [@TyVik](https://github.com/TyVik)
- [@AlexArcPy](https://github.com/AlexArcPy)
- [@tommbee](https://github.com/tommbee)

### Features

- Now we are counting `async` function as a module member
- We now forbid to use `credits()` builtin function
- We now check `async for` and `async with` nesting level
- We now check `async for` and `async with` variable names
- We now count `async` methods as method for classes complexity check
- We now count `async` functions as functions for module complexity check
- We now check `async` functions names and arguments
- We now count `async` functions complexity
- We now ignore `async` functions in jones complexity check
- We now check for nested `async` functions
- We now check for `async` functions with `@staticmethod` decorator

### Misc

- Improves docs: add `usage.rst`
- Improves docs: adds naming convention to the `naming.py`
- Improves docs: multiple typos, bugs, and issues fixes
- Improves tests: now we are testing `async` comprehensions


## Version 0.1.0

### Features

- **Breaking**: changes violation codes, now they are grouped by meaning

### Misc

- Refactoring: changes how visitors are organized inside the package
- Improves docs: now we have a glossary
- Refactoring: refactoring terms that violate our glossary
- Improves docs: now all error files contain fancy documentation and summary
- Improves docs: now we have added API reference to the docs
- Improves docs: adds new plugin development guide

## Version 0.0.16

### Features

- Adds `flake8-logging-format` dependency
- Adds `flake8-type-annotations` dependency
- Adds `flake8-breaking-line` dependency
- Removes `flake8-super-call` dependency
- Adds `PartialFloatViolation`
- Adds `MagicNumberViolation`
- Adds `WrongDocCommentViolation`
- Adds `MAGIC_NUMBERS_WHITELIST` constant
- Changes what variable names are blacklisted, adds `false`, `true`, and `no`

### Misc

- Improves docs: now including docs for `--max-condition` option
- Improves docs: adds some new `Zen of Python` references
- Improves tests: adds many new examples
- Improves docs: now each error has its error message displayed in the docs
- Improves docs: readme is now ready for the release
- Improves docs: now error pages are split
- Improves docs: now all `flake8` plugin dependencies are documented


## Version 0.0.15

### Features

- Adds `MultipleIfsInComprehensionViolation`
- Adds `TooManyConditionsViolation`
- Adds `--max-conditions` option

### Misc

- Improves `CONTRIBUTING.md`
- Moves issues templates to `.github/` folder
- Update error thrown on `RedundantSubscriptViolation`


## Version 0.0.14

### Features

- Adds `WrongModuleNamePatternViolation`
  and `WrongModuleNameUnderscoresViolation`
- Adds `TooManyImportsViolation` error and `--max-imports` option
- Adds `--i-control-code` option to ignore `InitModuleHasLogicViolation`
- Adds check for underscored numbers
- Forbids `u''` strings
- Adds `noqa` and `type` comments checks

### Misc

- Changes how many errors are generated for limits violations
- Refactors how visitors are injected into the checker, now using presets
- Creates new visitor type: `BaseTokenVisitor` for working with `tokenize`
- Improves typing support
- Adds `flake8-bandit` plugin
- Adds `flake8-eradicate` plugin
- Adds `flake8-print` plugin for development
- Removes `delegate` concept from the codebase


## Version 0.0.13 aka The Jones Complexity

### Features

- Adds `jones` complexity checker
- Adds `--max-line-complexity` and `--max-jones-score` options

### Misc

- Improves docs: adds detailed installation instructions
- Removes `flake8-blind-except` plugin


## Version 0.0.12

This is just a supporting release.
There are no new features introduced.

We have **changed** the error codes for general checks.

### Bugfixes

- Fixes bug with [nested imports missing `parent`](https://github.com/wemake-services/wemake-python-styleguide/issues/120)
- Fixes bug with [incorrect `pycodestyle` version](https://github.com/wemake-services/wemake-python-styleguide/issues/118)
- Removes `BareRaiseViolation` as it does not fit the purpose of this package

### Misc

- Improves docs: now all errors are sorted by `code`
- Improves docs: now all errors have reasoning
- Improves docs: some references are now clickable in web version
- Improves docs: now docs include `CHANGELOG.md`
- Improves docs: now we have templates for `bug` and `rule-request`
- Replaced `pytest-isort` with `flake8-isort`


## Version 0.0.11

This is just a supporting release.
There are no new features introduced.

### Bugfixes

- Fixes [`python3.7` support](https://github.com/wemake-services/wemake-python-styleguide/issues/93)
- Fixes [`AttributeError: 'ExceptHandler' object has no attribute 'depth'`](https://github.com/wemake-services/wemake-python-styleguide/issues/112)

### Misc

- Introduced the concept of regression testing, see `test/fixtures/regression`
- Removed `compat.py`
- Fixes some minor typos, problems, markup inside the docs
- Adds some new configuration to `sphinx`
- Changes `sphinx` docs structure a little bit

## Version 0.0.10 aka The Module Reaper

### Features

- Adds `WrongModuleNameViolation`, `WrongModuleMagicNameViolation`,
  and `TooShortModuleNameViolation`
- Adds `--min-module-name-length` config option
- Adds a blacklist of module names
- Adds `InitModuleHasLogicsViolation`
- Adds `EmptyModuleViolation`
- Adds a whitelist of magic module names

### Bugfixes

- Fixes `Option` class to have have incorrect `type` field, now using strings
- Fixes that `WrongStringTokenVisitor` was not activated

### Misc

- Improved typing support
- Now each error has a link to the corresponding constant (if any)
- Improved docs with links to the corresponding configuration flags


## Version 0.0.9

This is just a supporting release.
There are no new features introduced.

### Bugfixes

- Fixes `Attribute has no 'id'` error
- Fixes `missing 'typing_extension'` error

### Misc

- Errors are now tested
- Complexity tests are refactored


## Version 0.0.8 aka The Complex Complexity

### Features

- Now all dependencies are direct, they will be installed together
  with this package
- Adds direct dependencies, now there's no need to install any extra packages
- Adds `TooDeepNestingViolation` and `TooManyElifsViolation` checks
- Adds `--max-offset-blocks` and `--max-elifs` options
- Adds `TooManyModuleMembersViolation` and `TooManyMethodsViolation` checks
- Adds `--max-module-members` and `--max-methods` options
- Restricts to use `f` strings

### Bugfixes

- Removes incorrect `generic_visit()` calls
- Removes some unused `getattr()` calls
- Refactors how options are registered

### Misc

- Improved type support for options parsing


## Version 0.0.7

### Features

- Added new magic methods to the black list
- We now do not count `_` as a variable in `TooManyLocals` check
- We now restrict to nest `lambda`s
- We now allow to configure the minimal variable's name length via `setup.cfg`

### Misc

- Refactored how complexity checks are defined
- Refactored how errors are defined
- Now each check has strict `Raises:` policy which lists all possible errors
  that this check can find and raise
- Changed how visitors are initialized in tests
- Tests now cover nested classes' explicit bases
- Tests now cover nested classes and functions `noqa` comment


## Version 0.0.6

### Features

- We now check import aliases to be different from the original name
- Default complexity checks' values have changed

### Bugfixes

- ReadTheDocs build is fixed by providing extra dependencies
- Changed how local variables are counted

### Misc

- Improved typing support
- Added new documentation sections


## Version 0.0.5

### Features

- We now allow `generator_stop` to be a `__future__` import
- We now restrict dotted raw imports like: `import os.path`
- We now check import aliases as regular variable names

### Misc

- We have added a `CONTRIBUTING.md` file to help new contributors


## Version 0.0.4

### Features

- We now check `class`es to match our styleguide
- Classes have their own error group `Z3`
- Using `@staticmethod` is now forbidden
- Declaring `object` as a base class is now required
- Now we check that `__del__` magic method is not used
- Variable names `async` and `await` are forbidden
- We now forbid to use `__future__` imports
- We now have a whitelist for `__future__` imports
- Imports are now have its own subgroup `Z10`
- General rules now start from `Z11`


## Version 0.0.3

### Features

- We now use `Z` as the default code for our errors
- We have shuffled errors around, changing code and formats
- Now all name errors share the same class
- Adds `PrivateNameViolation`
- Now imports inside any structures rather than `Module` raises an error
- Adds `file` and `klass` as restricted names
- Now `__import__` is just a bad function name, not a special case
- Now version is defined in `poetry.toml` only
- We now have configuration! And it covers all design errors

### Bugfixes

- Fixes issue with missing `parent`s :batman:
- Fixes issue with `_$NAME` patterns being ignored


## Version 0.0.2

### Features

- Adds some new blacklisted variables' names
- Adds docs for each existing error code
- Adds whitelisted names for nested functions: `decorator` and `factory`
- Adds new blacklisted module's metadata variables
- Removed `BAD_IMPORT_FUNCTIONS` variable, now just checking `__import__`

### Testing

- Add gen-tests that cover most of the issues
- Removed almost all integration tests, saving just a few of them

### Misc

- Adds `poetry` as the main project tool
- Adds `shpinx` as a documentation tool


## Version 0.0.1

- Initial release<|MERGE_RESOLUTION|>--- conflicted
+++ resolved
@@ -41,11 +41,6 @@
 - Adds baseline information for all complexity violation messages: `x > baseline`
 - Changes how cognitive complexity is calculated
 - Adds support for positional arguments in different checks
-<<<<<<< HEAD
-- Forbids to use `continue` and `break` in `finally`. It is a terrible practice, because
-  `finally` is implicitly called and can cause damage to logic with its implicitness.
-=======
->>>>>>> 4f58fcf4
 
 ### Bugfixes
 
