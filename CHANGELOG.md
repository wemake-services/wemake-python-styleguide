--- conflicted
+++ resolved
@@ -14,12 +14,9 @@
 - We now check `async for` and `async with` variable names
 - We now count `async` methods as method for classes complexity check
 - We now count `async` functions as functions for module complexity check
-<<<<<<< HEAD
 - We now check `async` functions names and arguments
-=======
 - We now count `async` functions complexity
 - We now ignore `async` functions in jones complexity check
->>>>>>> 2d71ed96
 
 ### Misc
 
