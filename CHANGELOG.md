--- conflicted
+++ resolved
@@ -4,14 +4,16 @@
 We used to have incremental versioning before `0.1.0`.
 
 
-<<<<<<< HEAD
+
 ## 0.8.0
 
 
 ### Features
 
 - Forbids to use redundant `+` operator before numbers
-=======
+- Forbids to use complex default values
+
+
 ## 0.7.1
 
 ### Bugfixes
@@ -22,7 +24,6 @@
 ### Misc
 
 - Improves docs about using `# type: some` comment in `for` loops
->>>>>>> 00dd5ce3
 
 
 ## 0.7.0
