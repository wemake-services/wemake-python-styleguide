# Version history

We follow Semantic Versions since the `0.1.0` release.
We used to have incremental versioning before `0.1.0`.


## WIP

This release was made possible by awesome people who contributed
to the project during `#hactoberfest`. List of awesome people:

- [@novikovfred](https://github.com/novikovfred)
- [@riyasyash](https://github.com/riyasyash)
- [@sathwikmatsa](https://github.com/sathwikmatsa)
- [@tipabu](https://github.com/tipabu)
- [@roxe322](https://github.com/roxe322)
- [@geoc0ld](https://github.com/geoc0ld)

### Features

- Adds `flake8-print` as a dependency
- Adds `typing-extensions` as a dependency
- Forbids to use `quit` and `exit` functions
- Forbids the comparison of two literals
- Forbids the incorrect order comparison, enforcing variable to come first
- Forbids underscores before numbers in names
- Forbids class level attributes whose name is not in `snake_case`
- Forbids comparison of the same variables
- Forbids inconsistent octal, binary, and hex numbers
- Forbids too many arguments in `lambda` functions
- Forbid extra `object` in parent classes list
- Forbid `for` loops with unused `else`
- Forbid variables self reassignment
- Forbid `try` with `finally` without `except`
- Forbid `if` statements with invalid conditionals
- Forbid opening parenthesis from following keyword without space in between them
- Forbid the use of more than 2 `for` loops within a comprehension
<<<<<<< HEAD
- Forbid variable names with more than one consecutive underscore
=======
- Restrict the maximum number of base classes aka mixins
>>>>>>> 95569952

### Bugfixes

- Fixes that `MultipleIfsInComprehensionViolation` was not enabled
- Fixes flaky behaviour of `test_module_names` test package
- Fixed `TooManyMethodsViolation` not displaying line number in output

### Misc

- Refactoring: some general changes, including better names and APIs
- Improves tests: now we have different `tests/` folder structure
- Improves tests: now we are testing presets
- Improves tests: now we are using different logic inside `assert_errors`
- Improves tests: now testing magic numbers in more situations
- Improves tests: now testing more situations with empty base classes
- Improves tests: now testing presets, that they have all the existing visitors
- Improves tests: now using stricter `noqa` checks
- Improves tests: now testing that any name is allowed when using a variable
- Improves types: now all class attributes are marked as `ClassVar`
- Improves types: now we use `final` to indicate what should not be changed
- Improves types: now we do not have any ugly import hacks


## 0.2.0 aka Revenge of the Async

This release was made possible by awesome people who contributed
to the project during `#hactoberfest`. List of awesome people:

- [@novikovfred](https://github.com/novikovfred)
- [@AlwxSin](https://github.com/AlwxSin)
- [@TyVik](https://github.com/TyVik)
- [@AlexArcPy](https://github.com/AlexArcPy)
- [@tommbee](https://github.com/tommbee)

### Features

- Now we are counting `async` function as a module member
- We now forbid to use `credits()` builtin function
- We now check `async for` and `async with` nesting level
- We now check `async for` and `async with` variable names
- We now count `async` methods as method for classes complexity check
- We now count `async` functions as functions for module complexity check
- We now check `async` functions names and arguments
- We now count `async` functions complexity
- We now ignore `async` functions in jones complexity check
- We now check for nested `async` functions
- We now check for `async` functions with `@staticmethod` decorator

### Misc

- Improves docs: add `usage.rst`
- Improves docs: adds naming convention to the `naming.py`
- Improves docs: multiple typos, bugs, and issues fixes
- Improves tests: now we are testing `async` comprehensions


## Version 0.1.0

### Features

- **Breaking**: changes violation codes, now they are grouped by meaning

### Misc

- Refactoring: changes how visitors are organized inside the package
- Improves docs: now we have a glossary
- Refactoring: refactoring terms that violate our glossary
- Improves docs: now all error files contain fancy documentation and summary
- Improves docs: now we have added API reference to the docs
- Improves docs: adds new plugin development guide


## Version 0.0.16

### Features

- Adds `flake8-logging-format` dependency
- Adds `flake8-type-annotations` dependency
- Adds `flake8-breaking-line` dependency
- Removes `flake8-super-call` dependency
- Adds `PartialFloatViolation`
- Adds `MagicNumberViolation`
- Adds `WrongDocCommentViolation`
- Adds `MAGIC_NUMBERS_WHITELIST` constant
- Changes what variable names are blacklisted, adds `false`, `true`, and `no`

### Misc

- Improves docs: now including docs for `--max-condition` option
- Improves docs: adds some new `Zen of Python` references
- Improves tests: adds many new examples
- Improves docs: now each error has its error message displayed in the docs
- Improves docs: readme is now ready for the release
- Improves docs: now error pages are split
- Improves docs: now all `flake8` plugin dependencies are documented


## Version 0.0.15

### Features

- Adds `MultipleIfsInComprehensionViolation`
- Adds `TooManyConditionsViolation`
- Adds `--max-conditions` option

### Misc

- Improves `CONTRIBUTING.md`
- Moves issues templates to `.github/` folder


## Version 0.0.14

### Features

- Adds `WrongModuleNamePatternViolation`
  and `WrongModuleNameUnderscoresViolation`
- Adds `TooManyImportsViolation` error and `--max-imports` option
- Adds `--i-control-code` option to ignore `InitModuleHasLogicViolation`
- Adds check for underscored numbers
- Forbids `u''` strings
- Adds `noqa` and `type` comments checks

### Misc

- Changes how many errors are generated for limits violations
- Refactors how visitors are injected into the checker, now using presets
- Creates new visitor type: `BaseTokenVisitor` for working with `tokenize`
- Improves typing support
- Adds `flake8-bandit` plugin
- Adds `flake8-eradicate` plugin
- Adds `flake8-print` plugin for development
- Removes `delegate` concept from the codebase


## Version 0.0.13 aka The Jones Complexity

### Features

- Adds `jones` complexity checker
- Adds `--max-line-complexity` and `--max-jones-score` options

### Misc

- Improves docs: adds detailed installation instructions
- Removes `flake8-blind-except` plugin


## Version 0.0.12

This is just a supporting release.
There are no new features introduced.

We have **changed** the error codes for general checks.

### Bugfixes

- Fixes bug with [nested imports missing `parent`](https://github.com/wemake-services/wemake-python-styleguide/issues/120)
- Fixes bug with [incorrect `pycodestyle` version](https://github.com/wemake-services/wemake-python-styleguide/issues/118)
- Removes `BareRaiseViolation` as it does not fit the purpose of this package

### Misc

- Improves docs: now all errors are sorted by `code`
- Improves docs: now all errors have reasoning
- Improves docs: some references are now clickable in web version
- Improves docs: now docs include `CHANGELOG.md`
- Improves docs: now we have templates for `bug` and `rule-request`
- Replaced `pytest-isort` with `flake8-isort`


## Version 0.0.11

This is just a supporting release.
There are no new features introduced.

### Bugfixes

- Fixes [`python3.7` support](https://github.com/wemake-services/wemake-python-styleguide/issues/93)
- Fixes [`AttributeError: 'ExceptHandler' object has no attribute 'depth' `](https://github.com/wemake-services/wemake-python-styleguide/issues/112)

### Misc

- Introduced the concept of regression testing, see `test/fixtures/regression`
- Removed `compat.py`
- Fixes some minor typos, problems, markup inside the docs
- Adds some new configuration to `sphinx`
- Changes `sphinx` docs structure a little bit


## Version 0.0.10 aka The Module Reaper

### Features

- Adds `WrongModuleNameViolation`, `WrongModuleMagicNameViolation`,
  and `TooShortModuleNameViolation`
- Adds `--min-module-name-length` config option
- Adds a blacklist of module names
- Adds `InitModuleHasLogicsViolation`
- Adds `EmptyModuleViolation`
- Adds a whitelist of magic module names

### Bugfixes

- Fixes `Option` class to have have incorrect `type` field, now using strings
- Fixes that `WrongStringVisitor` was not activated

### Misc

- Improved typing support
- Now each error has a link to the corresponding constant (if any)
- Improved docs with links to the corresponding configuration flags


## Version 0.0.9

This is just a supporting release.
There are no new features introduced.

### Bugfixes

- Fixes `Attribute has no 'id'` error
- Fixes `missing 'typing_extension'` error

### Misc

- Errors are now tested
- Complexity tests are refactored


## Version 0.0.8 aka The Complex Complexity

### Features

- Now all dependencies are direct, they will be installed together
  with this package
- Adds direct dependencies, now there's no need to install any extra packages
- Adds `TooDeepNestingViolation` and `TooManyElifsViolation` checks
- Adds `--max-offset-blocks` and `--max-elifs` options
- Adds `TooManyModuleMembersViolation` and `TooManyMethodsViolation` checks
- Adds `--max-module-members` and `--max-methods` options
- Restricts to use `f` strings

### Bugfixes

- Removes incorrect `generic_visit()` calls
- Removes some unused `getattr()` calls
- Refactors how options are registered

### Misc

- Improved type support for options parsing


## Version 0.0.7

### Features

- Added new magic methods to the black list
- We now do not count `_` as a variable in `TooManyLocals` check
- We now restrict to nest `lambda`s
- We now allow to configure the minimal variable's name length via `setup.cfg`

### Misc

- Refactored how complexity checks are defined
- Refactored how errors are defined
- Now each check has strict `Raises:` policy which lists all possible errors
  that this check can find and raise
- Changed how visitors are initialized in tests
- Tests now cover nested classes' explicit bases
- Tests now cover nested classes and functions `noqa` comment


## Version 0.0.6

### Features

- We now check import aliases to be different from the original name
- Default complexity checks' values have changed

### Bugfixes

- ReadTheDocs build is fixed by providing extra dependencies
- Changed how local variables are counted

### Misc

- Improved typing support
- Added new documentation sections


## Version 0.0.5

### Features

- We now allow `generator_stop` to be a `__future__` import
- We now restrict dotted raw imports like: `import os.path`
- We now check import aliases as regular variable names

### Misc

- We have added a `CONTRIBUTING.md` file to help new contributors


## Version 0.0.4

### Features

- We now check `class`es to match our styleguide
- Classes have their own error group `Z3`
- Using `@staticmethod` is now forbidden
- Declaring `object` as a base class is now required
- Now we check that `__del__` magic method is not used
- Variable names `async` and `await` are forbidden
- We now forbid to use `__future__` imports
- We now have a whitelist for `__future__` imports
- Imports are now have its own subgroup `Z10`
- General rules now start from `Z11`


## Version 0.0.3

### Features

- We now use `Z` as the default code for our errors
- We have shuffled errors around, changing code and formats
- Now all name errors share the same class
- Adds `PrivateNameViolation`
- Now imports inside any structures rather than `Module` raises an error
- Adds `file` and `klass` as restricted names
- Now `__import__` is just a bad function name, not a special case
- Now version is defined in `poetry.toml` only
- We now have configuration! And it covers all design errors

### Bugfixes

- Fixes issue with missing `parent`s :batman:
- Fixes issue with `_$NAME` patterns being ignored


## Version 0.0.2

### Features

- Adds some new blacklisted variables' names
- Adds docs for each existing error code
- Adds whitelisted names for nested functions: `decorator` and `factory`
- Adds new blacklisted module's metadata variables
- Removed `BAD_IMPORT_FUNCTIONS` variable, now just checking `__import__`

### Testing

- Add gen-tests that cover most of the issues
- Removed almost all integration tests, saving just a few of them

### Misc

- Adds `poetry` as the main project tool
- Adds `shpinx` as a documentation tool


## Version 0.0.1

- Initial release<|MERGE_RESOLUTION|>--- conflicted
+++ resolved
@@ -35,11 +35,8 @@
 - Forbid `if` statements with invalid conditionals
 - Forbid opening parenthesis from following keyword without space in between them
 - Forbid the use of more than 2 `for` loops within a comprehension
-<<<<<<< HEAD
 - Forbid variable names with more than one consecutive underscore
-=======
 - Restrict the maximum number of base classes aka mixins
->>>>>>> 95569952
 
 ### Bugfixes
 
