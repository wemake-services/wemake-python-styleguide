--- conflicted
+++ resolved
@@ -4,13 +4,6 @@
 We used to have incremental versioning before `0.1.0`.
 
 
-<<<<<<< HEAD
-## 0.13.0
-
-### Features
-
-- `WPS431` now allow customize whitelist via `nested-classes-whitelist` setting
-=======
 ## 0.13.0 WIP
 
 ### Features
@@ -30,7 +23,6 @@
 - Fixes ``ImplicitElifViolation`` false positives on a specific edge cases.
 - Fixes ``I_CONTROL_CODE setting`` for ``BadMagicModuleFunctionViolation``.
 
->>>>>>> 8dcbbb79
 
 ## 0.12.5
 
