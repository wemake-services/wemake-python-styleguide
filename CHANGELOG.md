# Version history

We follow [Semantic Versions](https://semver.org/) since the `0.1.0` release.
We used to have incremental versioning before `0.1.0`.

Semantic versioning in our case means:
- Bugfixes do not bring new features, code that passes on `x.y.0` should pass on `x.y.1`. With the only exception that bugfix can raise old violations in new places, if they were hidden by a buggy behaviour.
- Minor releases do bring new features and configuration options. New violations can be added. Code that passes `x.0.y` might not pass on `x.1.y` release.
- Major releases inidicate significant milestones or serious breaking changes.


## 0.16.0

### Features

- Forbids using non-trivial expressions as an argument to `except`
- Forbids using too many variables in a tuple unpacking
<<<<<<< HEAD
- Forbid using `float("NaN")`.
- Forbids assigning to a slice
=======
- Forbids using `float("NaN")`.
>>>>>>> 852fe4b2
- Allow `__call__` method to be asynchronous
- Allows common strings not to be counted against string constant overuse limit

### Bugfixes

- Fixes fails of annotation complexity on `Literal[""]`.

### Misc

- Introduce helper script to check for missing calls to `self.generic_visit(node)` in AST visitors
- Updates `poetry` version to `1.1`


## 0.15.0 aka New runtime

### Features

- Forbids to use single `return None`
- Add `__await__` to the list of priority magic methods
- Forbids to use float zeros (`0.0`)
- Forbids `raise Exception` and `raise BaseException`
- Forbids to use `%` with zero as the divisor
- WPS531: Forbids testing conditions to just return booleans when it is possible to simply return the condition itself.

### Bugfixes

- Fixes how wrong variable names were checked case sensitive with `WPS110`
- Fixes false positives DirectMagicAttributeAccessViolation with `__mro__`, `__subclasses__` and `__version__`
- Make `WPS326` work when there is comment between string literals
- Allowed yield statements in call method
- Allow to use `^` with `1`

### Misc

- Updates lots of dependenices
- Fixed documentation for TooManyPublicAttributesViolation
- Updated isort config


## 0.14.0 aka The Walrus fighter

This release was focused on adding `python3.8` support,
removing dependencies that can be removed, and fixing bugs.

There are breaking changes ahead!

We also have this [nice migration guide](https://wemake-python-stylegui.de/en/latest/pages/changelog/migration_to_0_14.html).

### Features

- **Breaking**: removes `flake8-executable`, now using `WPS452` instead of `EXE001..EXE005`
- **Breaking**: removes `flake8-print`, now using `WPS421` instead of `T001`
- **Breaking**: removes `flake8-builtins`, now using `WPS125` instead of `A001..A005`
- **Breaking**: removes `flake8-annotations-complexity`,
  now using `WPS234` instead of `TAE002`
- **Breaking**: removes `flake8-pep3101`, now using `WPS323` instead of `S001`,
  we also use a new logic for this violation:
  we check string defs for `%` patterns, and not for `%` operator
- **Breaking**: `WPS441` is no longer triggered for `except` blocks,
  it is now handled by `F821` from `flake8`
- **Breaking**: removes `radon`,
  because `cognitive-complexity` and `mccabe` is enough
- **Breaking**: removes `flake8-logging-format` as a direct dependency
- **Breaking**: removes `ImplicitTernaryViolation` or `WPS332`,
  because it has too many false positives #1099
- Removes `flake8-coding`, all encoding strings, visitor and tests
  for old `WPS323` which is now reused for modulo formatting checks
- Adds `python3.8` support
- Changes `styleguide.toml` and `flake8.toml` scripts definition
- Extracts new violation - `WPS450` from `WPS436` #1118
- Adds domain names options:
  `--allowed-domain-names` and `--forbidden-domain-names`,
  that are used to create variable names' blacklist #1106
- Forbids to use `\r` (carriage return) as line breaks in strings #1111
- Forbids to use `:=` operator, it now reuses `WPS332` code
- Forbids to use positional only `/` arguments
- Forbids to have too many names imported from a single `from ... import`
- Forbids to use `continue` and `break` in `finally`
- Forbids to use `__reduce__` and `__reduce_ex__` magic methods
- Adds `__call__` to list of methods that should be on top #1125
- Allows `_` to be now used as a defined variable
- Removes `cognitive_complexity` dependency, now it is built in into our linter
- Adds baseline information for all complexity violation messages: `x > baseline`
- Changes how cognitive complexity is calculated
- Adds support for positional arguments in different checks
- Adds `UnreadableNameViolation` as `WPS124` because there are some
character combination which is not easy to read
- Adds support for `NamedExpr` with in compare type violation

### Bugfixes

- Fixes how `i_control_code` behaves with `WPS113`
- Fixes that cognitive complexity was ignoring
  `ast.Continue`, `ast.Break`, and `ast.Raise` statements
- Fixes that cognitive complexity was ignoring `ast.AsyncFor` loops
- Fixes that annotation complexity was not reported for `async` functions
- Fixes that annotation complexity was not reported for lists
- Fixes that annotation complexity was not reported for `*` and `/` args
- Fixes that annotation complexity was not tested for dot notation attributes
- Fixes that annotation complexity fails on string expressions
- Fixes bug when `TooManyPublicAttributesViolation`
  was counting duplicate fields
- Fixes negated conditions `WPS504` was not reported for `if` expressions
- Fixes that `import dumps` was reported as `WPS347`,
  now only `from ... import dumps` is checked
- Fixes that `from some import a as std` was reported as a vague import
  with `WPS347` despite having a meaningful alias
- Fixes that `WPS501` was reported for `@contextmanager` definition
- Fixes `WPS226` to be thrown at nested string type annotations
- Fixes `WPS204` reported simplest nodes as overused like `[]` and `call()`
- Fixes `WPS204` not reporting overused `f` strings
- Fixes `WPS204` reporting overused return type annotations
- Fixes `WPS204` reporting `self.` attribute access
- Fixes `WPS331` reporting cases that do require some extra steps before return
- Fixes `WPS612` not reporing `super()` calls without return
- Fixes `WPS404` not raising on wrong `*` and `/` defaults
- Fixes `WPS425` raising on `.get`, `getattr`, `setattr`,
  and other builtin functions without keyword arguments
- Fixes `WPS221` reporting differently on different `python` versions
- Fixes `WPS221` reporting nested variable annotations
- Fixes `WPS509` not reporting nested ternary in grandchildren of `if`
- Fixes `WPS509` not reporting nested ternary in ternary
- Fixes `WPS426` not reporting nested `lambda` in comprehensions
- Fixes several violations to reporting for `ast.Bytes` and `ast.FormattedStr`
  where `ast.Str` was checked
- Fixes `WPS601` reporting shadowing for non-`self` attributes
- Fixes `WPS114` not to be so strict
- Fixes `WPS122` not raising for `for` and `async for` definitions
- Fixes `WPS400` raising for `# type: ignore[override]` comments
- Fixes `WPS115` not raising for attributes inside other nodes

### Misc

- Changes how tests are executed
- Changes how coverage is calculated, adds `coverage-conditional-plugin`
- Adds how a violation can be deprecated
- Improves old visitor tests with `/` argument cases
- Improves old visitor tests with `:=` cases
- Adds `local-partial-types` to mypy config
- Uses `abc` stdlib's module to mark abstract base classes #1122
- Adds `python3.8` to the CI
- Updates a lot of dependencies


## 0.13.4

This is the last `0.13.x` supporting release,
we have to concentrate on `python3.8` support
and `0.14.0` which will introduce it to the public.

### Bugfixes

- Fix false positive ImplicitYieldFromViolation for async functions #1057
- Fixes nested-classes-whitelist option default value for flake8 prior 3.7.8 #1093
- Improve boolean non-keyword arguments validation #1114

### Misc

- Updates `flake8-pep3101`
- Updates `flake8-builtins`
- Updates `flake8-eradicate`
- Several small refactoring sessions
- Adds `hypothesis`-based tests
- Adds `flakehell` base config
- Fixes `flakehell` docs
- Fixes `MAX_NOQA_COMMENTS` and related violation docs
- Fixes `OverusedExpressionViolation` and `TooManyExpressionsViolation` docs


## 0.13.3

### Misc

- Updates `radon` version
- Updates `poetry` version to `1.0`


## 0.13.2

### Bugfixes

- Fixes that Github Action was failing for wrong status code
- Fixes `NegatedConditionsViolation` false positive on absent
  `else` in combination with `elif`
- Fixes `WPS528` false positive on augmented assigns
- Fixes incorrect message for `WPS349`
- Fixes that `reviewdog` was not able to create more than `30` comments per PR

### Misc

- `pylint` docs fixed
- Fixes docs about implicit `yield` violation


## 0.13.1

### Bufixes

- Fixes that `_` was marked as invalid by `VagueImportViolation`
- Fixes that docs for `VagueImportViolation` were misleading
- Fixes invalid docs for `BracketBlankLineViolation` #1020
- Add more complex example to `ParametersIndentationViolation` #1021

### Misc

- Now our GitHub Action can be used to leave PR review comments


## 0.13.0 aka The Lintoberfest

This is a huge release that was created during the Hactoberfest season.
It was impossible without the huge help from [our awesome contributors](https://github.com/wemake-services/wemake-python-styleguide/graphs/contributors?from=2019-06-01&to=2019-11-18&type=c). Thanks a lot to everyone!

This release is not focused on any particular area.
It features a lot of new rules from different categories.

### Features

- Adds cognitive complexity metric, introduced by [`cognitive_complexity`](https://github.com/Melevir/cognitive_complexity)
- Adds docstrings linter [`darglint`](https://github.com/terrencepreilly/darglint)
- Updates `pep8-naming` and `flake8-comprehensions`
- `WPS431` now allow customize whitelist via `nested-classes-whitelist` setting
- Forbids to have invalid strings in stared expressions like `**{'@': 1}`
- Forbids to use implicit primitive values in a form of `lambda: 0`
- Forbids to use approximate math constants
- Forbids to redefine string constants
- Forbids use of vague import names (e.g. `from json import loads`)
- Makes `OveruseOfNoqaCommentViolation` configurable via `--max-noqa-comments`
- Forbid incorrectly swapped variables
- Forbids to use redundant subscripts (e.g., `[0:7]` or `[3:None]`)
- Allows `super()` as a valid overused expression
- Forbids to use `super()` with other methods and properties
- `WPS350` enforces using augmented assign pattern
- Forbids unnecessary literals
- `WPS525` forbids comparisons where `in` is compared with single item container
- Forbids wrong annotations in assignment
- Forbids using multiline `for` and `while` statements
- `WPS113` now can be tweaked with `I_CONTROL_CODE` setting
- Adds `WPS000` that indicates internal errors
- Forbids to use implicit `yield from`
- Forbids to start lines with `.`
- Enforces better `&`, `|`, `>>`, `<<`, `^` operators usage
- Forbids incorrect exception order
- Enforces tuples usage with frozenset constructor
- Changes how `WPS444` works, now we use stricter logic for `while` and `assert`
- Forbids to use `yield from` with incorrect types
- Forbids to use consecutive `yield` expressions
- Enforces to use `.items()` in loops
- Enforces using `.get()` over `key in dict` checks
- Forbids to use and declare `float` keys in arrays and dictionaries
- Forbids to use `a[len(a) - 1]` because it is just `a[-1]`
- Forbids too long call chains like `foo(a)(b)(c)(d)`

### Bugfixes

- Fixes `ImplicitElifViolation` false positives on a specific edge cases
- Fixes `--i-control-code` setting for `BadMagicModuleFunctionViolation`
- Fixes compatibility with flake8 `3.8.x`
- Fixes that `not not True` was not detected as `WPS330`
- Fixes addition of `MisrefactoredAssignmentViolation` check
- Fixes `WrongMagicCommentViolation` not catching certain wrong comments
- Fixes `BadMagicModuleFunctionViolation` false positives on class-level methods
- Fixes `InconsistentReturnViolation` false positives on nested functions
- Fixes that `--i-dont-control-code` was not present in command line options
- Fixes `BlockVariableVisitor` false positives on a properties
- Fixes that `//` was not recognised as a math operation
- Fixes false positive `BlockAndLocalOverlapViolation` on annotations without value assign
- Fixes bug when `x and not x` was not detected as the similar conditions by `WPS408`
- Fixed that `1.0` and `0.1` were treated as magic numbers

### Misc

- Improves Github Action stability
- Replace `scripts/tokens.py` and `scripts/parse.py` with external tools
- Improves violation code testing
- Improves testing of `.. versionchanged` and `previous_codes` properties
- Reference `isort` settings requirement for compliance with `WSP318` in docstring
- Improves tests: we now ensure that each violation with previous codes also
  has corresponding versions changed in their documentation


## 0.12.5

### Bugfixes

- We now ignore `@overload` from `BlockAndLocalOverlapViolation`
- Now expressions that reuse block variables are not treated as violations,
  example: `my_var = do_some(my_var)`

### Misc

- Adds Github Action and docs how to use it
- Adds local Github Action that uses itself for testing
- Adds official Docker image and docs about it


## 0.12.4

### Bugfixes

- Fixes bug with `nitpick` colors and new files API
- Updates `flake8-docstrings`


## 0.12.3

### Bugfixes

- Fixes that formatting was failing sometimes when colours were not available
- Fixes that `1 / number` was not allowed
- Fixes that `%` operator was allowed for `0` and `1`


## 0.12.2

### Features

- Adds `reveal_type` to the list of forbidden functions
- `WPS517` now allows to use non-string keys inside `**{}`,
  so this is allowed: `Users.objects.get(**{User.USERNAME_FIELD: username})`

### Bugfixes

- Fixes that `{**a, **b}` was reported as duplicate hash items


## 0.12.1

### Features

- Tweaks `nitpick` configuration

### Bugfixes

- Changes `radon` and `pydocstyle` versions for better resolution
- Fixes `nitpick` urls

### Misc

- Improves `README.md` with `flakehell` and `nitpick` mentions
- Improves docs all across the project


## 0.12.0

In this release we had a little focus on:

0. Primitives and constants and how to use them
1. Strings and numbers and how to write them
1. OOP features
1. Blocks and code structure,
   including variable scoping and overlaping variables
1. Overused expressions and new complexity metrics

### Features

- **Breaking**: moves `ImplicitInConditionViolation` from `WPS336` to `WPS514`
- **Breaking**: now `ExplicitStringConcatViolation` uses `WPS336`
- **Breaking**: moves `YieldMagicMethodViolation` from `WPS435` to `WPS611`
- Adds `xenon` as a dependency, it also checks for cyclomatic complexity,
  but uses more advanced algorithm with better results
- Forbids to have modules with too many imported names
  configured by `--max-imported-names` option which is 50 by default
- Forbids to raise `StopIteration` inside generators
- Forbids to have incorrect method order inside classes
- Forbids to make some magic methods async
- Forbids to use meaningless zeros in float, binary, octal, hex,
  and expanentional numbers
- Enforces to use `1e10` instead of `1e+10`
- Enforces to use big letters for hex numbers: `0xAB` instead of `0xab`
- Enforces to use `r'\n'` instead of `'\\n'`
- Forbids to have unicode escape characters inside binary strings
- Forbids to use `else if` instead of `elif`
- Forbids to have too long `try` bodies,
  basically `try` bodies with more than one statement
- Forbids to overlap local and block variables
- Forbids to use block variables after the block definitions
- Changes how `WrongSlotsViolation` works, now `(...) + value` is restricted
  in favor of `(..., *value)`
- Forbids to have explicit unhashable types in sets and dicts
- Forbids to define useless overwritten methods
- Enforces `j` prefix over `J` for `complex` numbers
- Forbids overused expressions
- Forbids explicit `0` division, multiply, pow, addition, and substraction
- Fordids to pow, multiply, or divide by `1`
- Forbids to use expressions like `x + -2`, or `y - -1`, or `z -= -1`
- Forbids to multiply lists like `[0] * 2`
- Forbids to use variable names like `__` and `_____`
- Forbids to define unused variables explicitly: `_unused = 2`
- Forbids to shadow outer scope variables with local ones
- Forbids to have too many `assert` statements in a function
- Forbids to have explicit string contact: `'a' + some_data`, use `.format()`
- Now `YieldInsideInitViolation` is named `YieldMagicMethodViolation`
  and it also checks different magic methods in a class
- Forbids to use `assert False` and other false-constants
- Forbids to use `while False:` and other false-constants
- Forbids to use `open()` outside of `with`
- Forbids to use `type()` for compares
- Forbids to have consecutive expressions with too deep access level
- Forbids to have too many public instance attributes
- Forbids to use pointless star operations: `print(*[])`
- Forbids to use `range(len(some))`, use `enumerate(some)` instead
- Forbids to use implicit `sum()` calls and replace them with loops
- Forbids to compare with the falsy constants like `if some == []:`

### Bugfixes

- Bumps `flake8-eradicate` version
  and solves `attrs` incompatible versions issue
- Bumps `flake8-dosctrings` veresion
  and solved `pydocstyle` issue
- Fixes `TryExceptMultipleReturnPathViolation` not tracking `else` and `finally`
  returns at the same time
- Fixes how `TryExceptMultipleReturnPathViolation` works:
  now handles `break` and `raise` statements as well
- Fixes `WrongLoopIterTypeViolation` not triggering
  for generator expressions and empty tuples
- Fixes `WrongLoopIterTypeViolation` not triggering
  for numbers (including negative), booleans, `None`
- Fixes `WrongLoopIterTypeViolation` position
- Fixes `WrongLoopIterTypeViolation` not triggering for compehensions
- Fixes `WrongSlotsViolation` not triggering
  for comprehensions and incorrect `__slots__` names and types
- Fixes `WrongSlotsViolation` not triggering
  for invalid `python` identifiers like `__slots__ = ('123_slot',)`
- Fixes `WrongSlotsViolation` triggering for subscripts
- Fixes `NestedClassViolation` and `NestedFunctionViolation` not reporting
  when placed deeply inside other nodes
- Fixes when `WrongUnpackingViolation` was not raised
  for `async for` and `async with` nodes
- Fixes when `WrongUnpackingViolation` was not raised for comprehensions
- Fixes that `x, y, z = x, z, y` was not recognized
  as `ReassigningVariableToItselfViolation`
- Fixes that `{1, True, 1.0}` was not recognised as a set with duplicates
- Fixes that `{(1, 2), (1, 2)}` was not recognised as a set with duplicates
- Fixes that `{*(1, 2), *(1, 2)}` was not recognised as a set with duplicates
- Fixes that `{1: 1, True: 1}` was not recognised as a dict with duplicates
- Fixes that `complex` numbers were always treated like magic,
  now `1j` is allowed
- Fixes that `0.0` was treated as a magic number
- Fixes that it was possible to use `_` in module body
- Fixes `WrongBaseClassViolation` not triggering
  for nested nodes like `class Test(call().length):`
- Fixes `ComplexDefaultValueViolation` not triggering
  for nested nodes like `def func(arg=call().attr)`
- Fixes `TooShortNameViolation` was not triggering for `_x` and `x_`
- Fixes that some magic method were allowed to be generators
- Fixes that some magic method were allowed to contain `yield from`
- Fixes bug when some correct `noqa:` comments were reported as incorrect
- Fixes bug when some `else: return` were not reported as incorrect
- Fixes bug when `WPS507` sometimes were raising `ValueError`
- Fixes bug when `return None` was not recognized as inconsistent

### Misc

- Adds `styles/` directory with style presets for tools we use and recommend
- Adds `bellybutton` to the list of other linters
- Documents how to use `nitpick` to sync the configuration
- Documents how to use `flakehell` to create `baseline`s for legacy integrations
- Improves tests for binary, octal, hex, and expanetional numbers
- Adds new `xenon` CI check
- Now handles exceptions in our own code, hope to never see them!
- Now uses `coverage` checks in deepsource
- Now `@alias` checks that all aliases are valid
- Changes how presets are defined
- Improves how `DirectMagicAttributeAccessViolation` is tested
- Refactors a lot of tests to tests `ast.Starred`
- Refactors a lot of tests to have less tests with the same logical coverage
- We now use `import-linter` instead of `layer-linter`
- Adds docs about CI integration
- Now wheels are not universal
- Updates docs about `snake_case` in `Enum` fields
- Updates docs about `WPS400` and incorrect line number


## 0.11.1

### Bugfixes

- Now using `pygments` as a direct dependency


## 0.11.0 aka The New Violation Codes

We had a really big problem: all violations inside `best_practices`
was messed up together with no clear structure.

We had to fix it before it is too late.
So, we broke existing error codes.
And now we can promise not to do it ever again.

We also have this [nice migration guide](https://wemake-python-stylegui.de/en/latest/pages/changelog/migration_to_0_11.html)
for you to rename your violations with a script.

### Features

- **Breaking**: replaces `Z` error code to `WPS` code
- **Breaking**: creates new violation group `refactoring.py`
- **Breaking**: creates new violation group `oop.py`
- **Breaking**: moving a lot of violations
  from `best_practices` to `refactoring`, `oop`, and `consistency`
- Adds new `wemake` formatter (using it now by default)

### Bugfixes

- Fixes error message of `OverusedStringViolation` for empty strings
- Now does not count string annotations as strings for `OverusedStringViolation`
- Fixes `InconsistentReturnVariableViolation` was raised twice

### Misc

- Adds migration guide to `0.11`
- Improves legacy guide
- Adds `--show-source` to the default recommended configuration
- Adds better docs about auto-formatters
- Adds `autopep8` to CI to make sure that `wps` is compatible with it
- Ensures that `--diff` mode works for `flake8`
- Renames `Incorrect` to `Wrong` where possible
- Renames `IncorrectlyNestedTernaryViolation` to `NestedTernaryViolation`
- Renames `IncorectLoopIterTypeViolation` to `WrongLoopIterTypeViolation`


## 0.10.0 aka The Great Compare

This release is mostly targeted at writing better compares and conditions.
We introduce a lot of new rules related to this topic improving:
consistency, complexity, and general feel from your code.

In this release we have ported a lot of existing `pylint` rules,
big cudos to the developers of this wonderful tool.

### Features

- Adds `flake8-executable` as a dependency
- Adds `flake8-rst-docstrings` as a dependency
- Validates options that are passed with `flake8`
- Forbids to use module level mutable constants
- Forbids to over-use strings
- Forbids to use `breakpoint` function
- Limits yield tuple lengths
- Forbids to have too many `await` statements
- Forbids to subclass lowercase `builtins`
- Forbids to have useless `lambda`s
- Forbids to use `len(sized) > 0` and `if len(sized)` style checks
- Forbids to use repeatable conditions: `flag or flag`
- Forbids to write conditions like `not some > 1`
- Forbids to use heterogenous compares like `x == x > 0`
- Forbids to use complex compare with several items (`>= 3`)
- Forbids to have class variables that are shadowed by instance variables
- Forbids to use ternary expressions inside `if` conditions
- Forces to use ternary instead of `... and ... or ...` expression
- Forces to use `c < b < a` instead of `a > b and b > c`
- Forces to use `c < b < a` instead of `a > b > c`
- Forbids to use explicit `in []` and `in ()`, use sets or variables instead
- Forces to write `isinstance(some, (A, B))`
  instead of `isinstance(some, A) or isinstance(some, B)`
- Forbids to use `isinstance(some (A,))`
- Forces to merge `a == b or a == c` into `a in {b, c}` and
  to merge `a != b and a != c` into `a not in {b, c}`

### Bugfixes

- Fixes incorrect line number for `Z331`
- Fixes that `Z311` was not raising for multiple `not in` cases
- Fixes a bunch of bugs for rules working with `Assign` and not `AnnAssign`
- Fixes that `continue` was not triggering `UselessReturningElseViolation`

### Misc

- Renames `logics/` to `logic/` since it is grammatically correct
- Renames `Redundant` to `Useless`
- Renames `Comparison` to `Compare`
- Renames `WrongConditionalViolation` to `ConstantConditionViolation`
- Renames `ComplexDefaultValuesViolation` to `ComplexDefaultValueViolation`
- Refactors `UselessOperatorsVisitor`
- Adds `compat/` package, getting ready for `python3.8`
- Adds `Makefile`
- A lot of minor dependency updates


## 0.9.1

### Bugfixes

- Fixes issue with `pydocstyle>=4` by glueing its version to `pydocstyle<4`


## 0.9.0

This is mostly a supporting release with several new features
and lots of bug fixes.

### Features

- Forbids to use magic module methods `__getattr__` and `__dir__`
- Forbids to use multiline conditions
- Forbids local variables that are only used in `return` statements

### Bugfixes

- Fixes module names for modules like `io.py`
- Fixes false positive `Z310` for numbers like `0xE`
- Fixes false positive for compare ordering with `await`
- Fixes problem with missing `_allowed_left_nodes`
- Fixes problem false positive for `Z121` when using `_` for unused var names
- Fixes false positive for negative number in default values
- Fixes error text for `ComplexDefaultValueViolation`
- Fixes problem with false positive for `Z459`
  when a default value is an `Ellipsis`

### Misc

- Adds `py.typed` file in case someone will import our code,
  now it will have types
- Adds several missing `@final` decorators
- Enforces typing support
- Refactors how `typing_extensions` package is used
- Adds docs about `black`
- Adds big "Star" button
- Multiple dependencies update
- Better `exclude` rule for `flake8` check
- Removed warnings from `pytest`


## 0.8.1

### Bugfixes

- Fixes how `wps_context` is calculated, so `super()` calls are now working


## 0.8.0

### Features

- Updates `flake8` to `3.7+`
- Adds `flake8-annotations-complexity` as a dependency, forbids complex annotations
- Forbids to use redundant `+`, `~`, `not`, and `-` operators before numbers
- Forbids to use complex default values
- Forbids to use anything rather than names in `for` loop vars definitions
- Forbids to use anything rather than names in `with` block vars definitions
- Forbids to use anything rather than names in comprehension vars definitions
- Forbids to use direct magic attributes access
- Forbids to use negated conditions
- Forbids to use too many `# pragma: no cover` comments
- Forbids to use nested `try` blocks

### Bugfixes

- Fixes problems with empty lines after magic comments, see [#492](https://github.com/wemake-services/wemake-python-styleguide/issues/492)
- Fixes error message for `del` keyword: it is now just `'del'` not `'delete'`

### Misc

- Removes `flake8-per-file-ignores` plugin, since `flake8` now handles it
- Removes `flake8-type-annotations` plugin, since `flake8` now handles it
- Improves docs for `WrongKeywordViolation`
- Improves docs for `EmptyLineAfterCodingViolation`
- Improves docs for `ProtectedAttributeViolation`
- Adds docs about `.pyi` files


## 0.7.1

### Bugfixes

- Allows `Generic[SomeType]` to be a valid superclass
- Forces to use `flake8` version `3.6` instead of `3.7`

### Misc

- Improves docs about using `# type: some` comment in `for` loops


## 0.7.0

### Features

- Now raising a violation for every `bool` non-keyword argument
  and showing better error message
- Changes how `max-arguments` are counted
  Now `self`, `cls`, and `mcs` count as real arguments
- Forbids to use `yield` inside comprehensions
- Forbids to have single line triple-quoted string assignments
- Forbids to have same items in `set` literals
- Forbids to subclass `BaseException`
- Forbids to use simplifiable `if` expressions and nodes
- Forbids to have incorrect nodes in `class` body
- Forbids to have methods without any arguments
- Forbids to have incorrect base classes nodes
- Enforces consistent `__slots__` syntax
- Forbids to use names with trailing `_` without a reason
- Forbids to use `super()` with arguments or outside of methods
- Forbids to have too many `except` cases
- Enforces to have an empty line after `coding` comment
- Forbids to use too many `# noqa` comments
- Forbids to use variables declared as unused
- Forbids to use redundant `else` blocks
- Forbids to use inconsistent `return` and `yield` statements
- Forbids to use multiple `return` path in `try`/`expect`/`finally`
- Forbids to use implicit string concatenation
- Forbids to have useless `continue` nodes inside the loops
- Forbids to have useless nodes
- Forbids to have useless `raise` statements
- Adds `params` and `parameters` to black-listed names

### Bugfixes

- Fixes a lot of rules that were ignoring `Bytes` node as constant type
- Fixes location of the `BooleanPositionalArgumentViolation`
- Fixes argument count issue with `async` functions
- Fixes `WrongConditionalVisitor` not detecting `tuple` as constants
- Fixes `WrongConditionalVisitor` not detecting negative numbers as constants
- Fixes some magic number that were not detected based on their location
- Fixes error when regular functions named as blacklisted
  magic methods were forbidden, now we check for methods only
- Fixes error when strings like `U'some'` was not triggering unicode violation
- Fixes error when string like `U'some'` was not triggering modifier violation

### Misc

- Adds `safety` and other dependency checks to the CI process
- Improves tests: now `tokenize` works differently inside tests
- Improves tests: now testing more brackets cases aka "magic coverage bug"
- Improves docs: adds new badge about our code style
- Refactoring: trying to use `astor` where possible to simplify the codebase
- Refactoring: introduces some new `transformations`
- Refactoring: now we do not have any magical text casts for violations
- Improves tests: changes how `flake8` is executed, now it is twice as fast
- Improves docs: now linting `conf.py` with `flake8`
- Improves tests: now we check that ignored violation are raised with `noqa`
- Improves docs: we have added a special graph to show our architecure
- Improves docs: we now have a clean page for `checker` without extra junk
- Improves docs: we now have a tutorial for creating new rules
- Refactoring: moves `presets` package to the root
- Improves tests: we now lint our layered architecure with `layer-lint`


## Version 0.6.3

### Bugfixes

- Fixes an [issue-450](https://github.com/wemake-services/wemake-python-styleguide/issues/450) with `dict`s with just values and no keys


## Version 0.6.2

### Bugfixes

- Fixes a [crash](https://github.com/wemake-services/wemake-python-styleguide/issues/423) with class attributes assignment


## Version 0.6.1

### Bugfixes

- Fixes a conflict between our plugin and `pyflakes`


## Version 0.6.0

### Features

- Adds `flake8-per-file-ignore` plugin dependency
- Adds default values to the `flake8 --help` output
- Adds `do` as a restricted variable name
- Forbids multiple assignment targets for context managers
- Forbids to use incorrect multi-line parameters
- Forbids to use `bool` values as positional arguments
- Forbids to use extra indentation
- Forbids to use inconsistent brackets
- Forbids to use multi-line function type annotations
- Forbids to use uppercase string modifiers
- Forbids to use assign chains: now we only can use one assign per line
- Forbids to use assign with unpacking for any nodes except `Name`
- Forbids to have duplicate `except` blocks

### Bugfixes

- Fixes tests failing on windows (@sobolevn hates windows!),
  but it still fails sometimes
- Fixes bug when `@staticmethod` was treated as a module member
- Fixes bug when some nodes were not checked with `TooDeepNestingViolation`
- Fixes bug when it was possible to provide non-unique aliases
- Fixes incorrect line number for incorrect parameter names
- Fixes bug when names like `__some__value__` were not treated as underscored
- Fixes bug when assignment to anything rather than name was raising an error

### Misc

- Refactoring: now we fix `async` nodes offset in a special transformation
- Improves docs: specifies what `transformation` is
- Improves docs: making contributing section in the `README` more friendly
- Improves build: changes how CI installs `poetry`


## 0.5.1

### Bugfixes

- Fixes all possible errors that happen
  because of unset `parent` and `function_type` properties


## 0.5.0

### Features

- **Breaking**: removes `--max-conditions` and `--max-elifs` options
- **Breaking**: removes `--max-offset-blocks`
- **Breaking**: changes default `TooManyConditionsViolation` threshold from `3` to `4`
- **Breaking**: changes `TooManyBaseClassesViolation` code from `225` to `215`
- Forbids to use `lambda` inside loops
- Forbids to use `self`, `cls`, and `mcs` except for first arguments only
- Forbids to use too many decorators
- Forbids to have unreachable code
- Forbids to have statements that have no effect
- Forbids to have too long names for modules and variables
- Forbids to have names with unicode for modules and variables
- Add `variable` to the blacklisted names
- Now `RedundantLoopElseViolation` also checks `while` loops

### Bugfixes

- Fixes `TooManyConditionsViolation` to work with any conditions, not just `if`s
- Fixes `TooManyConditionsViolation` that did not count conditions correctly
- Fixes `TooManyForsInComprehensionViolation` to find all comprehension types
- Fixes `TooManyElifsViolation` to check module level conditions
- Fixes `TooManyBaseClassesViolation` docs location
- Fixes `WrongVariableNameViolation` not checking `lambda` argument names
- Fixes `OffsetVisitor` incorrect `await` handling

### Misc

- Refactoring: moves all complexity checks into `complexity/` folder
- Refactoring: improves how different keyword visitors are coupled
- Improves docs: we have removed magic comments and code duplication
- Improves docs: now `_pages/` is named just `pages/`
- Improves docs: now all violations are sorted correctly
- Improves tests: now testing different keywords separately
- Improves tests: now all violations must be contained in `test_noqa.py`
- Improves tests: now we also run `compile()` on all `ast` examples
- Improves tests: now we are sure about correct order of violations

## 0.4.0

Development was focused around better test coverage and providing a better API
for tests. We also now covering more cases and testing violation texts.

### Features

- **Breaking**: removes duplicating module name rules, now we use the same rules
  for both variables and modules
- **Breaking**: removes `--min-module-name-length` options
- **Breaking**: renames `--min-variable-name-length` into `--min-name-length`
- Dependencies: updates `flake8` version to `3.6`
- Dependencies: removes `pycodestyle` pinned version
- Restrict unicode names

### Bugfixes

- Multiple fixes to error text formats to be more readable
- Fixes `UNDERSCORED_NUMBER_PATTERN` to match names like `come_22_me`
- Fixes `UpperCaseAttributeViolation` not being displayed in the docs
- Fixes consistency checks being duplicated in the docs
- Fixes `UnderscoredNumberNameViolation` showing incorrect line number
- Fixes `ProtectedAttributeViolation` to respect `super()` and `mcs`
- Fixes `ProtectedAttributeViolation` to show correct text
- Fixes `BadNumberSuffixViolation` to show correct text
- Fixes `TooManyBaseClassesViolation` to show correct text
- Fixes `TooManyElifsViolation` to show correct text
- Fixes `TooDeepNestingViolation` to show correct text
- Fixes `TooManyMethodsViolation` to show correct text
- Fixes `ReassigningVariableToItselfViolation` to show correct text
- Renames `UnderscoredNumberNameViolation` to `UnderscoredNumberNameViolation`

### Misc

- Refactoring: removed duplicate logic inside `logics/filenames.py`
- Improves tests: now testing almost all violations inside `noqa.py`
- Improves tests: now testing violations text
- Improves tests: now all common patters live in related `conftest.py`
- Improves docs: now all configuration options are listed in the violations


## 0.3.0 aka The Hacktoberfest Feast

This release was made possible by awesome people who contributed
to the project during `#hactoberfest`. List of awesome people:

- [@novikovfred](https://github.com/novikovfred)
- [@riyasyash](https://github.com/riyasyash)
- [@sathwikmatsa](https://github.com/sathwikmatsa)
- [@tipabu](https://github.com/tipabu)
- [@roxe322](https://github.com/roxe322)
- [@geoc0ld](https://github.com/geoc0ld)
- [@lensvol](https://github.com/lensvol)
- [@SheldonNunes ](https://github.com/SheldonNunes)
- [@tommbee](https://github.com/tommbee)
- [@valignatev](https://github.com/valignatev)
- [@vsmaxim](https://github.com/vsmaxim)

### Features

- Adds `flake8-print` as a dependency
- Adds `typing-extensions` as a dependency
- Forbids to use `quit` and `exit` functions
- Forbids the comparison of two literals
- Forbids the incorrect order comparison, enforcing variable to come first
- Forbids underscores before numbers in names
- Forbids class level attributes whose name is not in `snake_case`
- Forbids comparison of the same variables
- Forbids inconsistent octal, binary, and hex numbers
- Forbids too many arguments in `lambda` functions
- Forbids extra `object` in parent classes list
- Forbids `for` loops with unused `else`
- Forbids variables self reassignment
- Forbids `try` with `finally` without `except`
- Forbids `if` statements with invalid conditionals
- Forbids opening parenthesis from following keyword without space in between them
- Forbids the use of more than 2 `for` loops within a comprehension
- Forbids variable names with more than one consecutive underscore
- Restricts the maximum number of base classes aka mixins
- Forbids importing protected names
- Forbids using protected methods and attributes
- Forbids `yield` inside `__init__` method

### Bugfixes

- Fixes that `MultipleIfsInComprehensionViolation` was not enabled
- Fixes flaky behaviour of `test_module_names` test package
- Fixed `TooManyMethodsViolation` not displaying line number in output
- Fixed `OffsetVisitor` due to python [bug](https://bugs.python.org/issue29205)

### Misc

- Updates `poetry` version
- Refactoring: some general changes, including better names and APIs
- Improves docs: now we have `versionadded` for each violation
- Improves docs: now we explicitly state how some violations might be ignored
- Improves tests: now we are testing options
- Improves tests: now we have different `tests/` folder structure
- Improves tests: now we are testing presets
- Improves tests: now we are using different logic inside `assert_errors`
- Improves tests: now testing magic numbers in more situations
- Improves tests: now testing more situations with empty base classes
- Improves tests: now testing presets, that they have all the existing visitors
- Improves tests: now using stricter `noqa` checks
- Improves tests: now testing that any name is allowed when using a variable
- Improves types: now all class attributes are marked as `ClassVar`
- Improves types: now we use `final` to indicate what should not be changed
- Improves types: now we do not have any ugly import hacks


## 0.2.0 aka Revenge of the Async

This release was made possible by awesome people who contributed
to the project during `#hactoberfest`. List of awesome people:

- [@novikovfred](https://github.com/novikovfred)
- [@AlwxSin](https://github.com/AlwxSin)
- [@TyVik](https://github.com/TyVik)
- [@AlexArcPy](https://github.com/AlexArcPy)
- [@tommbee](https://github.com/tommbee)

### Features

- Now we are counting `async` function as a module member
- We now forbid to use `credits()` builtin function
- We now check `async for` and `async with` nesting level
- We now check `async for` and `async with` variable names
- We now count `async` methods as method for classes complexity check
- We now count `async` functions as functions for module complexity check
- We now check `async` functions names and arguments
- We now count `async` functions complexity
- We now ignore `async` functions in jones complexity check
- We now check for nested `async` functions
- We now check for `async` functions with `@staticmethod` decorator

### Misc

- Improves docs: add `usage.rst`
- Improves docs: adds naming convention to the `naming.py`
- Improves docs: multiple typos, bugs, and issues fixes
- Improves tests: now we are testing `async` comprehensions


## Version 0.1.0

### Features

- **Breaking**: changes violation codes, now they are grouped by meaning

### Misc

- Refactoring: changes how visitors are organized inside the package
- Improves docs: now we have a glossary
- Refactoring: refactoring terms that violate our glossary
- Improves docs: now all error files contain fancy documentation and summary
- Improves docs: now we have added API reference to the docs
- Improves docs: adds new plugin development guide

## Version 0.0.16

### Features

- Adds `flake8-logging-format` dependency
- Adds `flake8-type-annotations` dependency
- Adds `flake8-breaking-line` dependency
- Removes `flake8-super-call` dependency
- Adds `PartialFloatViolation`
- Adds `MagicNumberViolation`
- Adds `WrongDocCommentViolation`
- Adds `MAGIC_NUMBERS_WHITELIST` constant
- Changes what variable names are blacklisted, adds `false`, `true`, and `no`

### Misc

- Improves docs: now including docs for `--max-condition` option
- Improves docs: adds some new `Zen of Python` references
- Improves tests: adds many new examples
- Improves docs: now each error has its error message displayed in the docs
- Improves docs: readme is now ready for the release
- Improves docs: now error pages are split
- Improves docs: now all `flake8` plugin dependencies are documented


## Version 0.0.15

### Features

- Adds `MultipleIfsInComprehensionViolation`
- Adds `TooManyConditionsViolation`
- Adds `--max-conditions` option

### Misc

- Improves `CONTRIBUTING.md`
- Moves issues templates to `.github/` folder
- Update error thrown on `RedundantSubscriptViolation`


## Version 0.0.14

### Features

- Adds `WrongModuleNamePatternViolation`
  and `WrongModuleNameUnderscoresViolation`
- Adds `TooManyImportsViolation` error and `--max-imports` option
- Adds `--i-control-code` option to ignore `InitModuleHasLogicViolation`
- Adds check for underscored numbers
- Forbids `u''` strings
- Adds `noqa` and `type` comments checks

### Misc

- Changes how many errors are generated for limits violations
- Refactors how visitors are injected into the checker, now using presets
- Creates new visitor type: `BaseTokenVisitor` for working with `tokenize`
- Improves typing support
- Adds `flake8-bandit` plugin
- Adds `flake8-eradicate` plugin
- Adds `flake8-print` plugin for development
- Removes `delegate` concept from the codebase


## Version 0.0.13 aka The Jones Complexity

### Features

- Adds `jones` complexity checker
- Adds `--max-line-complexity` and `--max-jones-score` options

### Misc

- Improves docs: adds detailed installation instructions
- Removes `flake8-blind-except` plugin


## Version 0.0.12

This is just a supporting release.
There are no new features introduced.

We have **changed** the error codes for general checks.

### Bugfixes

- Fixes bug with [nested imports missing `parent`](https://github.com/wemake-services/wemake-python-styleguide/issues/120)
- Fixes bug with [incorrect `pycodestyle` version](https://github.com/wemake-services/wemake-python-styleguide/issues/118)
- Removes `BareRaiseViolation` as it does not fit the purpose of this package

### Misc

- Improves docs: now all errors are sorted by `code`
- Improves docs: now all errors have reasoning
- Improves docs: some references are now clickable in web version
- Improves docs: now docs include `CHANGELOG.md`
- Improves docs: now we have templates for `bug` and `rule-request`
- Replaced `pytest-isort` with `flake8-isort`


## Version 0.0.11

This is just a supporting release.
There are no new features introduced.

### Bugfixes

- Fixes [`python3.7` support](https://github.com/wemake-services/wemake-python-styleguide/issues/93)
- Fixes [`AttributeError: 'ExceptHandler' object has no attribute 'depth'`](https://github.com/wemake-services/wemake-python-styleguide/issues/112)

### Misc

- Introduced the concept of regression testing, see `test/fixtures/regression`
- Removed `compat.py`
- Fixes some minor typos, problems, markup inside the docs
- Adds some new configuration to `sphinx`
- Changes `sphinx` docs structure a little bit

## Version 0.0.10 aka The Module Reaper

### Features

- Adds `WrongModuleNameViolation`, `WrongModuleMagicNameViolation`,
  and `TooShortModuleNameViolation`
- Adds `--min-module-name-length` config option
- Adds a blacklist of module names
- Adds `InitModuleHasLogicsViolation`
- Adds `EmptyModuleViolation`
- Adds a whitelist of magic module names

### Bugfixes

- Fixes `Option` class to have have incorrect `type` field, now using strings
- Fixes that `WrongStringTokenVisitor` was not activated

### Misc

- Improved typing support
- Now each error has a link to the corresponding constant (if any)
- Improved docs with links to the corresponding configuration flags


## Version 0.0.9

This is just a supporting release.
There are no new features introduced.

### Bugfixes

- Fixes `Attribute has no 'id'` error
- Fixes `missing 'typing_extension'` error

### Misc

- Errors are now tested
- Complexity tests are refactored


## Version 0.0.8 aka The Complex Complexity

### Features

- Now all dependencies are direct, they will be installed together
  with this package
- Adds direct dependencies, now there's no need to install any extra packages
- Adds `TooDeepNestingViolation` and `TooManyElifsViolation` checks
- Adds `--max-offset-blocks` and `--max-elifs` options
- Adds `TooManyModuleMembersViolation` and `TooManyMethodsViolation` checks
- Adds `--max-module-members` and `--max-methods` options
- Restricts to use `f` strings

### Bugfixes

- Removes incorrect `generic_visit()` calls
- Removes some unused `getattr()` calls
- Refactors how options are registered

### Misc

- Improved type support for options parsing


## Version 0.0.7

### Features

- Added new magic methods to the black list
- We now do not count `_` as a variable in `TooManyLocals` check
- We now restrict to nest `lambda`s
- We now allow to configure the minimal variable's name length via `setup.cfg`

### Misc

- Refactored how complexity checks are defined
- Refactored how errors are defined
- Now each check has strict `Raises:` policy which lists all possible errors
  that this check can find and raise
- Changed how visitors are initialized in tests
- Tests now cover nested classes' explicit bases
- Tests now cover nested classes and functions `noqa` comment


## Version 0.0.6

### Features

- We now check import aliases to be different from the original name
- Default complexity checks' values have changed

### Bugfixes

- ReadTheDocs build is fixed by providing extra dependencies
- Changed how local variables are counted

### Misc

- Improved typing support
- Added new documentation sections


## Version 0.0.5

### Features

- We now allow `generator_stop` to be a `__future__` import
- We now restrict dotted raw imports like: `import os.path`
- We now check import aliases as regular variable names

### Misc

- We have added a `CONTRIBUTING.md` file to help new contributors


## Version 0.0.4

### Features

- We now check `class`es to match our styleguide
- Classes have their own error group `Z3`
- Using `@staticmethod` is now forbidden
- Declaring `object` as a base class is now required
- Now we check that `__del__` magic method is not used
- Variable names `async` and `await` are forbidden
- We now forbid to use `__future__` imports
- We now have a whitelist for `__future__` imports
- Imports are now have its own subgroup `Z10`
- General rules now start from `Z11`


## Version 0.0.3

### Features

- We now use `Z` as the default code for our errors
- We have shuffled errors around, changing code and formats
- Now all name errors share the same class
- Adds `PrivateNameViolation`
- Now imports inside any structures rather than `Module` raises an error
- Adds `file` and `klass` as restricted names
- Now `__import__` is just a bad function name, not a special case
- Now version is defined in `poetry.toml` only
- We now have configuration! And it covers all design errors

### Bugfixes

- Fixes issue with missing `parent`s :batman:
- Fixes issue with `_$NAME` patterns being ignored


## Version 0.0.2

### Features

- Adds some new blacklisted variables' names
- Adds docs for each existing error code
- Adds whitelisted names for nested functions: `decorator` and `factory`
- Adds new blacklisted module's metadata variables
- Removed `BAD_IMPORT_FUNCTIONS` variable, now just checking `__import__`

### Testing

- Add gen-tests that cover most of the issues
- Removed almost all integration tests, saving just a few of them

### Misc

- Adds `poetry` as the main project tool
- Adds `shpinx` as a documentation tool


## Version 0.0.1

- Initial release<|MERGE_RESOLUTION|>--- conflicted
+++ resolved
@@ -15,12 +15,8 @@
 
 - Forbids using non-trivial expressions as an argument to `except`
 - Forbids using too many variables in a tuple unpacking
-<<<<<<< HEAD
-- Forbid using `float("NaN")`.
+- Forbids using `float("NaN")`.
 - Forbids assigning to a slice
-=======
-- Forbids using `float("NaN")`.
->>>>>>> 852fe4b2
 - Allow `__call__` method to be asynchronous
 - Allows common strings not to be counted against string constant overuse limit
 
