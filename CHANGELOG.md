--- conflicted
+++ resolved
@@ -27,12 +27,9 @@
 - Enforce consistent octal, binary, and hex numbers
 - We not check the argument count in Lambda functions
 - Forbid `for` loops with unused `else`
-<<<<<<< HEAD
 - Forbid variables self reassignment
-=======
 - Forbid `try` with `finally` without `except`
 - Forbid opening parenthesis from following keyword without space in between them
->>>>>>> 6feb7844
 
 ### Bugfixes
 
