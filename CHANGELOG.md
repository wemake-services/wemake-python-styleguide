# Version history

We follow Semantic Versions since the `0.1.0` release.
We used to have incremental versioning before `0.1.0`.


<<<<<<< HEAD
## 0.9.1

### Bugfixes

- Fixes issue with `pydocstyle>=4` by glueing its version to `pydocstyle<4`
=======
## 0.10.0 aka The Great Compare

This release is mostly targeted at writing better compares and conditions.
We introduce a lot of new rules related to this topic improving:
consistency, complexity, and general feel from your code.

### Features

- Adds `flake8-executable` as a dependency
- Adds `flake8-rst-docstrings` as a dependency
- Validates options that are passed with `flake8`
- Forbids to use module level mutable constants
- Forbids to over-use strings
- Forbids to use `breakpoint` function
- Limits yield tuple lengths
- Forbids to have too many `await` statements
- Forbids to subclass lowercase `builtins`
- Forbids to have useless `lambda`s
- Forbids to use `len(sized) > 0` and `if len(sized)` style checks
- Forbids to use repeatable conditions: `flag or flag`
- Forbids to write conditions like `not some > 1`
- Forbids to use heterogenous compares like `x == x > 0`
- Forbids to use complex compare with several items (`>= 3`)
- Forbids to have class variables that are shadowed by instance variables
- Forbids to use ternary expressions inside `if` conditions
- Forces to use ternary instead of `... and ... or ...` expression
- Forces to use `a > b > c` instead of `a > b and b > c`
- Forces to use `c < b < a` instead of `a > b > c`
- Forbids to use explicit `in []` and `in ()`, use sets or variables instead

### Bugfixes

- Fixes incorrect line number for `Z331`
- Fixes that `Z311` was not raising for multiple `not in` cases
- Fixes a bunch of bugs for rules working with `Assign` and not `AnnAssign`

### Misc

- Renames `logics/` to `logic/` since it is grammatically correct
- Renames `Redundant` to `Useless`
- Renames `Comparison` to `Compare`
- Renames `WrongConditionalViolation` to `ConstantConditionViolation`
- Renames `ComplexDefaultValuesViolation` to `ComplexDefaultValueViolation`
- Refactors `UselessOperatorsVisitor`
- Adds `compat/` package, getting ready for `python3.8`
- Adds `Makefile`
>>>>>>> 29184b20


## 0.9.0

This is mostly a supporting release with several new features
and lots of bug fixes.

### Features

- Forbids to use magic module methods `__getattr__` and `__dir__`
- Forbids to use multiline conditions
- Forbids local variables that are only used in `return` statements

### Bugfixes

- Fixes module names for modules like `io.py`
- Fixes false positive `Z310` for numbers like `0xE`
- Fixes false positive for compare ordering with `await`
- Fixes problem with missing `_allowed_left_nodes`
- Fixes problem false positive for `Z121` when using `_` for unused var names
- Fixes false positive for negative number in default values
- Fixes error text for `ComplexDefaultValueViolation`
- Fixes problem with false positive for `Z459`
  when a default value is an `Ellipsis`

### Misc

- Adds `py.typed` file in case someone will import our code,
  now it will have types
- Adds several missing `@final` decorators
- Enforces typing support
- Refactors how `typing_extensions` package is used
- Adds docs about `black`
- Adds big "Star" button
- Multiple dependencies update
- Better `exclude` rule for `flake8` check
- Removed warnings from `pytest`


## 0.8.1

### Bugfixes

- Fixes how `wps_context` is calculated, so `super()` calls are now working


## 0.8.0

### Features

- Updates `flake8` to `3.7+`
- Adds `flake8-annotations-complexity` as a dependency, forbids complex annotations
- Forbids to use redundant `+`, `~`, `not`, and `-` operators before numbers
- Forbids to use complex default values
- Forbids to use anything rather than names in `for` loop vars definitions
- Forbids to use anything rather than names in `with` block vars definitions
- Forbids to use anything rather than names in comprehension vars definitions
- Forbids to use direct magic attributes access
- Forbids to use negated conditions
- Forbids to use too many `# pragma: no cover` comments
- Forbids to use nested `try` blocks

### Bugfixes

- Fixes problems with empty lines after magic comments, see [#492](https://github.com/wemake-services/wemake-python-styleguide/issues/492)
- Fixes error message for `del` keyword: it is now just `'del'` not `'delete'`

### Misc

- Removes `flake8-per-file-ignores` plugin, since `flake8` now handles it
- Removes `flake8-type-annotations` plugin, since `flake8` now handles it
- Improves docs for `WrongKeywordViolation`
- Improves docs for `EmptyLineAfterCodingViolation`
- Improves docs for `ProtectedAttributeViolation`
- Adds docs about `.pyi` files


## 0.7.1

### Bugfixes

- Allows `Generic[SomeType]` to be a valid superclass
- Forces to use `flake8` version `3.6` instead of `3.7`

### Misc

- Improves docs about using `# type: some` comment in `for` loops


## 0.7.0

### Features

- Now raising a violation for every `bool` non-keyword argument
  and showing better error message
- Changes how `max-arguments` are counted.
  Now `self`, `cls`, and `mcs` count as real arguments
- Forbids to use `yield` inside comprehensions
- Forbids to have single line triple-quoted string assignments
- Forbids to have same items in `set` literals
- Forbids to subclass `BaseException`
- Forbids to use simplifiable `if` expressions and nodes
- Forbids to have incorrect nodes in `class` body
- Forbids to have methods without any arguments
- Forbids to have incorrect base classes nodes
- Enforces consistent `__slots__` syntax
- Forbids to use names with trailing `_` without a reason
- Forbids to use `super()` with arguments or outside of methods
- Forbids to have too many `except` cases
- Enforces to have an empty line after `coding` comment
- Forbids to use too many `# noqa` comments
- Forbids to use variables declared as unused
- Forbids to use redundant `else` blocks
- Forbids to use inconsistent `return` and `yield` statements
- Forbids to use multiple `return` path in `try`/`expect`/`finally`
- Forbids to use implicit string concatenation
- Forbids to have useless `continue` nodes inside the loops
- Forbids to have useless nodes
- Forbids to have useless `raise` statements
- Adds `params` and `parameters` to black-listed names


### Bugfixes

- Fixes a lot of rules that were ignoring `Bytes` node as constant type
- Fixes location of the `BooleanPositionalArgumentViolation`
- Fixes argument count issue with `async` functions
- Fixes `WrongConditionalVisitor` not detecting `tuple` as constants
- Fixes `WrongConditionalVisitor` not detecting negative numbers as constants
- Fixes some magic number that were not detected based on their location
- Fixes error when regular functions named as blacklisted
  magic methods were forbidden, now we check for methods only
- Fixes error when strings like `U'some'` was not triggering unicode violation
- Fixes error when string like `U'some'` was not triggering modifier violation

### Misc

- Adds `safety` and other dependency checks to the CI process
- Improves tests: now `tokenize` works differently inside tests
- Improves tests: now testing more brackets cases aka "magic coverage bug"
- Improves docs: adds new badge about our code style
- Refactoring: trying to use `astor` where possible to simplify the codebase
- Refactoring: introduces some new `transformations`
- Refactoring: now we do not have any magical text casts for violations
- Improves tests: changes how `flake8` is executed, now it is twice as fast
- Improves docs: now linting `conf.py` with `flake8`
- Improves tests: now we check that ignored violation are raised with `noqa`
- Improves docs: we have added a special graph to show our architecure
- Improves docs: we now have a clean page for `checker` without extra junk
- Improves docs: we now have a tutorial for creating new rules
- Refactoring: moves `presets` package to the root
- Improves tests: we now lint our layered architecure with `layer-lint`


## Version 0.6.3

### Bugfixes

- Fixes an [issue-450](https://github.com/wemake-services/wemake-python-styleguide/issues/450) with `dict`s with just values and no keys


## Version 0.6.2

### Bugfixes

- Fixes a [crash](https://github.com/wemake-services/wemake-python-styleguide/issues/423) with class attributes assignment


## Version 0.6.1

### Bugfixes

- Fixes a conflict between our plugin and `pyflakes`


## Version 0.6.0

### Features

- Adds `flake8-per-file-ignore` plugin dependency
- Adds default values to the `flake8 --help` output
- Adds `do` as a restricted variable name
- Forbids multiple assignment targets for context managers
- Forbids to use incorrect multi-line parameters
- Forbids to use `bool` values as positional arguments
- Forbids to use extra indentation
- Forbids to use inconsistent brackets
- Forbids to use multi-line function type annotations
- Forbids to use uppercase string modifiers
- Forbids to use assign chains: now we only can use one assign per line
- Forbids to use assign with unpacking for any nodes except `Name`
- Forbids to have duplicate `except` blocks

### Bugfixes

- Fixes tests failing on windows (@sobolevn hates windows!),
  but it still fails sometimes
- Fixes bug when `@staticmethod` was treated as a module member
- Fixes bug when some nodes were not checked with `TooDeepNestingViolation`
- Fixes bug when it was possible to provide non-unique aliases
- Fixes incorrect line number for incorrect parameter names
- Fixes bug when names like `__some__value__` were not treated as underscored
- Fixes bug when assignment to anything rather than name was raising an error

### Misc

- Refactoring: now we fix `async` nodes offset in a special transformation
- Improves docs: specifies what `transformation` is
- Improves docs: making contributing section in the `README` more friendly
- Improves build: changes how CI installs `poetry`


## 0.5.1

### Bugfixes

- Fixes all possible errors that happen
  because of unset `parent` and `function_type` properties


## 0.5.0

### Features

- **Breaking**: removes `--max-conditions` and `--max-elifs` options
- **Breaking**: removes `--max-offset-blocks`
- **Breaking**: changes default `TooManyConditionsViolation` threshold from `3` to `4`
- **Breaking**: changes `TooManyBaseClassesViolation` code from ``225`` to ``215``
- Forbids to use `lambda` inside loops
- Forbids to use `self`, `cls`, and `mcs` except for first arguments only
- Forbids to use too many decorators
- Forbids to have unreachable code
- Forbids to have statements that have no effect
- Forbids to have too long names for modules and variables
- Forbids to have names with unicode for modules and variables
- Add `variable` to the blacklisted names
- Now `RedundantLoopElseViolation` also checks `while` loops


## Bugfixes

- Fixes `TooManyConditionsViolation` to work with any conditions, not just `if`s
- Fixes `TooManyConditionsViolation` that did not count conditions correctly
- Fixes `TooManyForsInComprehensionViolation` to find all comprehension types
- Fixes `TooManyElifsViolation` to check module level conditions
- Fixes `TooManyBaseClassesViolation` docs location
- Fixes `WrongVariableNameViolation` not checking `lambda` argument names
- Fixes `OffsetVisitor` incorrect `await` handling

### Misc

- Refactoring: moves all complexity checks into `complexity/` folder
- Refactoring: improves how different keyword visitors are coupled
- Improves docs: we have removed magic comments and code duplication
- Improves docs: now `_pages/` is named just `pages/`
- Improves docs: now all violations are sorted correctly
- Improves tests: now testing different keywords separately
- Improves tests: now all violations must be contained in `test_noqa.py`
- Improves tests: now we also run `compile()` on all `ast` examples
- Improves tests: now we are sure about correct order of violations


## 0.4.0

Development was focused around better test coverage and providing a better API
for tests. We also now covering more cases and testing violation texts.

### Features

- **Breaking**: removes duplicating module name rules, now we use the same rules
  for both variables and modules
- **Breaking**: removes `--min-module-name-length` options
- **Breaking**: renames `--min-variable-name-length` into `--min-name-length`
- Dependencies: updates `flake8` version to `3.6`
- Dependencies: removes `pycodestyle` pinned version
- Restrict unicode names

### Bugfixes

- Multiple fixes to error text formats to be more readable
- Fixes `UNDERSCORED_NUMBER_PATTERN` to match names like `come_22_me`
- Fixes `UpperCaseAttributeViolation` not being displayed in the docs
- Fixes consistency checks being duplicated in the docs
- Fixes `UnderscoredNumberNameViolation` showing incorrect line number
- Fixes `ProtectedAttributeViolation` to respect `super()` and `mcs`
- Fixes `ProtectedAttributeViolation` to show correct text
- Fixes `BadNumberSuffixViolation` to show correct text
- Fixes `TooManyBaseClassesViolation` to show correct text
- Fixes `TooManyElifsViolation` to show correct text
- Fixes `TooDeepNestingViolation` to show correct text
- Fixes `TooManyMethodsViolation` to show correct text
- Fixes `ReassigningVariableToItselfViolation` to show correct text
- Renames `UnderscoredNumberNameViolation` to `UnderscoredNumberNameViolation`

### Misc

- Refactoring: removed duplicate logic inside `logics/filenames.py`
- Improves tests: now testing almost all violations inside `noqa.py`
- Improves tests: now testing violations text
- Improves tests: now all common patters live in related `conftest.py`
- Improves docs: now all configuration options are listed in the violations


## 0.3.0 aka The Hacktoberfest Feast

This release was made possible by awesome people who contributed
to the project during `#hactoberfest`. List of awesome people:

- [@novikovfred](https://github.com/novikovfred)
- [@riyasyash](https://github.com/riyasyash)
- [@sathwikmatsa](https://github.com/sathwikmatsa)
- [@tipabu](https://github.com/tipabu)
- [@roxe322](https://github.com/roxe322)
- [@geoc0ld](https://github.com/geoc0ld)
- [@lensvol](https://github.com/lensvol)
- [@SheldonNunes ](https://github.com/SheldonNunes)
- [@tommbee](https://github.com/tommbee)
- [@valignatev](https://github.com/valignatev)
- [@vsmaxim](https://github.com/vsmaxim)

### Features

- Adds `flake8-print` as a dependency
- Adds `typing-extensions` as a dependency
- Forbids to use `quit` and `exit` functions
- Forbids the comparison of two literals
- Forbids the incorrect order comparison, enforcing variable to come first
- Forbids underscores before numbers in names
- Forbids class level attributes whose name is not in `snake_case`
- Forbids comparison of the same variables
- Forbids inconsistent octal, binary, and hex numbers
- Forbids too many arguments in `lambda` functions
- Forbids extra `object` in parent classes list
- Forbids `for` loops with unused `else`
- Forbids variables self reassignment
- Forbids `try` with `finally` without `except`
- Forbids `if` statements with invalid conditionals
- Forbids opening parenthesis from following keyword without space in between them
- Forbids the use of more than 2 `for` loops within a comprehension
- Forbids variable names with more than one consecutive underscore
- Restricts the maximum number of base classes aka mixins
- Forbids importing protected names
- Forbids using protected methods and attributes
- Forbids `yield` inside `__init__` method

### Bugfixes

- Fixes that `MultipleIfsInComprehensionViolation` was not enabled
- Fixes flaky behaviour of `test_module_names` test package
- Fixed `TooManyMethodsViolation` not displaying line number in output
- Fixed `OffsetVisitor` due to python [bug](https://bugs.python.org/issue29205)

### Misc

- Updates `poetry` version
- Refactoring: some general changes, including better names and APIs
- Improves docs: now we have `versionadded` for each violation
- Improves docs: now we explicitly state how some violations might be ignored
- Improves tests: now we are testing options
- Improves tests: now we have different `tests/` folder structure
- Improves tests: now we are testing presets
- Improves tests: now we are using different logic inside `assert_errors`
- Improves tests: now testing magic numbers in more situations
- Improves tests: now testing more situations with empty base classes
- Improves tests: now testing presets, that they have all the existing visitors
- Improves tests: now using stricter `noqa` checks
- Improves tests: now testing that any name is allowed when using a variable
- Improves types: now all class attributes are marked as `ClassVar`
- Improves types: now we use `final` to indicate what should not be changed
- Improves types: now we do not have any ugly import hacks


## 0.2.0 aka Revenge of the Async

This release was made possible by awesome people who contributed
to the project during `#hactoberfest`. List of awesome people:

- [@novikovfred](https://github.com/novikovfred)
- [@AlwxSin](https://github.com/AlwxSin)
- [@TyVik](https://github.com/TyVik)
- [@AlexArcPy](https://github.com/AlexArcPy)
- [@tommbee](https://github.com/tommbee)

### Features

- Now we are counting `async` function as a module member
- We now forbid to use `credits()` builtin function
- We now check `async for` and `async with` nesting level
- We now check `async for` and `async with` variable names
- We now count `async` methods as method for classes complexity check
- We now count `async` functions as functions for module complexity check
- We now check `async` functions names and arguments
- We now count `async` functions complexity
- We now ignore `async` functions in jones complexity check
- We now check for nested `async` functions
- We now check for `async` functions with `@staticmethod` decorator

### Misc

- Improves docs: add `usage.rst`
- Improves docs: adds naming convention to the `naming.py`
- Improves docs: multiple typos, bugs, and issues fixes
- Improves tests: now we are testing `async` comprehensions


## Version 0.1.0

### Features

- **Breaking**: changes violation codes, now they are grouped by meaning

### Misc

- Refactoring: changes how visitors are organized inside the package
- Improves docs: now we have a glossary
- Refactoring: refactoring terms that violate our glossary
- Improves docs: now all error files contain fancy documentation and summary
- Improves docs: now we have added API reference to the docs
- Improves docs: adds new plugin development guide


## Version 0.0.16

### Features

- Adds `flake8-logging-format` dependency
- Adds `flake8-type-annotations` dependency
- Adds `flake8-breaking-line` dependency
- Removes `flake8-super-call` dependency
- Adds `PartialFloatViolation`
- Adds `MagicNumberViolation`
- Adds `WrongDocCommentViolation`
- Adds `MAGIC_NUMBERS_WHITELIST` constant
- Changes what variable names are blacklisted, adds `false`, `true`, and `no`

### Misc

- Improves docs: now including docs for `--max-condition` option
- Improves docs: adds some new `Zen of Python` references
- Improves tests: adds many new examples
- Improves docs: now each error has its error message displayed in the docs
- Improves docs: readme is now ready for the release
- Improves docs: now error pages are split
- Improves docs: now all `flake8` plugin dependencies are documented


## Version 0.0.15

### Features

- Adds `MultipleIfsInComprehensionViolation`
- Adds `TooManyConditionsViolation`
- Adds `--max-conditions` option

### Misc

- Improves `CONTRIBUTING.md`
- Moves issues templates to `.github/` folder


## Version 0.0.14

### Features

- Adds `WrongModuleNamePatternViolation`
  and `WrongModuleNameUnderscoresViolation`
- Adds `TooManyImportsViolation` error and `--max-imports` option
- Adds `--i-control-code` option to ignore `InitModuleHasLogicViolation`
- Adds check for underscored numbers
- Forbids `u''` strings
- Adds `noqa` and `type` comments checks

### Misc

- Changes how many errors are generated for limits violations
- Refactors how visitors are injected into the checker, now using presets
- Creates new visitor type: `BaseTokenVisitor` for working with `tokenize`
- Improves typing support
- Adds `flake8-bandit` plugin
- Adds `flake8-eradicate` plugin
- Adds `flake8-print` plugin for development
- Removes `delegate` concept from the codebase


## Version 0.0.13 aka The Jones Complexity

### Features

- Adds `jones` complexity checker
- Adds `--max-line-complexity` and `--max-jones-score` options

### Misc

- Improves docs: adds detailed installation instructions
- Removes `flake8-blind-except` plugin


## Version 0.0.12

This is just a supporting release.
There are no new features introduced.

We have **changed** the error codes for general checks.

### Bugfixes

- Fixes bug with [nested imports missing `parent`](https://github.com/wemake-services/wemake-python-styleguide/issues/120)
- Fixes bug with [incorrect `pycodestyle` version](https://github.com/wemake-services/wemake-python-styleguide/issues/118)
- Removes `BareRaiseViolation` as it does not fit the purpose of this package

### Misc

- Improves docs: now all errors are sorted by `code`
- Improves docs: now all errors have reasoning
- Improves docs: some references are now clickable in web version
- Improves docs: now docs include `CHANGELOG.md`
- Improves docs: now we have templates for `bug` and `rule-request`
- Replaced `pytest-isort` with `flake8-isort`


## Version 0.0.11

This is just a supporting release.
There are no new features introduced.

### Bugfixes

- Fixes [`python3.7` support](https://github.com/wemake-services/wemake-python-styleguide/issues/93)
- Fixes [`AttributeError: 'ExceptHandler' object has no attribute 'depth' `](https://github.com/wemake-services/wemake-python-styleguide/issues/112)

### Misc

- Introduced the concept of regression testing, see `test/fixtures/regression`
- Removed `compat.py`
- Fixes some minor typos, problems, markup inside the docs
- Adds some new configuration to `sphinx`
- Changes `sphinx` docs structure a little bit


## Version 0.0.10 aka The Module Reaper

### Features

- Adds `WrongModuleNameViolation`, `WrongModuleMagicNameViolation`,
  and `TooShortModuleNameViolation`
- Adds `--min-module-name-length` config option
- Adds a blacklist of module names
- Adds `InitModuleHasLogicsViolation`
- Adds `EmptyModuleViolation`
- Adds a whitelist of magic module names

### Bugfixes

- Fixes `Option` class to have have incorrect `type` field, now using strings
- Fixes that `WrongStringTokenVisitor` was not activated

### Misc

- Improved typing support
- Now each error has a link to the corresponding constant (if any)
- Improved docs with links to the corresponding configuration flags


## Version 0.0.9

This is just a supporting release.
There are no new features introduced.

### Bugfixes

- Fixes `Attribute has no 'id'` error
- Fixes `missing 'typing_extension'` error

### Misc

- Errors are now tested
- Complexity tests are refactored


## Version 0.0.8 aka The Complex Complexity

### Features

- Now all dependencies are direct, they will be installed together
  with this package
- Adds direct dependencies, now there's no need to install any extra packages
- Adds `TooDeepNestingViolation` and `TooManyElifsViolation` checks
- Adds `--max-offset-blocks` and `--max-elifs` options
- Adds `TooManyModuleMembersViolation` and `TooManyMethodsViolation` checks
- Adds `--max-module-members` and `--max-methods` options
- Restricts to use `f` strings

### Bugfixes

- Removes incorrect `generic_visit()` calls
- Removes some unused `getattr()` calls
- Refactors how options are registered

### Misc

- Improved type support for options parsing


## Version 0.0.7

### Features

- Added new magic methods to the black list
- We now do not count `_` as a variable in `TooManyLocals` check
- We now restrict to nest `lambda`s
- We now allow to configure the minimal variable's name length via `setup.cfg`

### Misc

- Refactored how complexity checks are defined
- Refactored how errors are defined
- Now each check has strict `Raises:` policy which lists all possible errors
  that this check can find and raise
- Changed how visitors are initialized in tests
- Tests now cover nested classes' explicit bases
- Tests now cover nested classes and functions `noqa` comment


## Version 0.0.6

### Features

- We now check import aliases to be different from the original name
- Default complexity checks' values have changed

### Bugfixes

- ReadTheDocs build is fixed by providing extra dependencies
- Changed how local variables are counted

### Misc

- Improved typing support
- Added new documentation sections


## Version 0.0.5

### Features

- We now allow `generator_stop` to be a `__future__` import
- We now restrict dotted raw imports like: `import os.path`
- We now check import aliases as regular variable names

### Misc

- We have added a `CONTRIBUTING.md` file to help new contributors


## Version 0.0.4

### Features

- We now check `class`es to match our styleguide
- Classes have their own error group `Z3`
- Using `@staticmethod` is now forbidden
- Declaring `object` as a base class is now required
- Now we check that `__del__` magic method is not used
- Variable names `async` and `await` are forbidden
- We now forbid to use `__future__` imports
- We now have a whitelist for `__future__` imports
- Imports are now have its own subgroup `Z10`
- General rules now start from `Z11`


## Version 0.0.3

### Features

- We now use `Z` as the default code for our errors
- We have shuffled errors around, changing code and formats
- Now all name errors share the same class
- Adds `PrivateNameViolation`
- Now imports inside any structures rather than `Module` raises an error
- Adds `file` and `klass` as restricted names
- Now `__import__` is just a bad function name, not a special case
- Now version is defined in `poetry.toml` only
- We now have configuration! And it covers all design errors

### Bugfixes

- Fixes issue with missing `parent`s :batman:
- Fixes issue with `_$NAME` patterns being ignored


## Version 0.0.2

### Features

- Adds some new blacklisted variables' names
- Adds docs for each existing error code
- Adds whitelisted names for nested functions: `decorator` and `factory`
- Adds new blacklisted module's metadata variables
- Removed `BAD_IMPORT_FUNCTIONS` variable, now just checking `__import__`

### Testing

- Add gen-tests that cover most of the issues
- Removed almost all integration tests, saving just a few of them

### Misc

- Adds `poetry` as the main project tool
- Adds `shpinx` as a documentation tool


## Version 0.0.1

- Initial release<|MERGE_RESOLUTION|>--- conflicted
+++ resolved
@@ -4,13 +4,6 @@
 We used to have incremental versioning before `0.1.0`.
 
 
-<<<<<<< HEAD
-## 0.9.1
-
-### Bugfixes
-
-- Fixes issue with `pydocstyle>=4` by glueing its version to `pydocstyle<4`
-=======
 ## 0.10.0 aka The Great Compare
 
 This release is mostly targeted at writing better compares and conditions.
@@ -57,7 +50,13 @@
 - Refactors `UselessOperatorsVisitor`
 - Adds `compat/` package, getting ready for `python3.8`
 - Adds `Makefile`
->>>>>>> 29184b20
+
+
+## 0.9.1
+
+### Bugfixes
+
+- Fixes issue with `pydocstyle>=4` by glueing its version to `pydocstyle<4`
 
 
 ## 0.9.0
