# Version history

We follow [Semantic Versions](https://semver.org/) since the `0.1.0` release.
We used to have incremental versioning before `0.1.0`.

Semantic versioning in our case means:
- Bugfixes do not bring new features, code that passes on `x.y.0`
  should pass on `x.y.1`.
  With the only exception that bugfix can raise old violations in new places,
  if they were hidden by a buggy behaviour. But we do not add new checks.
- Minor releases do bring new features and configuration options.
  New violations can be added. Code that passes on `x.0.y`
  might not pass on `x.1.y` release because of the new checks.
- Major releases inidicate significant milestones or serious breaking changes.
  There are no major releases right now: we are still at `0.x.y` version.
  But, in the future we might change the configuration names/logic,
  change the client facing API, change code conventions significantly, etc.


## 1.0.0 WIP

### Features

- Adds official `python3.13` support
- **Breaking**: Drops `python3.9` support
- **Breaking**: Drops `nitpick` support
- **Breaking**: Drops `flake8-commas`, `flake8-isort`,
  `flake8-debugger`, `flake8-string-format`, `flake8-quotes`,
  `flake8-comprehensions`, `flake8-bugbear`, `flake8-docstrings`,
  `flake8-eradicate`, `flake8-bandit`, `flake8-broken-line`,
  `flake8-rst-docstrings`, `pep8-naming`
  support, use `ruff format` and `ruff check` instead
- **Breaking**: Drops `darglint` support, because it is unmaintained
- **Breaking**: Removes `WPS125`, because it is covered by `ruff` linter
- **Breaking**: Removes `WPS302`, because it is covered by `ruff` formatter
- **Breaking**: Removes `WPS304`, because it is covered by `ruff` formatter
- **Breaking**: Removes `WPS305`, because it is covered by `ruff` formatter
- **Breaking**: Removes `WPS306`, because it is covered by `ruff` formatter
- **Breaking**: Removes `WPS309`, because it is covered by `ruff` formatter
- **Breaking**: Removes `WPS310`, because it is covered by `ruff` formatter
- **Breaking**: Removes `WPS313`, because it is covered by `ruff` formatter
- **Breaking**: Removes `WPS315`, because it is covered by `ruff` formatter
- **Breaking**: Removes `WPS316`, because it is covered by `ruff` linter
- **Breaking**: Removes `WPS317`, because it is covered by `ruff` formatter
- **Breaking**: Removes `WPS318`, because it is covered by `ruff` formatter
- **Breaking**: Removes `WPS319`, because it is covered by `ruff` formatter
- **Breaking**: Removes `WPS320`, because it is covered by `ruff` formatter
- **Breaking**: Removes `WPS323`, because it is covered by `ruff` formatter
- **Breaking**: Removes `WPS326`, because it is covered by `ruff` linter
- **Breaking**: Removes `WPS329`, because it is covered by `ruff` linter
- **Breaking**: Removes `WPS331`, because it is covered by `ruff` linter
- **Breaking**: Removes `WPS337`, because it is covered by `ruff` formatter
- **Breaking**: Removes `WPS340`, because it is covered by `ruff` formatter
- **Breaking**: Removes `WPS341`, because it is covered by `ruff` formatter
- **Breaking**: Removes `WPS343`, because it is covered by `ruff` formatter
- **Breaking**: Removes `WPS348`, because it conflicts with `ruff` formatter
- **Breaking**: Removes `WPS351`, because it is covered by `ruff` linter
- **Breaking**: Removes `WPS352`, because it is covered by `ruff` formatter
- **Breaking**: Removes `WPS355`, because it is covered by `ruff` formatter
- **Breaking**: Removes `WPS361`, because it is covered by `ruff` formatter
- **Breaking**: Removes `WPS415`, because is covered by `ruff` linter
- **Breaking**: Removes `WPS417`, because is covered by `ruff` linter
- **Breaking**: Removes `WPS419`, because is covered by `ruff` linter
- **Breaking**: Removes `WPS423`, because is covered by `ruff` linter
- **Breaking**: Removes `WPS424`, because is covered by `ruff` linter
- **Breaking**: Removes `WPS452`, because is covered by `ruff` linter
- **Breaking**: Removes `WPS454`, because is covered by `ruff` linter
- **Breaking**: Removes `WPS465`, because `|` is now heavily used by typing
- **Breaking**: Removes `WPS502`, because is covered by `ruff` linter
- **Breaking**: Removes `WPS503`, because is covered by `ruff` linter
- **Breaking**: Removes `WPS508`, because is covered by `ruff` linter
- **Breaking**: Removes `WPS526`, because is covered by `ruff` linter
- **Breaking**: Removes `WPS521`, because is covered by `ruff` linter
- Allows any compares in `assert` statements for `WPS520`, #3112
<<<<<<< HEAD
- `WPS303`: Underscore (_) now only allowed with 3 digits after it, #3120
=======
- Allows walrus operator (`:=`) in comprehesions #3121
- Does not count `self`, `cls`, and `mcs` as arguments
  for `WPS211` complexity check anymore, #2394
>>>>>>> 3d0b976f

### Bugfixes

- Fixes `OverusedStringViolation` not to include `'...'` string
- Removes `astor` package in favour of `ast.unparse`
- Fixes `IterableUnpackingViolation` with generic types and `TypeVarTuple`
- Fixes unnormalized pathes in formatter output

### Misc

- Integration with `ondivi` doc for legacy codebases
- Fixes a documentation error for the Formatter (Showing statistic) section
- Source code is now formatted with `ruff`


## 0.19.2

### Bugfixes

- Fixes `WrongEmptyLinesCountViolation` crash on `Callable[..., ...]` #2899


## 0.19.1

This release fixes how `...` is used. For example, it is common to define
function stubs / protocols like this:

```python
def some_function(): ...
```

Now, `...` will be excluded from several rules.

### Bugfixes

- Fixes `TooDeepNestingViolation` not to trigger
  on `...` in functions and classes
- Fixes `StatementHasNoEffectViolation` not to trigger
  on `...` in functions and classes, when it is the only node


## 0.19.0

This minor version will be the last release with all the `flake8` plugins.
In the future this project will be migrated to be used together with `ruff`.

### Features

- Adds official `python3.12` support
- **Breaking**: drops `python3.8` support
- **Breaking**: Reconsider `object` required base class exception:
  since `class Klass[_Type]` must not contain `object`,
  this rule is change to be the opposite:
  `object` explicit base class must not be used.
  You can use `ruff` to change all `object`-based types to the new style:
  `ruff check --select=UP004 --fix .`
  https://docs.astral.sh/ruff/rules/useless-object-inheritance/
- **Breaking**: allow positional-only parameters,
  since it is required by `mypy` when using `Concatenate`
- Adds support for naming rules for PEP695 type params
- Due to how `f`-string are parsed in `python3.12` several token-based
  violations are not reported anymore for them:
  `WrongMultilineStringViolation`, `ImplicitRawStringViolation`,
  `WrongUnicodeEscapeViolation`, `RawStringNotNeededViolation`
- `wemake` output formatter now respects `NO_COLOR=1` option
  to disable text highlighting. See https://no-color.org
- Adds `ImportObjectCollisionViolation` to detect
  the same objects imported under different aliases
- Adds `reveal_locals` to the list of forbidden functions
- Updates `flake8` to `7.x`

### Bugfixes

- Fixes `ForbiddenInlineIgnoreViolation` config parsing. #2590
- Fixes `WrongEmptyLinesCountViolation` for func definitions with ellipsis. #2847
- Fixes `WrongEmptyLinesCountViolation` for multiline implicit string concatination. #2787
- Fixes `ObjectInBaseClassesListViolation`, `UnpythonicGetterSetterViolation`,
  `ImplicitInConditionViolation`, `RedundantSubscriptViolation`,
  `TooLongCompareViolation` to include better error details
- Fixes `TooDeepNestingViolation` for `TryStar` and `Match` statements
- Fixes `TooLongTryBodyViolation` and `TooManyExceptCasesViolation`
  to work for `TryStar` statements as well
- Fixes `UselessNodeViolation` to work with `TryStar`
- Fixes `DuplicateExceptionViolation` to work with `TryStar`
- Fixes `TryExceptMultipleReturnPathViolation` to work with `TryStar`
- Fixes `IncorrectExceptOrderViolation` to work with `TryStar`
- Fixes that `MatchStar` was not checked in pattern matching name assignments
- Fixes pattern matching support
  in `BlockAndLocalOverlapViolation` and `OuterScopeShadowingViolation`

### Misc

- Updates multiple`flake8-*` dependencies
- Fixes multiple typos in docs


## 0.18.0

### Features

- **Breaking**: drops `python3.7` support, because it has almost reached its EOL
- Adds `python3.11` support
- Bump `flake8` to version `5.x`
- Bump `flake8-*` dependencies to newer versions
- Added `ChainedIsViolation` #2443
- Added `BuggySuperContextViolation` #2310

### Bugfixes

- Make `generic_visit()` check script properly handle `with` statements.
- Allow calling magic methods with the same name as the enclosing method #2381
- Fix WrongEmptyLinesCountViolation false positive #2531
- Fix OpenWithoutContextManagerViolation false positive #2577

### Misc

- Replaced `flakehell` mentions to `flakeheaven` #2409


## 0.17.0

### Features

- **Breaking**: drops `python3.6` support
- Adds support for pattern matching naming rules, same as other variables
- Adds `--show-violation-links` option to show links to violation docs
- Adds `__init_subclass__` in the beginning of accepted methods
  order as per WPS338 #2411
- Adds `WrongEmptyLinesCountViolation` to check
  for too many lines in functions and methods definitions #2486

### Bugfixes

- Fixes `WPS226` false positives on `|` use in `SomeType | AnotherType`
  type hints syntax
- Now `-1` is not reported to be an overused expression
- Allow `__aiter__` to be async iterator
- Adds violation method name to error message of `YieldMagicMethodViolation`
- Fixes direct docker image invocation #2492

### Misc

- Adds full violation codes to docs and `BaseViolation.full_code` #2409
- Fix documentation mismatch between default setting
  for `max-string-usages` and enforced rule #2456
- Domain name was changed from `wemake-python-stylegui.de`
  to `wemake-python-styleguide.rtfd.io`


## 0.16.1

### Bugfixes

- Fixes crash on `'Literal["raise"]'` annotation #2341
- Fixes `WPS471` was not detected on complex assignment targets #2301
- Fixes `flake8-bandit` and `bandit` version conflict #2368


## 0.16.0

## Features

- Supports new `flake8` version `4.x`
- Now `InconsistentYieldViolation` and `InconsistentReturnViolation` are raised
  when `yield` or `return` is used with `None`
  where plain version should be used #2151
- Dot `'.'` and comma `','` do not count against string literal overuse limit anymore #2209
- Added `RedundantEnumerateViolation` #1825
- Adds `RaiseFromItselfViolation` #2133
- Adds `ConsecutiveSlicesViolation` #2064
- Adds `KwargsUnpackingInClassDefinitionViolation` #1754
- `DirectMagicAttributeAccessViolation` now only flags instances for which
  a known alternative exists #2268
- Forbids getting collection element of list by unpacking #1824
- Now `WPS227` forbids returning tuples that are too long #1731

### Bugfixes

- Fixes that `InconsistentComprehensionViolation` was ignoring
  misaligned `in` expressions #2075
- Fixes some common magic methods not being recognized as such #2281

### Misc

- Removes all `Raises:` from docstrings, they were unused
- Added example to `README.md`
- Added `why strict is good`
- Replaced all `python` with `Python` in `README.md`
- Improve Docs: Fixed all typos and grammatical errors in `CHANGELOG.md`
- Updated documentation with the recommended `isort` config. #1934
- Updates `typing_extensions` to `4.x`


## 0.15.3

### Bugfixes

- Fixes crash on `python3.10`
- Fixes `UselessReturningElseViolation` to not report `else` with `break` #1958
- Fixes `ReassigningVariableToItselfViolation` to not report on `x = (x,)` #1807
- Fixes `ReassigningVariableToItselfViolation` to extract variables
  from unary operators #1874
- Fixes that `f'{some:,}'` was considered too complex #1921
- Fixes that `range(len(x))` was not allowed even outside `for` loops #1883
- Fixes `UselessReturningElseViolation` to not report `else` with `break` #2187
  (even if we have `except` in loop)
- Fixes fixture in `UselessReturningElseViolation` #2191

### Misc

- Adds documentation (and tests) for how to run project on Jupyter Notebooks
- Updates `mypy` to `0.902` and fixes type issues


## 0.15.2

### Bugfixes

- Fixes `BitwiseAndBooleanMixupViolation` work with PEP 604 union types #1884
- Fixes `CognitiveModuleComplexityViolation` to not trigger
  for a single-item modules
- Fixes that `ConstantConditionViolation` was not reported for a `BoolOp`
- Functions and methods marked as `@overload` or `@typing.overload`
  do not count in complexity rules

### Misc

- Updates GitHub Action's base Python image version to `3.8.8`

### Features

- Adds a math operations evaluator to improve and allow several violation checks.


## 0.15.1

### Bugfixes

- Fixes `dataclasses` import, it was failing on `python3.6`
- Fixes `InconsistentComprehensionViolation` work with `async` comprehensions
- Fixes nested comprehensions support for `InconsistentComprehensionViolation`
- Fixes multiple `if` support for `InconsistentComprehensionViolation`
- Fixes that `NestedTernaryViolation` was not reported for a comprehension
- Fixes that `ConstantConditionViolation` was not reported for a comprehension
- Fixes that `ConstantConditionViolation` was triggering for `while x := True:`
- Fixes that `UselessElseViolation` was not reported
  for `for`, `while`, and `try` keywords
- Fixes false positive `InfiniteWhileLoopViolation` for `try` #1857
- Fixes that `InfiniteWhileLoopViolation` was not triggered on `1`
  or other truthy nodes

### Misc

- Refactors how `tokenize` tests are executed,
  now we have an option to compile fixture code
  to make sure it is syntactically valid.


## 0.15.0 aka python3.9

### Features

- Adds `python3.9` support
- Forbids to use new-style decorators on `python3.9`
- Changes how we treat own/foreign attributes,
  since now we only check assigned attribute names for `self`/`cls`/`mcs`,
  but not any other ones.
  So, now writing `point.x = 1` will not trigger any violations.
  Previously, it would raise "too short name".
- Forbids using non-trivial expressions as an argument to `except`
- Forbids using too many variables in a tuple unpacking
- Forbids using `float("NaN")`.
- Forbids assigning to a slice
- Allow `__call__` method to be asynchronous
- Allows common strings not to be counted against string constant overuse limit
- Forbids to unpack iterable objects to lists #1259
- Forbids to use single `return None`
- Add `__await__` to the list of priority magic methods
- Forbids to use float zeros (`0.0`)
- Forbids `raise Exception` and `raise BaseException`
- Forbids to use `%` with zero as the divisor
- Forbids testing conditions to just return booleans
  when it is possible to simply return the condition itself
- Forbids to use unsafe infinite loops
- Forbids to use raw strings `r''` when not necessary
- Forbids to use too complex `f`-strings
- Forbids to use too many `raise` statements inside a single function
- Forbids to compare with `float` and `complex` values
- Forbids single element destruct
- Forbids to ignore some violations (configurable) on a line level
- Forbids single element unpacking
- Forbids to unpack lists with side-effects
- Forbids to use multiline strings except for assignments and docstrings
- Forbids not returning anything in functions and methods starting with `get_`
- Forbids to use empty comment
- Forbids using bitwise operation with boolean operation
- Forbids inconsistent structuring of multiline comprehensions
- Forbids to use unpythonic getters and setters such as `get_attribute` or `set_attribute`
- Now `credits`, `license`, and `copyright` builtins are free to shadow

### Bugfixes

- Fixes fails of annotation complexity on `Literal[""]`
- Fixes how wrong variable names were checked case sensitive with `WPS110`
- Fixes false positives DirectMagicAttributeAccessViolation with `__mro__`, `__subclasses__` and `__version__`
- Make `WPS326` work when there is comment between string literals
- Allowed yield statements in call method
- Allow to use `^` with `1`
- Fixes false positives in WPS513 and WPS323
- Fixes false positive WPS426 if `lambda` in loop uses only its arguments
- Fixes false negative WPS421 with `pprint.pprint`
- Fixes WPS441 triggering when reusing variable names in multiple loops
- Fixes false positive ImplicitEnumerateViolation on range with step #1742
- Allows to use `_` to declare several unused variables,
  like: `x, _, _ = coordinates()`
- Fixes variable reassignment in class context
- Fixes that `*'abc'` was not counted as pointless star expression
- Fixes that `-some` was counted as overused expression
- Fixes several bugs with attribute names

### Misc

- Updates lots of dependenices
- Fixed documentation for TooManyPublicAttributesViolation
- Updated isort config
- Introduce helper script to check
  for missing calls to `self.generic_visit(node)` in AST visitors
- Updates `poetry` version to `1.1`
- Updates `reviewdog` version to `0.11.0` and adds `action-depup`


## 0.14.0 aka The Walrus fighter

This release was focused on adding `python3.8` support,
removing dependencies that can be removed, and fixing bugs.

There are breaking changes ahead!

We also have this [nice 0.14 migration guide](https://wemake-python-styleguide.rtfd.io/en/latest/pages/changelog/migration_to_0_14.html).

### Features

- **Breaking**: removes `flake8-executable`, now using `WPS452` instead of `EXE001..EXE005`
- **Breaking**: removes `flake8-print`, now using `WPS421` instead of `T001`
- **Breaking**: removes `flake8-builtins`, now using `WPS125` instead of `A001..A005`
- **Breaking**: removes `flake8-annotations-complexity`,
  now using `WPS234` instead of `TAE002`
- **Breaking**: removes `flake8-pep3101`, now using `WPS323` instead of `S001`,
  we also use a new logic for this violation:
  we check string defs for `%` patterns, and not for `%` operator
- **Breaking**: `WPS441` is no longer triggered for `except` blocks,
  it is now handled by `F821` from `flake8`
- **Breaking**: removes `radon`,
  because `cognitive-complexity` and `mccabe` is enough
- **Breaking**: removes `flake8-logging-format` as a direct dependency
- **Breaking**: removes `ImplicitTernaryViolation` or `WPS332`,
  because it has too many false positives #1099
- Removes `flake8-coding`, all encoding strings, visitor and tests
  for old `WPS323` which is now reused for modulo formatting checks
- Adds `python3.8` support
- Changes `styleguide.toml` and `flake8.toml` scripts definition
- Extracts new violation - `WPS450` from `WPS436` #1118
- Adds domain names options:
  `--allowed-domain-names` and `--forbidden-domain-names`,
  that are used to create variable names' blacklist #1106
- Forbids to use `\r` (carriage return) as line breaks in strings #1111
- Forbids to use `:=` operator, it now reuses `WPS332` code
- Forbids to use positional only `/` arguments
- Forbids to have too many names imported from a single `from ... import`
- Forbids to use `continue` and `break` in `finally`
- Forbids to use `__reduce__` and `__reduce_ex__` magic methods
- Adds `__call__` to list of methods that should be on top #1125
- Allows `_` to be now used as a defined variable
- Removes `cognitive_complexity` dependency, now it is built in into our linter
- Adds baseline information for all complexity violation messages: `x > baseline`
- Changes how cognitive complexity is calculated
- Adds support for positional arguments in different checks
- Adds `UnreadableNameViolation` as `WPS124` because there are some
character combination which is not easy to read
- Adds support for `NamedExpr` with in compare type violation
- Forbids `float` and `complex` compares

### Bugfixes

- Fixes how `i_control_code` behaves with `WPS113`
- Fixes that cognitive complexity was ignoring
  `ast.Continue`, `ast.Break`, and `ast.Raise` statements
- Fixes that cognitive complexity was ignoring `ast.AsyncFor` loops
- Fixes that annotation complexity was not reported for `async` functions
- Fixes that annotation complexity was not reported for lists
- Fixes that annotation complexity was not reported for `*` and `/` args
- Fixes that annotation complexity was not tested for dot notation attributes
- Fixes that annotation complexity fails on string expressions
- Fixes bug when `TooManyPublicAttributesViolation`
  was counting duplicate fields
- Fixes negated conditions `WPS504` was not reported for `if` expressions
- Fixes that `import dumps` was reported as `WPS347`,
  now only `from ... import dumps` is checked
- Fixes that `from some import a as std` was reported as a vague import
  with `WPS347` despite having a meaningful alias
- Fixes that `WPS501` was reported for `@contextmanager` definition
- Fixes `WPS226` to be thrown at nested string type annotations
- Fixes `WPS204` reported simplest nodes as overused like `[]` and `call()`
- Fixes `WPS204` not reporting overused `f` strings
- Fixes `WPS204` reporting overused return type annotations
- Fixes `WPS204` reporting `self.` attribute access
- Fixes `WPS331` reporting cases that do require some extra steps before return
- Fixes `WPS612` not reporting `super()` calls without return
- Fixes `WPS404` not raising on wrong `*` and `/` defaults
- Fixes `WPS425` raising on `.get`, `getattr`, `setattr`,
  and other builtin functions without keyword arguments
- Fixes `WPS221` reporting differently on different `python` versions
- Fixes `WPS221` reporting nested variable annotations
- Fixes `WPS509` not reporting nested ternary in grandchildren of `if`
- Fixes `WPS509` not reporting nested ternary in ternary
- Fixes `WPS426` not reporting nested `lambda` in comprehensions
- Fixes several violations to reporting for `ast.Bytes` and `ast.FormattedStr`
  where `ast.Str` was checked
- Fixes `WPS601` reporting shadowing for non-`self` attributes
- Fixes `WPS114` not to be so strict
- Fixes `WPS122` not raising for `for` and `async for` definitions
- Fixes `WPS400` raising for `# type: ignore[override]` comments
- Fixes `WPS115` not raising for attributes inside other nodes

### Misc

- Changes how tests are executed
- Changes how coverage is calculated, adds `coverage-conditional-plugin`
- Adds how a violation can be deprecated
- Improves old visitor tests with `/` argument cases
- Improves old visitor tests with `:=` cases
- Adds `local-partial-types` to mypy config
- Uses `abc` stdlib's module to mark abstract base classes #1122
- Adds `python3.8` to the CI
- Updates a lot of dependencies


## 0.13.4

This is the last `0.13.x` supporting release,
we have to concentrate on `python3.8` support
and `0.14.0` which will introduce it to the public.

### Bugfixes

- Fix false positive ImplicitYieldFromViolation for async functions #1057
- Fixes nested-classes-whitelist option default value for flake8 prior 3.7.8 #1093
- Improve boolean non-keyword arguments validation #1114

### Misc

- Updates `flake8-pep3101`
- Updates `flake8-builtins`
- Updates `flake8-eradicate`
- Several small refactoring sessions
- Adds `hypothesis`-based tests
- Adds `flakehell` base config
- Fixes `flakehell` docs
- Fixes `MAX_NOQA_COMMENTS` and related violation docs
- Fixes `OverusedExpressionViolation` and `TooManyExpressionsViolation` docs


## 0.13.3

### Misc

- Updates `radon` version
- Updates `poetry` version to `1.0`


## 0.13.2

### Bugfixes

- Fixes that Github Action was failing for wrong status code
- Fixes `NegatedConditionsViolation` false positive on absent
  `else` in combination with `elif`
- Fixes `WPS528` false positive on augmented assigns
- Fixes incorrect message for `WPS349`
- Fixes that `reviewdog` was not able to create more than `30` comments per PR

### Misc

- `pylint` docs fixed
- Fixes docs about implicit `yield` violation


## 0.13.1

### Bufixes

- Fixes that `_` was marked as invalid by `VagueImportViolation`
- Fixes that docs for `VagueImportViolation` were misleading
- Fixes invalid docs for `BracketBlankLineViolation` #1020
- Add more complex example to `ParametersIndentationViolation` #1021

### Misc

- Now our GitHub Action can be used to leave PR review comments


## 0.13.0 aka The Lintoberfest

This is a huge release that was created during the Hactoberfest season.
It was impossible without the huge help from [our awesome contributors](https://github.com/wemake-services/wemake-python-styleguide/graphs/contributors?from=2019-06-01&to=2019-11-18&type=c). Thanks a lot to everyone!

This release is not focused on any particular area.
It features a lot of new rules from different categories.

### Features

- Adds cognitive complexity metric, introduced by [`cognitive_complexity`](https://github.com/Melevir/cognitive_complexity)
- Adds docstrings linter [`darglint`](https://github.com/terrencepreilly/darglint)
- Updates `pep8-naming` and `flake8-comprehensions`
- `WPS431` now allow customize whitelist via `nested-classes-whitelist` setting
- Forbids to have invalid strings in stared expressions like `**{'@': 1}`
- Forbids to use implicit primitive values in a form of `lambda: 0`
- Forbids to use approximate math constants
- Forbids to redefine string constants
- Forbids use of vague import names (e.g. `from json import loads`)
- Makes `OveruseOfNoqaCommentViolation` configurable via `--max-noqa-comments`
- Forbid incorrectly swapped variables
- Forbids to use redundant subscripts (e.g., `[0:7]` or `[3:None]`)
- Allows `super()` as a valid overused expression
- Forbids to use `super()` with other methods and properties
- `WPS350` enforces using augmented assign pattern
- Forbids unnecessary literals
- `WPS525` forbids comparisons where `in` is compared with single item container
- Forbids wrong annotations in assignment
- Forbids using multiline `for` and `while` statements
- `WPS113` now can be tweaked with `I_CONTROL_CODE` setting
- Adds `WPS000` that indicates internal errors
- Forbids to use implicit `yield from`
- Forbids to start lines with `.`
- Enforces better `&`, `|`, `>>`, `<<`, `^` operators usage
- Forbids incorrect exception order
- Enforces tuples usage with frozenset constructor
- Changes how `WPS444` works, now we use stricter logic for `while` and `assert`
- Forbids to use `yield from` with incorrect types
- Forbids to use consecutive `yield` expressions
- Enforces to use `.items()` in loops
- Enforces using `.get()` over `key in dict` checks
- Forbids to use and declare `float` keys in arrays and dictionaries
- Forbids to use `a[len(a) - 1]` because it is just `a[-1]`
- Forbids too long call chains like `foo(a)(b)(c)(d)`

### Bugfixes

- Fixes `ImplicitElifViolation` false positives on a specific edge cases
- Fixes `--i-control-code` setting for `BadMagicModuleFunctionViolation`
- Fixes compatibility with flake8 `3.8.x`
- Fixes that `not not True` was not detected as `WPS330`
- Fixes addition of `MisrefactoredAssignmentViolation` check
- Fixes `WrongMagicCommentViolation` not catching certain wrong comments
- Fixes `BadMagicModuleFunctionViolation` false positives on class-level methods
- Fixes `InconsistentReturnViolation` false positives on nested functions
- Fixes that `--i-dont-control-code` was not present in command line options
- Fixes `BlockVariableVisitor` false positives on a properties
- Fixes that `//` was not recognised as a math operation
- Fixes false positive `BlockAndLocalOverlapViolation` on annotations without value assign
- Fixes bug when `x and not x` was not detected as the similar conditions by `WPS408`
- Fixed that `1.0` and `0.1` were treated as magic numbers

### Misc

- Improves Github Action stability
- Replace `scripts/tokens.py` and `scripts/parse.py` with external tools
- Improves violation code testing
- Improves testing of `.. versionchanged` and `previous_codes` properties
- Reference `isort` settings requirement for compliance with `WSP318` in docstring
- Improves tests: we now ensure that each violation with previous codes also
  has corresponding versions changed in their documentation


## 0.12.5

### Bugfixes

- We now ignore `@overload` from `BlockAndLocalOverlapViolation`
- Now expressions that reuse block variables are not treated as violations,
  example: `my_var = do_some(my_var)`

### Misc

- Adds Github Action and docs how to use it
- Adds local Github Action that uses itself for testing
- Adds official Docker image and docs about it


## 0.12.4

### Bugfixes

- Fixes bug with `nitpick` colors and new files API
- Updates `flake8-docstrings`


## 0.12.3

### Bugfixes

- Fixes that formatting was failing sometimes when colours were not available
- Fixes that `1 / number` was not allowed
- Fixes that `%` operator was allowed for `0` and `1`


## 0.12.2

### Features

- Adds `reveal_type` to the list of forbidden functions
- `WPS517` now allows to use non-string keys inside `**{}`,
  so this is allowed: `Users.objects.get(**{User.USERNAME_FIELD: username})`

### Bugfixes

- Fixes that `{**a, **b}` was reported as duplicate hash items


## 0.12.1

### Features

- Tweaks `nitpick` configuration

### Bugfixes

- Changes `radon` and `pydocstyle` versions for better resolution
- Fixes `nitpick` urls

### Misc

- Improves `README.md` with `flakehell` and `nitpick` mentions
- Improves docs all across the project


## 0.12.0

In this release we had a little focus on:

0. Primitives and constants and how to use them
1. Strings and numbers and how to write them
1. OOP features
1. Blocks and code structure,
   including variable scoping and overlapping variables
1. Overused expressions and new complexity metrics

### Features

- **Breaking**: moves `ImplicitInConditionViolation` from `WPS336` to `WPS514`
- **Breaking**: now `ExplicitStringConcatViolation` uses `WPS336`
- **Breaking**: moves `YieldMagicMethodViolation` from `WPS435` to `WPS611`
- Adds `xenon` as a dependency, it also checks for cyclomatic complexity,
  but uses more advanced algorithm with better results
- Forbids to have modules with too many imported names
  configured by `--max-imported-names` option which is 50 by default
- Forbids to raise `StopIteration` inside generators
- Forbids to have incorrect method order inside classes
- Forbids to make some magic methods async
- Forbids to use meaningless zeros in float, binary, octal, hex,
  and expanentional numbers
- Enforces to use `1e10` instead of `1e+10`
- Enforces to use big letters for hex numbers: `0xAB` instead of `0xab`
- Enforces to use `r'\n'` instead of `'\\n'`
- Forbids to have unicode escape characters inside binary strings
- Forbids to use `else if` instead of `elif`
- Forbids to have too long `try` bodies,
  basically `try` bodies with more than one statement
- Forbids to overlap local and block variables
- Forbids to use block variables after the block definitions
- Changes how `WrongSlotsViolation` works, now `(...) + value` is restricted
  in favor of `(..., *value)`
- Forbids to have explicit unhashable types in sets and dicts
- Forbids to define useless overwritten methods
- Enforces `j` prefix over `J` for `complex` numbers
- Forbids overused expressions
- Forbids explicit `0` division, multiply, pow, addition, and subtraction
- Fordids to pow, multiply, or divide by `1`
- Forbids to use expressions like `x + -2`, or `y - -1`, or `z -= -1`
- Forbids to multiply lists like `[0] * 2`
- Forbids to use variable names like `__` and `_____`
- Forbids to define unused variables explicitly: `_unused = 2`
- Forbids to shadow outer scope variables with local ones
- Forbids to have too many `assert` statements in a function
- Forbids to have explicit string contact: `'a' + some_data`, use `.format()`
- Now `YieldInsideInitViolation` is named `YieldMagicMethodViolation`
  and it also checks different magic methods in a class
- Forbids to use `assert False` and other false-constants
- Forbids to use `while False:` and other false-constants
- Forbids to use `open()` outside of `with`
- Forbids to use `type()` for compares
- Forbids to have consecutive expressions with too deep access level
- Forbids to have too many public instance attributes
- Forbids to use pointless star operations: `print(*[])`
- Forbids to use `range(len(some))`, use `enumerate(some)` instead
- Forbids to use implicit `sum()` calls and replace them with loops
- Forbids to compare with the falsy constants like `if some == []:`

### Bugfixes

- Bumps `flake8-eradicate` version
  and solves `attrs` incompatible versions issue
- Bumps `flake8-dosctrings` version
  and solved `pydocstyle` issue
- Fixes `TryExceptMultipleReturnPathViolation` not tracking `else` and `finally`
  returns at the same time
- Fixes how `TryExceptMultipleReturnPathViolation` works:
  now handles `break` and `raise` statements as well
- Fixes `WrongLoopIterTypeViolation` not triggering
  for generator expressions and empty tuples
- Fixes `WrongLoopIterTypeViolation` not triggering
  for numbers (including negative), booleans, `None`
- Fixes `WrongLoopIterTypeViolation` position
- Fixes `WrongLoopIterTypeViolation` not triggering for compehensions
- Fixes `WrongSlotsViolation` not triggering
  for comprehensions and incorrect `__slots__` names and types
- Fixes `WrongSlotsViolation` not triggering
  for invalid `python` identifiers like `__slots__ = ('123_slot',)`
- Fixes `WrongSlotsViolation` triggering for subscripts
- Fixes `NestedClassViolation` and `NestedFunctionViolation` not reporting
  when placed deeply inside other nodes
- Fixes when `WrongUnpackingViolation` was not raised
  for `async for` and `async with` nodes
- Fixes when `WrongUnpackingViolation` was not raised for comprehensions
- Fixes that `x, y, z = x, z, y` was not recognized
  as `ReassigningVariableToItselfViolation`
- Fixes that `{1, True, 1.0}` was not recognised as a set with duplicates
- Fixes that `{(1, 2), (1, 2)}` was not recognised as a set with duplicates
- Fixes that `{*(1, 2), *(1, 2)}` was not recognised as a set with duplicates
- Fixes that `{1: 1, True: 1}` was not recognised as a dict with duplicates
- Fixes that `complex` numbers were always treated like magic,
  now `1j` is allowed
- Fixes that `0.0` was treated as a magic number
- Fixes that it was possible to use `_` in module body
- Fixes `WrongBaseClassViolation` not triggering
  for nested nodes like `class Test(call().length):`
- Fixes `ComplexDefaultValueViolation` not triggering
  for nested nodes like `def func(arg=call().attr)`
- Fixes `TooShortNameViolation` was not triggering for `_x` and `x_`
- Fixes that some magic method were allowed to be generators
- Fixes that some magic method were allowed to contain `yield from`
- Fixes bug when some correct `noqa:` comments were reported as incorrect
- Fixes bug when some `else: return` were not reported as incorrect
- Fixes bug when `WPS507` sometimes were raising `ValueError`
- Fixes bug when `return None` was not recognized as inconsistent

### Misc

- Adds `styles/` directory with style presets for tools we use and recommend
- Adds `bellybutton` to the list of other linters
- Documents how to use `nitpick` to sync the configuration
- Documents how to use `flakehell` to create `baseline`s for legacy integrations
- Improves tests for binary, octal, hex, and exponentional numbers
- Adds new `xenon` CI check
- Now handles exceptions in our own code, hope to never see them!
- Now uses `coverage` checks in deepsource
- Now `@alias` checks that all aliases are valid
- Changes how presets are defined
- Improves how `DirectMagicAttributeAccessViolation` is tested
- Refactors a lot of tests to tests `ast.Starred`
- Refactors a lot of tests to have less tests with the same logical coverage
- We now use `import-linter` instead of `layer-linter`
- Adds docs about CI integration
- Now wheels are not universal
- Updates docs about `snake_case` in `Enum` fields
- Updates docs about `WPS400` and incorrect line number


## 0.11.1

### Bugfixes

- Now using `pygments` as a direct dependency


## 0.11.0 aka The New Violation Codes

We had a really big problem: all violations inside `best_practices`
was messed up together with no clear structure.

We had to fix it before it is too late.
So, we broke existing error codes.
And now we can promise not to do it ever again.

We also have this [nice 0.11 migration guide](https://wemake-python-styleguide.rtfd.io/en/latest/pages/changelog/migration_to_0_11.html)
for you to rename your violations with a script.

### Features

- **Breaking**: replaces `Z` error code to `WPS` code
- **Breaking**: creates new violation group `refactoring.py`
- **Breaking**: creates new violation group `oop.py`
- **Breaking**: moving a lot of violations
  from `best_practices` to `refactoring`, `oop`, and `consistency`
- Adds new `wemake` formatter (using it now by default)

### Bugfixes

- Fixes error message of `OverusedStringViolation` for empty strings
- Now does not count string annotations as strings for `OverusedStringViolation`
- Fixes `InconsistentReturnVariableViolation` was raised twice

### Misc

- Adds migration guide to `0.11`
- Improves legacy guide
- Adds `--show-source` to the default recommended configuration
- Adds better docs about auto-formatters
- Adds `autopep8` to CI to make sure that `wps` is compatible with it
- Ensures that `--diff` mode works for `flake8`
- Renames `Incorrect` to `Wrong` where possible
- Renames `IncorrectlyNestedTernaryViolation` to `NestedTernaryViolation`
- Renames `IncorectLoopIterTypeViolation` to `WrongLoopIterTypeViolation`


## 0.10.0 aka The Great Compare

This release is mostly targeted at writing better compares and conditions.
We introduce a lot of new rules related to this topic improving:
consistency, complexity, and general feel from your code.

In this release we have ported a lot of existing `pylint` rules,
big kudos to the developers of this wonderful tool.

### Features

- Adds `flake8-executable` as a dependency
- Adds `flake8-rst-docstrings` as a dependency
- Validates options that are passed with `flake8`
- Forbids to use module level mutable constants
- Forbids to over-use strings
- Forbids to use `breakpoint` function
- Limits yield tuple lengths
- Forbids to have too many `await` statements
- Forbids to subclass lowercase `builtins`
- Forbids to have useless `lambda`s
- Forbids to use `len(sized) > 0` and `if len(sized)` style checks
- Forbids to use repeatable conditions: `flag or flag`
- Forbids to write conditions like `not some > 1`
- Forbids to use heterogeneous compares like `x == x > 0`
- Forbids to use complex compare with several items (`>= 3`)
- Forbids to have class variables that are shadowed by instance variables
- Forbids to use ternary expressions inside `if` conditions
- Forces to use ternary instead of `... and ... or ...` expression
- Forces to use `c < b < a` instead of `a > b and b > c`
- Forces to use `c < b < a` instead of `a > b > c`
- Forbids to use explicit `in []` and `in ()`, use sets or variables instead
- Forces to write `isinstance(some, (A, B))`
  instead of `isinstance(some, A) or isinstance(some, B)`
- Forbids to use `isinstance(some (A,))`
- Forces to merge `a == b or a == c` into `a in {b, c}` and
  to merge `a != b and a != c` into `a not in {b, c}`

### Bugfixes

- Fixes incorrect line number for `Z331`
- Fixes that `Z311` was not raising for multiple `not in` cases
- Fixes a bunch of bugs for rules working with `Assign` and not `AnnAssign`
- Fixes that `continue` was not triggering `UselessReturningElseViolation`

### Misc

- Renames `logics/` to `logic/` since it is grammatically correct
- Renames `Redundant` to `Useless`
- Renames `Comparison` to `Compare`
- Renames `WrongConditionalViolation` to `ConstantConditionViolation`
- Renames `ComplexDefaultValuesViolation` to `ComplexDefaultValueViolation`
- Refactors `UselessOperatorsVisitor`
- Adds `compat/` package, getting ready for `python3.8`
- Adds `Makefile`
- A lot of minor dependency updates


## 0.9.1

### Bugfixes

- Fixes issue with `pydocstyle>=4` by glueing its version to `pydocstyle<4`


## 0.9.0

This is mostly a supporting release with several new features
and lots of bug fixes.

### Features

- Forbids to use magic module methods `__getattr__` and `__dir__`
- Forbids to use multiline conditions
- Forbids local variables that are only used in `return` statements

### Bugfixes

- Fixes module names for modules like `io.py`
- Fixes false positive `Z310` for numbers like `0xE`
- Fixes false positive for compare ordering with `await`
- Fixes problem with missing `_allowed_left_nodes`
- Fixes problem false positive for `Z121` when using `_` for unused var names
- Fixes false positive for negative number in default values
- Fixes error text for `ComplexDefaultValueViolation`
- Fixes problem with false positive for `Z459`
  when a default value is an `Ellipsis`

### Misc

- Adds `py.typed` file in case someone will import our code,
  now it will have types
- Adds several missing `@final` decorators
- Enforces typing support
- Refactors how `typing_extensions` package is used
- Adds docs about `black`
- Adds big "Star" button
- Multiple dependencies update
- Better `exclude` rule for `flake8` check
- Removed warnings from `pytest`


## 0.8.1

### Bugfixes

- Fixes how `wps_context` is calculated, so `super()` calls are now working


## 0.8.0

### Features

- Updates `flake8` to `3.7+`
- Adds `flake8-annotations-complexity` as a dependency, forbids complex annotations
- Forbids to use redundant `+`, `~`, `not`, and `-` operators before numbers
- Forbids to use complex default values
- Forbids to use anything rather than names in `for` loop vars definitions
- Forbids to use anything rather than names in `with` block vars definitions
- Forbids to use anything rather than names in comprehension vars definitions
- Forbids to use direct magic attributes access
- Forbids to use negated conditions
- Forbids to use too many `# pragma: no cover` comments
- Forbids to use nested `try` blocks

### Bugfixes

- Fixes problems with empty lines after magic comments, see [#492](https://github.com/wemake-services/wemake-python-styleguide/issues/492)
- Fixes error message for `del` keyword: it is now just `'del'` not `'delete'`

### Misc

- Removes `flake8-per-file-ignores` plugin, since `flake8` now handles it
- Removes `flake8-type-annotations` plugin, since `flake8` now handles it
- Improves docs for `WrongKeywordViolation`
- Improves docs for `EmptyLineAfterCodingViolation`
- Improves docs for `ProtectedAttributeViolation`
- Adds docs about `.pyi` files


## 0.7.1

### Bugfixes

- Allows `Generic[SomeType]` to be a valid superclass
- Forces to use `flake8` version `3.6` instead of `3.7`

### Misc

- Improves docs about using `# type: some` comment in `for` loops


## 0.7.0

### Features

- Now raising a violation for every `bool` non-keyword argument
  and showing better error message
- Changes how `max-arguments` are counted
  Now `self`, `cls`, and `mcs` count as real arguments
- Forbids to use `yield` inside comprehensions
- Forbids to have single line triple-quoted string assignments
- Forbids to have same items in `set` literals
- Forbids to subclass `BaseException`
- Forbids to use simplifiable `if` expressions and nodes
- Forbids to have incorrect nodes in `class` body
- Forbids to have methods without any arguments
- Forbids to have incorrect base classes nodes
- Enforces consistent `__slots__` syntax
- Forbids to use names with trailing `_` without a reason
- Forbids to use `super()` with arguments or outside of methods
- Forbids to have too many `except` cases
- Enforces to have an empty line after `coding` comment
- Forbids to use too many `# noqa` comments
- Forbids to use variables declared as unused
- Forbids to use redundant `else` blocks
- Forbids to use inconsistent `return` and `yield` statements
- Forbids to use multiple `return` path in `try`/`expect`/`finally`
- Forbids to use implicit string concatenation
- Forbids to have useless `continue` nodes inside the loops
- Forbids to have useless nodes
- Forbids to have useless `raise` statements
- Adds `params` and `parameters` to black-listed names

### Bugfixes

- Fixes a lot of rules that were ignoring `Bytes` node as constant type
- Fixes location of the `BooleanPositionalArgumentViolation`
- Fixes argument count issue with `async` functions
- Fixes `WrongConditionalVisitor` not detecting `tuple` as constants
- Fixes `WrongConditionalVisitor` not detecting negative numbers as constants
- Fixes some magic number that were not detected based on their location
- Fixes error when regular functions named as blacklisted
  magic methods were forbidden, now we check for methods only
- Fixes error when strings like `U'some'` was not triggering unicode violation
- Fixes error when string like `U'some'` was not triggering modifier violation

### Misc

- Adds `safety` and other dependency checks to the CI process
- Improves tests: now `tokenize` works differently inside tests
- Improves tests: now testing more brackets cases aka "magic coverage bug"
- Improves docs: adds new badge about our code style
- Refactoring: trying to use `astor` where possible to simplify the codebase
- Refactoring: introduces some new `transformations`
- Refactoring: now we do not have any magical text casts for violations
- Improves tests: changes how `flake8` is executed, now it is twice as fast
- Improves docs: now linting `conf.py` with `flake8`
- Improves tests: now we check that ignored violation are raised with `noqa`
- Improves docs: we have added a special graph to show our architecture
- Improves docs: we now have a clean page for `checker` without extra junk
- Improves docs: we now have a tutorial for creating new rules
- Refactoring: moves `presets` package to the root
- Improves tests: we now lint our layered architecture with `layer-lint`


## Version 0.6.3

### Bugfixes

- Fixes an [issue-450](https://github.com/wemake-services/wemake-python-styleguide/issues/450) with `dict`s with just values and no keys


## Version 0.6.2

### Bugfixes

- Fixes a [crash](https://github.com/wemake-services/wemake-python-styleguide/issues/423) with class attributes assignment


## Version 0.6.1

### Bugfixes

- Fixes a conflict between our plugin and `pyflakes`


## Version 0.6.0

### Features

- Adds `flake8-per-file-ignore` plugin dependency
- Adds default values to the `flake8 --help` output
- Adds `do` as a restricted variable name
- Forbids multiple assignment targets for context managers
- Forbids to use incorrect multi-line parameters
- Forbids to use `bool` values as positional arguments
- Forbids to use extra indentation
- Forbids to use inconsistent brackets
- Forbids to use multi-line function type annotations
- Forbids to use uppercase string modifiers
- Forbids to use assign chains: now we only can use one assign per line
- Forbids to use assign with unpacking for any nodes except `Name`
- Forbids to have duplicate `except` blocks

### Bugfixes

- Fixes tests failing on windows (@sobolevn hates windows!),
  but it still fails sometimes
- Fixes bug when `@staticmethod` was treated as a module member
- Fixes bug when some nodes were not checked with `TooDeepNestingViolation`
- Fixes bug when it was possible to provide non-unique aliases
- Fixes incorrect line number for incorrect parameter names
- Fixes bug when names like `__some__value__` were not treated as underscored
- Fixes bug when assignment to anything rather than name was raising an error

### Misc

- Refactoring: now we fix `async` nodes offset in a special transformation
- Improves docs: specifies what `transformation` is
- Improves docs: making contributing section in the `README` more friendly
- Improves build: changes how CI installs `poetry`


## 0.5.1

### Bugfixes

- Fixes all possible errors that happen
  because of unset `parent` and `function_type` properties


## 0.5.0

### Features

- **Breaking**: removes `--max-conditions` and `--max-elifs` options
- **Breaking**: removes `--max-offset-blocks`
- **Breaking**: changes default `TooManyConditionsViolation` threshold from `3` to `4`
- **Breaking**: changes `TooManyBaseClassesViolation` code from `225` to `215`
- Forbids to use `lambda` inside loops
- Forbids to use `self`, `cls`, and `mcs` except for first arguments only
- Forbids to use too many decorators
- Forbids to have unreachable code
- Forbids to have statements that have no effect
- Forbids to have too long names for modules and variables
- Forbids to have names with unicode for modules and variables
- Add `variable` to the blacklisted names
- Now `RedundantLoopElseViolation` also checks `while` loops

### Bugfixes

- Fixes `TooManyConditionsViolation` to work with any conditions, not just `if`s
- Fixes `TooManyConditionsViolation` that did not count conditions correctly
- Fixes `TooManyForsInComprehensionViolation` to find all comprehension types
- Fixes `TooManyElifsViolation` to check module level conditions
- Fixes `TooManyBaseClassesViolation` docs location
- Fixes `WrongVariableNameViolation` not checking `lambda` argument names
- Fixes `OffsetVisitor` incorrect `await` handling

### Misc

- Refactoring: moves all complexity checks into `complexity/` folder
- Refactoring: improves how different keyword visitors are coupled
- Improves docs: we have removed magic comments and code duplication
- Improves docs: now `_pages/` is named just `pages/`
- Improves docs: now all violations are sorted correctly
- Improves tests: now testing different keywords separately
- Improves tests: now all violations must be contained in `test_noqa.py`
- Improves tests: now we also run `compile()` on all `ast` examples
- Improves tests: now we are sure about correct order of violations

## 0.4.0

Development was focused around better test coverage and providing a better API
for tests. We also now covering more cases and testing violation texts.

### Features

- **Breaking**: removes duplicating module name rules, now we use the same rules
  for both variables and modules
- **Breaking**: removes `--min-module-name-length` options
- **Breaking**: renames `--min-variable-name-length` into `--min-name-length`
- Dependencies: updates `flake8` version to `3.6`
- Dependencies: removes `pycodestyle` pinned version
- Restrict unicode names

### Bugfixes

- Multiple fixes to error text formats to be more readable
- Fixes `UNDERSCORED_NUMBER_PATTERN` to match names like `come_22_me`
- Fixes `UpperCaseAttributeViolation` not being displayed in the docs
- Fixes consistency checks being duplicated in the docs
- Fixes `UnderscoredNumberNameViolation` showing incorrect line number
- Fixes `ProtectedAttributeViolation` to respect `super()` and `mcs`
- Fixes `ProtectedAttributeViolation` to show correct text
- Fixes `BadNumberSuffixViolation` to show correct text
- Fixes `TooManyBaseClassesViolation` to show correct text
- Fixes `TooManyElifsViolation` to show correct text
- Fixes `TooDeepNestingViolation` to show correct text
- Fixes `TooManyMethodsViolation` to show correct text
- Fixes `ReassigningVariableToItselfViolation` to show correct text
- Renames `UnderscoredNumberNameViolation` to `UnderscoredNumberNameViolation`

### Misc

- Refactoring: removed duplicate logic inside `logics/filenames.py`
- Improves tests: now testing almost all violations inside `noqa.py`
- Improves tests: now testing violations text
- Improves tests: now all common patters live in related `conftest.py`
- Improves docs: now all configuration options are listed in the violations


## 0.3.0 aka The Hacktoberfest Feast

This release was made possible by awesome people who contributed
to the project during `#hactoberfest`. List of awesome people:

- [@novikovfred](https://github.com/novikovfred)
- [@riyasyash](https://github.com/riyasyash)
- [@sathwikmatsa](https://github.com/sathwikmatsa)
- [@tipabu](https://github.com/tipabu)
- [@roxe322](https://github.com/roxe322)
- [@geoc0ld](https://github.com/geoc0ld)
- [@lensvol](https://github.com/lensvol)
- [@SheldonNunes](https://github.com/SheldonNunes)
- [@tommbee](https://github.com/tommbee)
- [@valignatev](https://github.com/valignatev)
- [@vsmaxim](https://github.com/vsmaxim)

### Features

- Adds `flake8-print` as a dependency
- Adds `typing-extensions` as a dependency
- Forbids to use `quit` and `exit` functions
- Forbids the comparison of two literals
- Forbids the incorrect order comparison, enforcing variable to come first
- Forbids underscores before numbers in names
- Forbids class level attributes whose name is not in `snake_case`
- Forbids comparison of the same variables
- Forbids inconsistent octal, binary, and hex numbers
- Forbids too many arguments in `lambda` functions
- Forbids extra `object` in parent classes list
- Forbids `for` loops with unused `else`
- Forbids variables self reassignment
- Forbids `try` with `finally` without `except`
- Forbids `if` statements with invalid conditionals
- Forbids opening parenthesis from following keyword without space in between them
- Forbids the use of more than 2 `for` loops within a comprehension
- Forbids variable names with more than one consecutive underscore
- Restricts the maximum number of base classes aka mixins
- Forbids importing protected names
- Forbids using protected methods and attributes
- Forbids `yield` inside `__init__` method

### Bugfixes

- Fixes that `MultipleIfsInComprehensionViolation` was not enabled
- Fixes flaky behaviour of `test_module_names` test package
- Fixed `TooManyMethodsViolation` not displaying line number in output
- Fixed `OffsetVisitor` due to python [bug](https://bugs.python.org/issue29205)

### Misc

- Updates `poetry` version
- Refactoring: some general changes, including better names and APIs
- Improves docs: now we have `versionadded` for each violation
- Improves docs: now we explicitly state how some violations might be ignored
- Improves tests: now we are testing options
- Improves tests: now we have different `tests/` folder structure
- Improves tests: now we are testing presets
- Improves tests: now we are using different logic inside `assert_errors`
- Improves tests: now testing magic numbers in more situations
- Improves tests: now testing more situations with empty base classes
- Improves tests: now testing presets, that they have all the existing visitors
- Improves tests: now using stricter `noqa` checks
- Improves tests: now testing that any name is allowed when using a variable
- Improves types: now all class attributes are marked as `ClassVar`
- Improves types: now we use `final` to indicate what should not be changed
- Improves types: now we do not have any ugly import hacks


## 0.2.0 aka Revenge of the Async

This release was made possible by awesome people who contributed
to the project during `#hactoberfest`. List of awesome people:

- [@novikovfred](https://github.com/novikovfred)
- [@AlwxSin](https://github.com/AlwxSin)
- [@TyVik](https://github.com/TyVik)
- [@AlexArcPy](https://github.com/AlexArcPy)
- [@tommbee](https://github.com/tommbee)

### Features

- Now we are counting `async` function as a module member
- We now forbid to use `credits()` builtin function
- We now check `async for` and `async with` nesting level
- We now check `async for` and `async with` variable names
- We now count `async` methods as method for classes complexity check
- We now count `async` functions as functions for module complexity check
- We now check `async` functions names and arguments
- We now count `async` functions complexity
- We now ignore `async` functions in jones complexity check
- We now check for nested `async` functions
- We now check for `async` functions with `@staticmethod` decorator

### Misc

- Improves docs: add `usage.rst`
- Improves docs: adds naming convention to the `naming.py`
- Improves docs: multiple typos, bugs, and issues fixes
- Improves tests: now we are testing `async` comprehensions


## Version 0.1.0

### Features

- **Breaking**: changes violation codes, now they are grouped by meaning

### Misc

- Refactoring: changes how visitors are organized inside the package
- Improves docs: now we have a glossary
- Refactoring: refactoring terms that violate our glossary
- Improves docs: now all error files contain fancy documentation and summary
- Improves docs: now we have added API reference to the docs
- Improves docs: adds new plugin development guide

## Version 0.0.16

### Features

- Adds `flake8-logging-format` dependency
- Adds `flake8-type-annotations` dependency
- Adds `flake8-breaking-line` dependency
- Removes `flake8-super-call` dependency
- Adds `PartialFloatViolation`
- Adds `MagicNumberViolation`
- Adds `WrongDocCommentViolation`
- Adds `MAGIC_NUMBERS_WHITELIST` constant
- Changes what variable names are blacklisted, adds `false`, `true`, and `no`

### Misc

- Improves docs: now including docs for `--max-condition` option
- Improves docs: adds some new `Zen of Python` references
- Improves tests: adds many new examples
- Improves docs: now each error has its error message displayed in the docs
- Improves docs: readme is now ready for the release
- Improves docs: now error pages are split
- Improves docs: now all `flake8` plugin dependencies are documented


## Version 0.0.15

### Features

- Adds `MultipleIfsInComprehensionViolation`
- Adds `TooManyConditionsViolation`
- Adds `--max-conditions` option

### Misc

- Improves `CONTRIBUTING.md`
- Moves issues templates to `.github/` folder
- Update error thrown on `RedundantSubscriptViolation`


## Version 0.0.14

### Features

- Adds `WrongModuleNamePatternViolation`
  and `WrongModuleNameUnderscoresViolation`
- Adds `TooManyImportsViolation` error and `--max-imports` option
- Adds `--i-control-code` option to ignore `InitModuleHasLogicViolation`
- Adds check for underscored numbers
- Forbids `u''` strings
- Adds `noqa` and `type` comments checks

### Misc

- Changes how many errors are generated for limits violations
- Refactors how visitors are injected into the checker, now using presets
- Creates new visitor type: `BaseTokenVisitor` for working with `tokenize`
- Improves typing support
- Adds `flake8-bandit` plugin
- Adds `flake8-eradicate` plugin
- Adds `flake8-print` plugin for development
- Removes `delegate` concept from the codebase


## Version 0.0.13 aka The Jones Complexity

### Features

- Adds `jones` complexity checker
- Adds `--max-line-complexity` and `--max-jones-score` options

### Misc

- Improves docs: adds detailed installation instructions
- Removes `flake8-blind-except` plugin


## Version 0.0.12

This is just a supporting release.
There are no new features introduced.

We have **changed** the error codes for general checks.

### Bugfixes

- Fixes bug with [nested imports missing `parent`](https://github.com/wemake-services/wemake-python-styleguide/issues/120)
- Fixes bug with [incorrect `pycodestyle` version](https://github.com/wemake-services/wemake-python-styleguide/issues/118)
- Removes `BareRaiseViolation` as it does not fit the purpose of this package

### Misc

- Improves docs: now all errors are sorted by `code`
- Improves docs: now all errors have reasoning
- Improves docs: some references are now clickable in web version
- Improves docs: now docs include `CHANGELOG.md`
- Improves docs: now we have templates for `bug` and `rule-request`
- Replaced `pytest-isort` with `flake8-isort`


## Version 0.0.11

This is just a supporting release.
There are no new features introduced.

### Bugfixes

- Fixes [`python3.7` support](https://github.com/wemake-services/wemake-python-styleguide/issues/93)
- Fixes [`AttributeError: 'ExceptHandler' object has no attribute 'depth'`](https://github.com/wemake-services/wemake-python-styleguide/issues/112)

### Misc

- Introduced the concept of regression testing, see `test/fixtures/regression`
- Removed `compat.py`
- Fixes some minor typos, problems, markup inside the docs
- Adds some new configuration to `sphinx`
- Changes `sphinx` docs structure a little bit

## Version 0.0.10 aka The Module Reaper

### Features

- Adds `WrongModuleNameViolation`, `WrongModuleMagicNameViolation`,
  and `TooShortModuleNameViolation`
- Adds `--min-module-name-length` config option
- Adds a blacklist of module names
- Adds `InitModuleHasLogicsViolation`
- Adds `EmptyModuleViolation`
- Adds a whitelist of magic module names

### Bugfixes

- Fixes `Option` class to have have incorrect `type` field, now using strings
- Fixes that `WrongStringTokenVisitor` was not activated

### Misc

- Improved typing support
- Now each error has a link to the corresponding constant (if any)
- Improved docs with links to the corresponding configuration flags


## Version 0.0.9

This is just a supporting release.
There are no new features introduced.

### Bugfixes

- Fixes `Attribute has no 'id'` error
- Fixes `missing 'typing_extension'` error

### Misc

- Errors are now tested
- Complexity tests are refactored


## Version 0.0.8 aka The Complex Complexity

### Features

- Now all dependencies are direct, they will be installed together
  with this package
- Adds direct dependencies, now there's no need to install any extra packages
- Adds `TooDeepNestingViolation` and `TooManyElifsViolation` checks
- Adds `--max-offset-blocks` and `--max-elifs` options
- Adds `TooManyModuleMembersViolation` and `TooManyMethodsViolation` checks
- Adds `--max-module-members` and `--max-methods` options
- Restricts to use `f` strings

### Bugfixes

- Removes incorrect `generic_visit()` calls
- Removes some unused `getattr()` calls
- Refactors how options are registered

### Misc

- Improved type support for options parsing


## Version 0.0.7

### Features

- Added new magic methods to the black list
- We now do not count `_` as a variable in `TooManyLocals` check
- We now restrict to nest `lambda`s
- We now allow to configure the minimal variable's name length via `setup.cfg`

### Misc

- Refactored how complexity checks are defined
- Refactored how errors are defined
- Now each check has strict `Raises:` policy which lists all possible errors
  that this check can find and raise
- Changed how visitors are initialized in tests
- Tests now cover nested classes' explicit bases
- Tests now cover nested classes and functions `noqa` comment


## Version 0.0.6

### Features

- We now check import aliases to be different from the original name
- Default complexity checks' values have changed

### Bugfixes

- ReadTheDocs build is fixed by providing extra dependencies
- Changed how local variables are counted

### Misc

- Improved typing support
- Added new documentation sections


## Version 0.0.5

### Features

- We now allow `generator_stop` to be a `__future__` import
- We now restrict dotted raw imports like: `import os.path`
- We now check import aliases as regular variable names

### Misc

- We have added a `CONTRIBUTING.md` file to help new contributors


## Version 0.0.4

### Features

- We now check `class`es to match our styleguide
- Classes have their own error group `Z3`
- Using `@staticmethod` is now forbidden
- Declaring `object` as a base class is now required
- Now we check that `__del__` magic method is not used
- Variable names `async` and `await` are forbidden
- We now forbid to use `__future__` imports
- We now have a whitelist for `__future__` imports
- Imports are now have its own subgroup `Z10`
- General rules now start from `Z11`


## Version 0.0.3

### Features

- We now use `Z` as the default code for our errors
- We have shuffled errors around, changing code and formats
- Now all name errors share the same class
- Adds `PrivateNameViolation`
- Now imports inside any structures rather than `Module` raises an error
- Adds `file` and `klass` as restricted names
- Now `__import__` is just a bad function name, not a special case
- Now version is defined in `poetry.toml` only
- We now have configuration! And it covers all design errors

### Bugfixes

- Fixes issue with missing `parent`s :batman:
- Fixes issue with `_$NAME` patterns being ignored


## Version 0.0.2

### Features

- Adds some new blacklisted variables' names
- Adds docs for each existing error code
- Adds whitelisted names for nested functions: `decorator` and `factory`
- Adds new blacklisted module's metadata variables
- Removed `BAD_IMPORT_FUNCTIONS` variable, now just checking `__import__`

### Testing

- Add gen-tests that cover most of the issues
- Removed almost all integration tests, saving just a few of them

### Misc

- Adds `poetry` as the main project tool
- Adds `shpinx` as a documentation tool


## Version 0.0.1

- Initial release<|MERGE_RESOLUTION|>--- conflicted
+++ resolved
@@ -72,13 +72,10 @@
 - **Breaking**: Removes `WPS526`, because is covered by `ruff` linter
 - **Breaking**: Removes `WPS521`, because is covered by `ruff` linter
 - Allows any compares in `assert` statements for `WPS520`, #3112
-<<<<<<< HEAD
-- `WPS303`: Underscore (_) now only allowed with 3 digits after it, #3120
-=======
 - Allows walrus operator (`:=`) in comprehesions #3121
 - Does not count `self`, `cls`, and `mcs` as arguments
   for `WPS211` complexity check anymore, #2394
->>>>>>> 3d0b976f
+- `WPS303`: Underscore (_) now only allowed with 3 digits after it, #3120
 
 ### Bugfixes
 
