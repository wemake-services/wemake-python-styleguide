# Version history

We follow [Semantic Versions](https://semver.org/) since the `0.1.0` release.
We used to have incremental versioning before `0.1.0`.

Semantic versioning in our case means:
- Bugfixes do not bring new features, code that passes on `x.y.0` should pass on `x.y.1`. With the only exception that bugfix can raise old violations in new places, if they were hidden by a buggy behaviour.
- Minor releases do bring new features and configuration options. New violations can be added. Code that passes `x.0.y` might not pass on `x.1.y` release.
- Major releases inidicate significant milestones or serious breaking changes.


## 0.14.0 aka The Walrus fighter WIP

### Features

- **Breaking**: removes `flake8-print`, now using `WPS421` instead of `T001`
- **Breaking**: removes `flake8-annotations-complexity`,
  now using `WPS234` instead of `TAE002`
- **Breaking**: `WPS441` is no longer triggered for `except` blocks,
  it is now handled by `F821` from `flake8`
- **Breaking**: Removes `radon`,
  because `cognitive-complexity` and `mccabe` is enough
- **Breaking**: Removes `flake8-loggin-format` as a direct dependency
- **Breaking**: Removes `ImplicitTernaryViolation` or `WPS332`,
  because it has too many false positives #1099
- Adds `python3.8` support
- Changes `styleguide.toml` and `flake8.toml` scripts definition
- Extracts new violation - `WPS450` from `WPS436` #1118
- Adds domain names options:
  `--allowed-domain-names` and `--forbidden-domain-names`,
  that are used to create variable names' blacklist #1106
<<<<<<< HEAD
- Forbids to use `:=` operator
- Forbids to use `\r` (carriage return) as line breaks in strings #1111
=======
- Forbids to use `:=` operator, it reuses `WPS332` code
>>>>>>> 1bca8ee7
- Forbids to use positional only `/` arguments
- Forbids to have too many names imported from a single `from ... import`
- Adds `__call__` to list of methods that should be on top #1125
- Allows `_` to be now used as a defined variable
- Removes `cognitive_complexity` dependency, now it is built in into our linter
- Adds baseline information for all complexity violation messages: `x > baseline`
- Changes how cognitive complexity is calculated
- Adds support for positional arguments in different checks

### Bugfixes

- Fixes how `i_control_code` behaves with WPS113
- Fixes that cognitive complexity was ignoring
  `ast.Continue`, `ast.Break`, and `ast.Raise` statements
- Fixes that cognitive complexity was ignoring `ast.AsyncFor` loops
- Fixes that annotation complexity was not reported for `async` functions
- Fixes that annotation complexity was not reported from lists
- Fixes bug when `TooManyPublicAttributesViolation`
  was counting duplicate fields
- Fixes negated conditions `WPS504` was not reported for `if` expressions
- Fixes that `import dumps` was reported as `WPS347`,
  now only `from ... import dumps` is checked
- Fixes that `from some import a as std` was reported as a vague import
  with `WPS347` despite having a meaningful alias
- Fixes that `WPS501` was reported for `@contextmanager` definition
- Fixes `WPS226` to be thrown at nested string type annotations
- Fixes `WPS204` reported simplest nodes as overused like `[]` and `call()`
- Fixes `WPS204` not reporting overused `f` strings
- Fixes `WPS204` reporting overused return type annotations
- Fixes `WPS204` reporting `self.` attribute access
- Fixes `WPS331` reporting cases that do require some extra steps before return

### Misc

- Changes how tests are executed
- Changes how coverage is calculated, adds `coverage-conditional-plugin`
- Adds how a violation can be deprecated
- Adds `local-partial-types` to mypy config
- Uses `abc` stdlib's module to mark abstract base classes #1122
- Adds `python3.8` to the CI
- Update `astboom` version to 0.4.2

## 0.13.4

This is the last `0.13.x` supporting release,
we have to concentrate on `python3.8` support
and `0.14.0` which will introduce it to the public.

### Bugfixes

- Fix false positive ImplicitYieldFromViolation for async functions #1057
- Fixes nested-classes-whitelist option default value for flake8 prior 3.7.8 #1093
- Improve boolean non-keyword arguments validation #1114

### Misc

- Updates `flake8-pep3101`
- Updates `flake8-builtins`
- Updates `flake8-eradicate`
- Several small refactoring sessions
- Adds `hypothesis`-based tests
- Adds `flakehell` base config
- Fixes `flakehell` docs
- Fixes `MAX_NOQA_COMMENTS` and related violation docs
- Fixes `OverusedExpressionViolation` and `TooManyExpressionsViolation` docs


## 0.13.3

### Misc

- Updates `radon` version
- Updates `poetry` version to `1.0`


## 0.13.2

### Bugfixes

- Fixes that Github Action was failing for wrong status code
- Fixes `NegatedConditionsViolation` false positive on absent
  `else` in combination with `elif`
- Fixes `WPS528` false positive on augmented assigns
- Fixes incorrect message for `WPS349`
- Fixes that `reviewdog` was not able to create more than `30` comments per PR

### Misc

- `pylint` docs fixed
- Fixes docs about implicit `yield` violation


## 0.13.1

### Bufixes

- Fixes that `_` was marked as invalid by `VagueImportViolation`
- Fixes that docs for `VagueImportViolation` were misleading
- Fixes invalid docs for `BracketBlankLineViolation` #1020
- Add more complex example to `ParametersIndentationViolation` #1021

### Misc

- Now our GitHub Action can be used to leave PR review comments


## 0.13.0 aka The Lintoberfest

This is a huge release that was created during the Hactoberfest season.
It was impossible without the huge help from [our awesome contributors](https://github.com/wemake-services/wemake-python-styleguide/graphs/contributors?from=2019-06-01&to=2019-11-18&type=c). Thanks a lot to everyone!

This release is not focused on any particular area.
It features a lot of new rules from different categories.

### Features

- Adds cognitive complexity metric, introduced by [`cognitive_complexity`](https://github.com/Melevir/cognitive_complexity)
- Adds docstrings linter [`darglint`](https://github.com/terrencepreilly/darglint)
- Updates `pep8-naming` and `flake8-comprehensions`
- `WPS431` now allow customize whitelist via `nested-classes-whitelist` setting
- Forbids to have invalid strings in stared expressions like `**{'@': 1}`
- Forbids to use implicit primitive values in a form of `lambda: 0`
- Forbids to use approximate math constants
- Forbids to redefine string constants
- Forbids use of vague import names (e.g. `from json import loads`)
- Makes `OveruseOfNoqaCommentViolation` configurable via `--max-noqa-comments`
- Forbid incorrectly swapped variables
- Forbids to use redundant subscripts (e.g., `[0:7]` or `[3:None]`)
- Allows `super()` as a valid overused expression
- Forbids to use `super()` with other methods and properties
- `WPS350` enforces using augmented assign pattern
- Forbids unnecessary literals
- `WPS525` forbids comparisons where `in` is compared with single item container
- Forbids wrong annotations in assignment
- Forbids using multiline `for` and `while` statements
- `WPS113` now can be tweaked with `I_CONTROL_CODE` setting
- Adds `WPS000` that indicates internal errors
- Forbids to use implicit `yield from`
- Forbids to start lines with `.`
- Enforces better `&`, `|`, `>>`, `<<`, `^` operators usage
- Forbids incorrect exception order
- Enforces tuples usage with frozenset constructor
- Changes how `WPS444` works, now we use stricter logic for `while` and `assert`
- Forbids to use `yield from` with incorrect types
- Forbids to use consecutive `yield` expressions
- Enforces to use `.items()` in loops
- Enforces using `.get()` over `key in dict` checks
- Forbids to use and declare `float` keys in arrays and dictionaries
- Forbids to use `a[len(a) - 1]` because it is just `a[-1]`
- Forbids too long call chains like `foo(a)(b)(c)(d)`

### Bugfixes

- Fixes `ImplicitElifViolation` false positives on a specific edge cases
- Fixes `--i-control-code` setting for `BadMagicModuleFunctionViolation`
- Fixes compatibility with flake8 `3.8.x`
- Fixes that `not not True` was not detected as `WPS330`
- Fixes addition of `MisrefactoredAssignmentViolation` check
- Fixes `WrongMagicCommentViolation` not catching certain wrong comments
- Fixes `BadMagicModuleFunctionViolation` false positives on class-level methods
- Fixes `InconsistentReturnViolation` false positives on nested functions
- Fixes that `--i-dont-control-code` was not present in command line options
- Fixes `BlockVariableVisitor` false positives on a properties
- Fixes that `//` was not recognised as a math operation
- Fixes false positive `BlockAndLocalOverlapViolation` on annotations without value assign
- Fixes bug when `x and not x` was not detected as the similar conditions by `WPS408`
- Fixed that `1.0` and `0.1` were treated as magic numbers

### Misc

- Improves Github Action stability
- Replace `scripts/tokens.py` and `scripts/parse.py` with external tools
- Improves violation code testing
- Improves testing of `.. versionchanged` and `previous_codes` properties
- Reference `isort` settings requirement for compliance with `WSP318` in docstring
- Improves tests: we now ensure that each violation with previous codes also
  has corresponding versions changed in their documentation


## 0.12.5

### Bugfixes

- We now ignore `@overload` from `BlockAndLocalOverlapViolation`
- Now expressions that reuse block variables are not treated as violations,
  example: `my_var = do_some(my_var)`

### Misc

- Adds Github Action and docs how to use it
- Adds local Github Action that uses itself for testing
- Adds official Docker image and docs about it


## 0.12.4

### Bugfixes

- Fixes bug with `nitpick` colors and new files API
- Updates `flake8-docstrings`


## 0.12.3

### Bugfixes

- Fixes that formatting was failing sometimes when colours were not available
- Fixes that `1 / number` was not allowed
- Fixes that `%` operator was allowed for `0` and `1`


## 0.12.2

### Features

- Adds `reveal_type` to the list of forbidden functions
- `WPS517` now allows to use non-string keys inside `**{}`,
  so this is allowed: `Users.objects.get(**{User.USERNAME_FIELD: username})`

### Bugfixes

- Fixes that `{**a, **b}` was reported as duplicate hash items


## 0.12.1

### Features

- Tweaks `nitpick` configuration

### Bugfixes

- Changes `radon` and `pydocstyle` versions for better resolution
- Fixes `nitpick` urls

### Misc

- Improves `README.md` with `flakehell` and `nitpick` mentions
- Improves docs all accross the project


## 0.12.0

In this release we had a little focus on:

0. Primitives and constants and how to use them
1. Strings and numbers and how to write them
1. OOP features
1. Blocks and code structure,
   including variable scoping and overlaping variables
1. Overused expressions and new complexity metrics

### Features

- **Breaking**: moves `ImplicitInConditionViolation` from `WPS336` to `WPS514`
- **Breaking**: now `ExplicitStringConcatViolation` uses `WPS336`
- **Breaking**: moves `YieldMagicMethodViolation` from `WPS435` to `WPS611`
- Adds `xenon` as a dependency, it also checks for cyclomatic complexity,
  but uses more advanced algorithm with better results
- Forbids to have modules with too many imported names
  configured by `--max-imported-names` option which is 50 by default
- Forbids to raise `StopIteration` inside generators
- Forbids to have incorrect method order inside classes
- Forbids to make some magic methods async
- Forbids to use meaningless zeros in float, binary, octal, hex,
  and expanentional numbers
- Enforces to use `1e10` instead of `1e+10`
- Enforces to use big letters for hex numbers: `0xAB` instead of `0xab`
- Enforces to use `r'\n'` instead of `'\\n'`
- Forbids to have unicode escape characters inside binary strings
- Forbids to use `else if` instead of `elif`
- Forbids to have too long `try` bodies,
  basically `try` bodies with more than one statement
- Forbids to overlap local and block variables
- Forbids to use block variables after the block definitions
- Changes how `WrongSlotsViolation` works, now `(...) + value` is restricted
  in favor of `(..., *value)`
- Forbids to have explicit unhashable types in sets and dicts
- Forbids to define useless overwritten methods
- Enforces `j` prefix over `J` for `complex` numbers
- Forbids overused expressions
- Forbids explicit `0` division, multiply, pow, addition, and substraction
- Fordids to pow, multiply, or divide by `1`
- Forbids to use expressions like `x + -2`, or `y - -1`, or `z -= -1`
- Forbids to multiply lists like `[0] * 2`
- Forbids to use variable names like `__` and `_____`
- Forbids to define unused variables explicitly: `_unused = 2`
- Forbids to shadow outer scope variables with local ones
- Forbids to have too many `assert` statements in a function
- Forbids to have explicit string contact: `'a' + some_data`, use `.format()`
- Now `YieldInsideInitViolation` is named `YieldMagicMethodViolation`
  and it also checks different magic methods in a class
- Forbids to use `assert False` and other false-constants
- Forbids to use `while False:` and other false-constants
- Forbids to use `open()` outside of `with`
- Forbids to use `type()` for compares
- Forbids to have consecutive expressions with too deep access level
- Forbids to have too many public instance attributes
- Forbids to use pointless star operations: `print(*[])`
- Forbids to use `range(len(some))`, use `enumerate(some)` instead
- Forbids to use implicit `sum()` calls and replace them with loops
- Forbids to compare with the falsy constants like `if some == []:`

### Bugfixes

- Bumps `flake8-eradicate` version
  and solves `attrs` incompatible versions issue
- Bumps `flake8-dosctrings` veresion
  and solved `pydocstyle` issue
- Fixes `TryExceptMultipleReturnPathViolation` not tracking `else` and `finally`
  returns at the same time
- Fixes how `TryExceptMultipleReturnPathViolation` works:
  now handles `break` and `raise` statements as well
- Fixes `WrongLoopIterTypeViolation` not triggering
  for generator expressions and empty tuples
- Fixes `WrongLoopIterTypeViolation` not triggering
  for numbers (including negative), booleans, `None`
- Fixes `WrongLoopIterTypeViolation` position
- Fixes `WrongLoopIterTypeViolation` not triggering for compehensions
- Fixes `WrongSlotsViolation` not triggering
  for comprehensions and incorrect `__slots__` names and types
- Fixes `WrongSlotsViolation` not triggering
  for invalid `python` identifiers like `__slots__ = ('123_slot',)`
- Fixes `WrongSlotsViolation` triggering for subscripts
- Fixes `NestedClassViolation` and `NestedFunctionViolation` not reporting
  when placed deeply inside other nodes
- Fixes when `WrongUnpackingViolation` was not raised
  for `async for` and `async with` nodes
- Fixes when `WrongUnpackingViolation` was not raised for comprehensions
- Fixes that `x, y, z = x, z, y` was not recognized
  as `ReassigningVariableToItselfViolation`
- Fixes that `{1, True, 1.0}` was not recognised as a set with duplicates
- Fixes that `{(1, 2), (1, 2)}` was not recognised as a set with duplicates
- Fixes that `{*(1, 2), *(1, 2)}` was not recognised as a set with duplicates
- Fixes that `{1: 1, True: 1}` was not recognised as a dict with duplicates
- Fixes that `complex` numbers were always treated like magic,
  now `1j` is allowed
- Fixes that `0.0` was treated as a magic number
- Fixes that it was possible to use `_` in module body
- Fixes `WrongBaseClassViolation` not triggering
  for nested nodes like `class Test(call().length):`
- Fixes `ComplexDefaultValueViolation` not triggering
  for nested nodes like `def func(arg=call().attr)`
- Fixes `TooShortNameViolation` was not triggering for `_x` and `x_`
- Fixes that some magic method were allowed to be generators
- Fixes that some magic method were allowed to contain `yield from`
- Fixes bug when some correct `noqa:` comments were reported as incorrect
- Fixes bug when some `else: return` were not reported as incorrect
- Fixes bug when `WPS507` sometimes were raising `ValueError`
- Fixes bug when `return None` was not recognized as inconsistent

### Misc

- Adds `styles/` directory with style presets for tools we use and recommend
- Adds `bellybutton` to the list of other linters
- Documents how to use `nitpick` to sync the configuration
- Documents how to use `flakehell` to create `baseline`s for legacy integrations
- Improves tests for binary, octal, hex, and expanetional numbers
- Adds new `xenon` CI check
- Now handles exceptions in our own code, hope to never see them!
- Now uses `coverage` checks in deepsource
- Now `@alias` checks that all aliases are valid
- Changes how presets are defined
- Improves how `DirectMagicAttributeAccessViolation` is tested
- Refactors a lot of tests to tests `ast.Starred`
- Refactors a lot of tests to have less tests with the same logical coverage
- We now use `import-linter` instead of `layer-linter`
- Adds docs about CI integration
- Now wheels are not universal
- Updates docs about `snake_case` in `Enum` fields
- Updates docs about `WPS400` and incorrect line number


## 0.11.1

### Bugfixes

- Now using `pygments` as a direct dependency


## 0.11.0 aka The New Violation Codes

We had a really big problem: all violations inside `best_practices`
was messed up together with no clear structure.

We had to fix it before it is too late.
So, we broke existing error codes.
And now we can promise not to do it ever again.

We also have this [nice migration guide](https://wemake-python-stylegui.de/en/latest/pages/changelog/migration_to_0_11.html)
for you to rename your violations with a script.

### Features

- **Breaking**: replaces `Z` error code to `WPS` code
- **Breaking**: creates new violation group `refactoring.py`
- **Breaking**: creates new violation group `oop.py`
- **Breaking**: moving a lot of violations
  from `best_practices` to `refactoring`, `oop`, and `consistency`
- Adds new `wemake` formatter (using it now by default)

### Bugfixes

- Fixes error message of `OverusedStringViolation` for empty strings
- Now does not count string annotations as strings for `OverusedStringViolation`
- Fixes `InconsistentReturnVariableViolation` was raised twice

### Misc

- Adds migration guide to `0.11`
- Improves legacy guide
- Adds `--show-source` to the default recommended configuration
- Adds better docs about auto-formatters
- Adds `autopep8` to CI to make sure that `wps` is compatible with it
- Ensures that `--diff` mode works for `flake8`
- Renames `Incorrect` to `Wrong` where possible
- Renames `IncorrectlyNestedTernaryViolation` to `NestedTernaryViolation`
- Renames `IncorectLoopIterTypeViolation` to `WrongLoopIterTypeViolation`


## 0.10.0 aka The Great Compare

This release is mostly targeted at writing better compares and conditions.
We introduce a lot of new rules related to this topic improving:
consistency, complexity, and general feel from your code.

In this release we have ported a lot of existing `pylint` rules,
big cudos to the developers of this wonderful tool.

### Features

- Adds `flake8-executable` as a dependency
- Adds `flake8-rst-docstrings` as a dependency
- Validates options that are passed with `flake8`
- Forbids to use module level mutable constants
- Forbids to over-use strings
- Forbids to use `breakpoint` function
- Limits yield tuple lengths
- Forbids to have too many `await` statements
- Forbids to subclass lowercase `builtins`
- Forbids to have useless `lambda`s
- Forbids to use `len(sized) > 0` and `if len(sized)` style checks
- Forbids to use repeatable conditions: `flag or flag`
- Forbids to write conditions like `not some > 1`
- Forbids to use heterogenous compares like `x == x > 0`
- Forbids to use complex compare with several items (`>= 3`)
- Forbids to have class variables that are shadowed by instance variables
- Forbids to use ternary expressions inside `if` conditions
- Forces to use ternary instead of `... and ... or ...` expression
- Forces to use `c < b < a` instead of `a > b and b > c`
- Forces to use `c < b < a` instead of `a > b > c`
- Forbids to use explicit `in []` and `in ()`, use sets or variables instead
- Forces to write `isinstance(some, (A, B))`
  instead of `isinstance(some, A) or isinstance(some, B)`
- Forbids to use `isinstance(some (A,))`
- Forces to merge `a == b or a == c` into `a in {b, c}` and
  to merge `a != b and a != c` into `a not in {b, c}`

### Bugfixes

- Fixes incorrect line number for `Z331`
- Fixes that `Z311` was not raising for multiple `not in` cases
- Fixes a bunch of bugs for rules working with `Assign` and not `AnnAssign`
- Fixes that `continue` was not triggering `UselessReturningElseViolation`

### Misc

- Renames `logics/` to `logic/` since it is grammatically correct
- Renames `Redundant` to `Useless`
- Renames `Comparison` to `Compare`
- Renames `WrongConditionalViolation` to `ConstantConditionViolation`
- Renames `ComplexDefaultValuesViolation` to `ComplexDefaultValueViolation`
- Refactors `UselessOperatorsVisitor`
- Adds `compat/` package, getting ready for `python3.8`
- Adds `Makefile`
- A lot of minor dependency updates


## 0.9.1

### Bugfixes

- Fixes issue with `pydocstyle>=4` by glueing its version to `pydocstyle<4`


## 0.9.0

This is mostly a supporting release with several new features
and lots of bug fixes.

### Features

- Forbids to use magic module methods `__getattr__` and `__dir__`
- Forbids to use multiline conditions
- Forbids local variables that are only used in `return` statements

### Bugfixes

- Fixes module names for modules like `io.py`
- Fixes false positive `Z310` for numbers like `0xE`
- Fixes false positive for compare ordering with `await`
- Fixes problem with missing `_allowed_left_nodes`
- Fixes problem false positive for `Z121` when using `_` for unused var names
- Fixes false positive for negative number in default values
- Fixes error text for `ComplexDefaultValueViolation`
- Fixes problem with false positive for `Z459`
  when a default value is an `Ellipsis`

### Misc

- Adds `py.typed` file in case someone will import our code,
  now it will have types
- Adds several missing `@final` decorators
- Enforces typing support
- Refactors how `typing_extensions` package is used
- Adds docs about `black`
- Adds big "Star" button
- Multiple dependencies update
- Better `exclude` rule for `flake8` check
- Removed warnings from `pytest`


## 0.8.1

### Bugfixes

- Fixes how `wps_context` is calculated, so `super()` calls are now working


## 0.8.0

### Features

- Updates `flake8` to `3.7+`
- Adds `flake8-annotations-complexity` as a dependency, forbids complex annotations
- Forbids to use redundant `+`, `~`, `not`, and `-` operators before numbers
- Forbids to use complex default values
- Forbids to use anything rather than names in `for` loop vars definitions
- Forbids to use anything rather than names in `with` block vars definitions
- Forbids to use anything rather than names in comprehension vars definitions
- Forbids to use direct magic attributes access
- Forbids to use negated conditions
- Forbids to use too many `# pragma: no cover` comments
- Forbids to use nested `try` blocks

### Bugfixes

- Fixes problems with empty lines after magic comments, see [#492](https://github.com/wemake-services/wemake-python-styleguide/issues/492)
- Fixes error message for `del` keyword: it is now just `'del'` not `'delete'`

### Misc

- Removes `flake8-per-file-ignores` plugin, since `flake8` now handles it
- Removes `flake8-type-annotations` plugin, since `flake8` now handles it
- Improves docs for `WrongKeywordViolation`
- Improves docs for `EmptyLineAfterCodingViolation`
- Improves docs for `ProtectedAttributeViolation`
- Adds docs about `.pyi` files


## 0.7.1

### Bugfixes

- Allows `Generic[SomeType]` to be a valid superclass
- Forces to use `flake8` version `3.6` instead of `3.7`

### Misc

- Improves docs about using `# type: some` comment in `for` loops


## 0.7.0

### Features

- Now raising a violation for every `bool` non-keyword argument
  and showing better error message
- Changes how `max-arguments` are counted
  Now `self`, `cls`, and `mcs` count as real arguments
- Forbids to use `yield` inside comprehensions
- Forbids to have single line triple-quoted string assignments
- Forbids to have same items in `set` literals
- Forbids to subclass `BaseException`
- Forbids to use simplifiable `if` expressions and nodes
- Forbids to have incorrect nodes in `class` body
- Forbids to have methods without any arguments
- Forbids to have incorrect base classes nodes
- Enforces consistent `__slots__` syntax
- Forbids to use names with trailing `_` without a reason
- Forbids to use `super()` with arguments or outside of methods
- Forbids to have too many `except` cases
- Enforces to have an empty line after `coding` comment
- Forbids to use too many `# noqa` comments
- Forbids to use variables declared as unused
- Forbids to use redundant `else` blocks
- Forbids to use inconsistent `return` and `yield` statements
- Forbids to use multiple `return` path in `try`/`expect`/`finally`
- Forbids to use implicit string concatenation
- Forbids to have useless `continue` nodes inside the loops
- Forbids to have useless nodes
- Forbids to have useless `raise` statements
- Adds `params` and `parameters` to black-listed names

### Bugfixes

- Fixes a lot of rules that were ignoring `Bytes` node as constant type
- Fixes location of the `BooleanPositionalArgumentViolation`
- Fixes argument count issue with `async` functions
- Fixes `WrongConditionalVisitor` not detecting `tuple` as constants
- Fixes `WrongConditionalVisitor` not detecting negative numbers as constants
- Fixes some magic number that were not detected based on their location
- Fixes error when regular functions named as blacklisted
  magic methods were forbidden, now we check for methods only
- Fixes error when strings like `U'some'` was not triggering unicode violation
- Fixes error when string like `U'some'` was not triggering modifier violation

### Misc

- Adds `safety` and other dependency checks to the CI process
- Improves tests: now `tokenize` works differently inside tests
- Improves tests: now testing more brackets cases aka "magic coverage bug"
- Improves docs: adds new badge about our code style
- Refactoring: trying to use `astor` where possible to simplify the codebase
- Refactoring: introduces some new `transformations`
- Refactoring: now we do not have any magical text casts for violations
- Improves tests: changes how `flake8` is executed, now it is twice as fast
- Improves docs: now linting `conf.py` with `flake8`
- Improves tests: now we check that ignored violation are raised with `noqa`
- Improves docs: we have added a special graph to show our architecure
- Improves docs: we now have a clean page for `checker` without extra junk
- Improves docs: we now have a tutorial for creating new rules
- Refactoring: moves `presets` package to the root
- Improves tests: we now lint our layered architecure with `layer-lint`


## Version 0.6.3

### Bugfixes

- Fixes an [issue-450](https://github.com/wemake-services/wemake-python-styleguide/issues/450) with `dict`s with just values and no keys


## Version 0.6.2

### Bugfixes

- Fixes a [crash](https://github.com/wemake-services/wemake-python-styleguide/issues/423) with class attributes assignment


## Version 0.6.1

### Bugfixes

- Fixes a conflict between our plugin and `pyflakes`


## Version 0.6.0

### Features

- Adds `flake8-per-file-ignore` plugin dependency
- Adds default values to the `flake8 --help` output
- Adds `do` as a restricted variable name
- Forbids multiple assignment targets for context managers
- Forbids to use incorrect multi-line parameters
- Forbids to use `bool` values as positional arguments
- Forbids to use extra indentation
- Forbids to use inconsistent brackets
- Forbids to use multi-line function type annotations
- Forbids to use uppercase string modifiers
- Forbids to use assign chains: now we only can use one assign per line
- Forbids to use assign with unpacking for any nodes except `Name`
- Forbids to have duplicate `except` blocks

### Bugfixes

- Fixes tests failing on windows (@sobolevn hates windows!),
  but it still fails sometimes
- Fixes bug when `@staticmethod` was treated as a module member
- Fixes bug when some nodes were not checked with `TooDeepNestingViolation`
- Fixes bug when it was possible to provide non-unique aliases
- Fixes incorrect line number for incorrect parameter names
- Fixes bug when names like `__some__value__` were not treated as underscored
- Fixes bug when assignment to anything rather than name was raising an error

### Misc

- Refactoring: now we fix `async` nodes offset in a special transformation
- Improves docs: specifies what `transformation` is
- Improves docs: making contributing section in the `README` more friendly
- Improves build: changes how CI installs `poetry`


## 0.5.1

### Bugfixes

- Fixes all possible errors that happen
  because of unset `parent` and `function_type` properties


## 0.5.0

### Features

- **Breaking**: removes `--max-conditions` and `--max-elifs` options
- **Breaking**: removes `--max-offset-blocks`
- **Breaking**: changes default `TooManyConditionsViolation` threshold from `3` to `4`
- **Breaking**: changes `TooManyBaseClassesViolation` code from `225` to `215`
- Forbids to use `lambda` inside loops
- Forbids to use `self`, `cls`, and `mcs` except for first arguments only
- Forbids to use too many decorators
- Forbids to have unreachable code
- Forbids to have statements that have no effect
- Forbids to have too long names for modules and variables
- Forbids to have names with unicode for modules and variables
- Add `variable` to the blacklisted names
- Now `RedundantLoopElseViolation` also checks `while` loops

### Bugfixes

- Fixes `TooManyConditionsViolation` to work with any conditions, not just `if`s
- Fixes `TooManyConditionsViolation` that did not count conditions correctly
- Fixes `TooManyForsInComprehensionViolation` to find all comprehension types
- Fixes `TooManyElifsViolation` to check module level conditions
- Fixes `TooManyBaseClassesViolation` docs location
- Fixes `WrongVariableNameViolation` not checking `lambda` argument names
- Fixes `OffsetVisitor` incorrect `await` handling

### Misc

- Refactoring: moves all complexity checks into `complexity/` folder
- Refactoring: improves how different keyword visitors are coupled
- Improves docs: we have removed magic comments and code duplication
- Improves docs: now `_pages/` is named just `pages/`
- Improves docs: now all violations are sorted correctly
- Improves tests: now testing different keywords separately
- Improves tests: now all violations must be contained in `test_noqa.py`
- Improves tests: now we also run `compile()` on all `ast` examples
- Improves tests: now we are sure about correct order of violations

## 0.4.0

Development was focused around better test coverage and providing a better API
for tests. We also now covering more cases and testing violation texts.

### Features

- **Breaking**: removes duplicating module name rules, now we use the same rules
  for both variables and modules
- **Breaking**: removes `--min-module-name-length` options
- **Breaking**: renames `--min-variable-name-length` into `--min-name-length`
- Dependencies: updates `flake8` version to `3.6`
- Dependencies: removes `pycodestyle` pinned version
- Restrict unicode names

### Bugfixes

- Multiple fixes to error text formats to be more readable
- Fixes `UNDERSCORED_NUMBER_PATTERN` to match names like `come_22_me`
- Fixes `UpperCaseAttributeViolation` not being displayed in the docs
- Fixes consistency checks being duplicated in the docs
- Fixes `UnderscoredNumberNameViolation` showing incorrect line number
- Fixes `ProtectedAttributeViolation` to respect `super()` and `mcs`
- Fixes `ProtectedAttributeViolation` to show correct text
- Fixes `BadNumberSuffixViolation` to show correct text
- Fixes `TooManyBaseClassesViolation` to show correct text
- Fixes `TooManyElifsViolation` to show correct text
- Fixes `TooDeepNestingViolation` to show correct text
- Fixes `TooManyMethodsViolation` to show correct text
- Fixes `ReassigningVariableToItselfViolation` to show correct text
- Renames `UnderscoredNumberNameViolation` to `UnderscoredNumberNameViolation`

### Misc

- Refactoring: removed duplicate logic inside `logics/filenames.py`
- Improves tests: now testing almost all violations inside `noqa.py`
- Improves tests: now testing violations text
- Improves tests: now all common patters live in related `conftest.py`
- Improves docs: now all configuration options are listed in the violations


## 0.3.0 aka The Hacktoberfest Feast

This release was made possible by awesome people who contributed
to the project during `#hactoberfest`. List of awesome people:

- [@novikovfred](https://github.com/novikovfred)
- [@riyasyash](https://github.com/riyasyash)
- [@sathwikmatsa](https://github.com/sathwikmatsa)
- [@tipabu](https://github.com/tipabu)
- [@roxe322](https://github.com/roxe322)
- [@geoc0ld](https://github.com/geoc0ld)
- [@lensvol](https://github.com/lensvol)
- [@SheldonNunes ](https://github.com/SheldonNunes)
- [@tommbee](https://github.com/tommbee)
- [@valignatev](https://github.com/valignatev)
- [@vsmaxim](https://github.com/vsmaxim)

### Features

- Adds `flake8-print` as a dependency
- Adds `typing-extensions` as a dependency
- Forbids to use `quit` and `exit` functions
- Forbids the comparison of two literals
- Forbids the incorrect order comparison, enforcing variable to come first
- Forbids underscores before numbers in names
- Forbids class level attributes whose name is not in `snake_case`
- Forbids comparison of the same variables
- Forbids inconsistent octal, binary, and hex numbers
- Forbids too many arguments in `lambda` functions
- Forbids extra `object` in parent classes list
- Forbids `for` loops with unused `else`
- Forbids variables self reassignment
- Forbids `try` with `finally` without `except`
- Forbids `if` statements with invalid conditionals
- Forbids opening parenthesis from following keyword without space in between them
- Forbids the use of more than 2 `for` loops within a comprehension
- Forbids variable names with more than one consecutive underscore
- Restricts the maximum number of base classes aka mixins
- Forbids importing protected names
- Forbids using protected methods and attributes
- Forbids `yield` inside `__init__` method

### Bugfixes

- Fixes that `MultipleIfsInComprehensionViolation` was not enabled
- Fixes flaky behaviour of `test_module_names` test package
- Fixed `TooManyMethodsViolation` not displaying line number in output
- Fixed `OffsetVisitor` due to python [bug](https://bugs.python.org/issue29205)

### Misc

- Updates `poetry` version
- Refactoring: some general changes, including better names and APIs
- Improves docs: now we have `versionadded` for each violation
- Improves docs: now we explicitly state how some violations might be ignored
- Improves tests: now we are testing options
- Improves tests: now we have different `tests/` folder structure
- Improves tests: now we are testing presets
- Improves tests: now we are using different logic inside `assert_errors`
- Improves tests: now testing magic numbers in more situations
- Improves tests: now testing more situations with empty base classes
- Improves tests: now testing presets, that they have all the existing visitors
- Improves tests: now using stricter `noqa` checks
- Improves tests: now testing that any name is allowed when using a variable
- Improves types: now all class attributes are marked as `ClassVar`
- Improves types: now we use `final` to indicate what should not be changed
- Improves types: now we do not have any ugly import hacks


## 0.2.0 aka Revenge of the Async

This release was made possible by awesome people who contributed
to the project during `#hactoberfest`. List of awesome people:

- [@novikovfred](https://github.com/novikovfred)
- [@AlwxSin](https://github.com/AlwxSin)
- [@TyVik](https://github.com/TyVik)
- [@AlexArcPy](https://github.com/AlexArcPy)
- [@tommbee](https://github.com/tommbee)

### Features

- Now we are counting `async` function as a module member
- We now forbid to use `credits()` builtin function
- We now check `async for` and `async with` nesting level
- We now check `async for` and `async with` variable names
- We now count `async` methods as method for classes complexity check
- We now count `async` functions as functions for module complexity check
- We now check `async` functions names and arguments
- We now count `async` functions complexity
- We now ignore `async` functions in jones complexity check
- We now check for nested `async` functions
- We now check for `async` functions with `@staticmethod` decorator

### Misc

- Improves docs: add `usage.rst`
- Improves docs: adds naming convention to the `naming.py`
- Improves docs: multiple typos, bugs, and issues fixes
- Improves tests: now we are testing `async` comprehensions


## Version 0.1.0

### Features

- **Breaking**: changes violation codes, now they are grouped by meaning

### Misc

- Refactoring: changes how visitors are organized inside the package
- Improves docs: now we have a glossary
- Refactoring: refactoring terms that violate our glossary
- Improves docs: now all error files contain fancy documentation and summary
- Improves docs: now we have added API reference to the docs
- Improves docs: adds new plugin development guide

## Version 0.0.16

### Features

- Adds `flake8-logging-format` dependency
- Adds `flake8-type-annotations` dependency
- Adds `flake8-breaking-line` dependency
- Removes `flake8-super-call` dependency
- Adds `PartialFloatViolation`
- Adds `MagicNumberViolation`
- Adds `WrongDocCommentViolation`
- Adds `MAGIC_NUMBERS_WHITELIST` constant
- Changes what variable names are blacklisted, adds `false`, `true`, and `no`

### Misc

- Improves docs: now including docs for `--max-condition` option
- Improves docs: adds some new `Zen of Python` references
- Improves tests: adds many new examples
- Improves docs: now each error has its error message displayed in the docs
- Improves docs: readme is now ready for the release
- Improves docs: now error pages are split
- Improves docs: now all `flake8` plugin dependencies are documented


## Version 0.0.15

### Features

- Adds `MultipleIfsInComprehensionViolation`
- Adds `TooManyConditionsViolation`
- Adds `--max-conditions` option

### Misc

- Improves `CONTRIBUTING.md`
- Moves issues templates to `.github/` folder
- Update error thrown on `RedundantSubscriptViolation`


## Version 0.0.14

### Features

- Adds `WrongModuleNamePatternViolation`
  and `WrongModuleNameUnderscoresViolation`
- Adds `TooManyImportsViolation` error and `--max-imports` option
- Adds `--i-control-code` option to ignore `InitModuleHasLogicViolation`
- Adds check for underscored numbers
- Forbids `u''` strings
- Adds `noqa` and `type` comments checks

### Misc

- Changes how many errors are generated for limits violations
- Refactors how visitors are injected into the checker, now using presets
- Creates new visitor type: `BaseTokenVisitor` for working with `tokenize`
- Improves typing support
- Adds `flake8-bandit` plugin
- Adds `flake8-eradicate` plugin
- Adds `flake8-print` plugin for development
- Removes `delegate` concept from the codebase


## Version 0.0.13 aka The Jones Complexity

### Features

- Adds `jones` complexity checker
- Adds `--max-line-complexity` and `--max-jones-score` options

### Misc

- Improves docs: adds detailed installation instructions
- Removes `flake8-blind-except` plugin


## Version 0.0.12

This is just a supporting release.
There are no new features introduced.

We have **changed** the error codes for general checks.

### Bugfixes

- Fixes bug with [nested imports missing `parent`](https://github.com/wemake-services/wemake-python-styleguide/issues/120)
- Fixes bug with [incorrect `pycodestyle` version](https://github.com/wemake-services/wemake-python-styleguide/issues/118)
- Removes `BareRaiseViolation` as it does not fit the purpose of this package

### Misc

- Improves docs: now all errors are sorted by `code`
- Improves docs: now all errors have reasoning
- Improves docs: some references are now clickable in web version
- Improves docs: now docs include `CHANGELOG.md`
- Improves docs: now we have templates for `bug` and `rule-request`
- Replaced `pytest-isort` with `flake8-isort`


## Version 0.0.11

This is just a supporting release.
There are no new features introduced.

### Bugfixes

- Fixes [`python3.7` support](https://github.com/wemake-services/wemake-python-styleguide/issues/93)
- Fixes [`AttributeError: 'ExceptHandler' object has no attribute 'depth'`](https://github.com/wemake-services/wemake-python-styleguide/issues/112)

### Misc

- Introduced the concept of regression testing, see `test/fixtures/regression`
- Removed `compat.py`
- Fixes some minor typos, problems, markup inside the docs
- Adds some new configuration to `sphinx`
- Changes `sphinx` docs structure a little bit

## Version 0.0.10 aka The Module Reaper

### Features

- Adds `WrongModuleNameViolation`, `WrongModuleMagicNameViolation`,
  and `TooShortModuleNameViolation`
- Adds `--min-module-name-length` config option
- Adds a blacklist of module names
- Adds `InitModuleHasLogicsViolation`
- Adds `EmptyModuleViolation`
- Adds a whitelist of magic module names

### Bugfixes

- Fixes `Option` class to have have incorrect `type` field, now using strings
- Fixes that `WrongStringTokenVisitor` was not activated

### Misc

- Improved typing support
- Now each error has a link to the corresponding constant (if any)
- Improved docs with links to the corresponding configuration flags


## Version 0.0.9

This is just a supporting release.
There are no new features introduced.

### Bugfixes

- Fixes `Attribute has no 'id'` error
- Fixes `missing 'typing_extension'` error

### Misc

- Errors are now tested
- Complexity tests are refactored


## Version 0.0.8 aka The Complex Complexity

### Features

- Now all dependencies are direct, they will be installed together
  with this package
- Adds direct dependencies, now there's no need to install any extra packages
- Adds `TooDeepNestingViolation` and `TooManyElifsViolation` checks
- Adds `--max-offset-blocks` and `--max-elifs` options
- Adds `TooManyModuleMembersViolation` and `TooManyMethodsViolation` checks
- Adds `--max-module-members` and `--max-methods` options
- Restricts to use `f` strings

### Bugfixes

- Removes incorrect `generic_visit()` calls
- Removes some unused `getattr()` calls
- Refactors how options are registered

### Misc

- Improved type support for options parsing


## Version 0.0.7

### Features

- Added new magic methods to the black list
- We now do not count `_` as a variable in `TooManyLocals` check
- We now restrict to nest `lambda`s
- We now allow to configure the minimal variable's name length via `setup.cfg`

### Misc

- Refactored how complexity checks are defined
- Refactored how errors are defined
- Now each check has strict `Raises:` policy which lists all possible errors
  that this check can find and raise
- Changed how visitors are initialized in tests
- Tests now cover nested classes' explicit bases
- Tests now cover nested classes and functions `noqa` comment


## Version 0.0.6

### Features

- We now check import aliases to be different from the original name
- Default complexity checks' values have changed

### Bugfixes

- ReadTheDocs build is fixed by providing extra dependencies
- Changed how local variables are counted

### Misc

- Improved typing support
- Added new documentation sections


## Version 0.0.5

### Features

- We now allow `generator_stop` to be a `__future__` import
- We now restrict dotted raw imports like: `import os.path`
- We now check import aliases as regular variable names

### Misc

- We have added a `CONTRIBUTING.md` file to help new contributors


## Version 0.0.4

### Features

- We now check `class`es to match our styleguide
- Classes have their own error group `Z3`
- Using `@staticmethod` is now forbidden
- Declaring `object` as a base class is now required
- Now we check that `__del__` magic method is not used
- Variable names `async` and `await` are forbidden
- We now forbid to use `__future__` imports
- We now have a whitelist for `__future__` imports
- Imports are now have its own subgroup `Z10`
- General rules now start from `Z11`


## Version 0.0.3

### Features

- We now use `Z` as the default code for our errors
- We have shuffled errors around, changing code and formats
- Now all name errors share the same class
- Adds `PrivateNameViolation`
- Now imports inside any structures rather than `Module` raises an error
- Adds `file` and `klass` as restricted names
- Now `__import__` is just a bad function name, not a special case
- Now version is defined in `poetry.toml` only
- We now have configuration! And it covers all design errors

### Bugfixes

- Fixes issue with missing `parent`s :batman:
- Fixes issue with `_$NAME` patterns being ignored


## Version 0.0.2

### Features

- Adds some new blacklisted variables' names
- Adds docs for each existing error code
- Adds whitelisted names for nested functions: `decorator` and `factory`
- Adds new blacklisted module's metadata variables
- Removed `BAD_IMPORT_FUNCTIONS` variable, now just checking `__import__`

### Testing

- Add gen-tests that cover most of the issues
- Removed almost all integration tests, saving just a few of them

### Misc

- Adds `poetry` as the main project tool
- Adds `shpinx` as a documentation tool


## Version 0.0.1

- Initial release<|MERGE_RESOLUTION|>--- conflicted
+++ resolved
@@ -29,12 +29,8 @@
 - Adds domain names options:
   `--allowed-domain-names` and `--forbidden-domain-names`,
   that are used to create variable names' blacklist #1106
-<<<<<<< HEAD
-- Forbids to use `:=` operator
 - Forbids to use `\r` (carriage return) as line breaks in strings #1111
-=======
-- Forbids to use `:=` operator, it reuses `WPS332` code
->>>>>>> 1bca8ee7
+- Forbids to use `:=` operator, it now reuses `WPS332` code
 - Forbids to use positional only `/` arguments
 - Forbids to have too many names imported from a single `from ... import`
 - Adds `__call__` to list of methods that should be on top #1125
