--- conflicted
+++ resolved
@@ -10,11 +10,8 @@
 
 - Forbids to use `quit` and `exit` functions
 - Forbids the comparison of two literals
-<<<<<<< HEAD
+- Enforce consistent octal, binary, and hex numbers
 - Adds `ComparisonOrderViolation`
-=======
-- Enforce consistent octal, binary, and hex numbers
->>>>>>> 56f9e745
 
 ### Misc
 
