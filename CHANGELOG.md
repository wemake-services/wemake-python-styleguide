# Version history

We follow Semantic Versions since the `0.1.0` release.
We used to have incremental versioning before `0.1.0`.


## WIP

This release was made possible by awesome people who contributed
to the project during `#hactoberfest`. List of awesome people:

- [@novikovfred](https://github.com/novikovfred)
- [@riyasyash](https://github.com/riyasyash)
- [@sathwikmatsa](https://github.com/sathwikmatsa)
- [@tipabu](https://github.com/tipabu)

### Features

- Adds `flake8-print` as a dependency
- Forbids to use `quit` and `exit` functions
- Forbids the comparison of two literals
- Forbids the incorrect order comparison
- Forbids underscores before numbers in names
- Enforce consistent octal, binary, and hex numbers
<<<<<<< HEAD
- We not check the argument count in Lambda functions
=======
- Forbid `for` loops with unused `else`

### Bugfixes

- Fixes that `MultipleIfsInComprehensionViolation` was not enabled
- Fixes flaky behaviour of test_module_names
- Fixed `TooManyMethodsViolation` not displaying line number
>>>>>>> 32ec6fda

### Misc

- Refactoring: some general changes, including better names and APIs
- Improves tests: now we have different `tests/` folder structure
- Improves tests: now we are testing presets
- Improves tests: now we are using different logic inside `assert_errors`
- Improves tests: now testing magic numbers in more situations
- Improves tests: now testing more situations with empty base classes
- Improves types: now all class attributes are marked as `ClassVar`


## 0.2.0 aka Revenge of the Async

This release was made possible by awesome people who contributed
to the project during `#hactoberfest`. List of awesome people:

- [@novikovfred](https://github.com/novikovfred)
- [@AlwxSin](https://github.com/AlwxSin)
- [@TyVik](https://github.com/TyVik)
- [@AlexArcPy](https://github.com/AlexArcPy)
- [@tommbee](https://github.com/tommbee)

### Features

- Now we are counting `async` function as a module member
- We now forbid to use `credits()` builtin function
- We now check `async for` and `async with` nesting level
- We now check `async for` and `async with` variable names
- We now count `async` methods as method for classes complexity check
- We now count `async` functions as functions for module complexity check
- We now check `async` functions names and arguments
- We now count `async` functions complexity
- We now ignore `async` functions in jones complexity check
- We now check for nested `async` functions
- We now check for `async` functions with `@staticmethod` decorator

### Misc

- Improves docs: add `usage.rst`
- Improves docs: adds naming convention to the `naming.py`
- Improves docs: multiple typos, bugs, and issues fixes
- Improves tests: now we are testing `async` comprehensions


## Version 0.1.0

### Features

- **Breaking**: changes violation codes, now they are grouped by meaning

### Misc

- Refactoring: changes how visitors are organized inside the package
- Improves docs: now we have a glossary
- Refactoring: refactoring terms that violate our glossary
- Improves docs: now all error files contain fancy documentation and summary
- Improves docs: now we have added API reference to the docs
- Improves docs: adds new plugin development guide


## Version 0.0.16

### Features

- Adds `flake8-logging-format` dependency
- Adds `flake8-type-annotations` dependency
- Adds `flake8-breaking-line` dependency
- Removes `flake8-super-call` dependency
- Adds `PartialFloatViolation`
- Adds `MagicNumberViolation`
- Adds `WrongDocCommentViolation`
- Adds `MAGIC_NUMBERS_WHITELIST` constant
- Changes what variable names are blacklisted, adds `false`, `true`, and `no`

### Misc

- Improves docs: now including docs for `--max-condition` option
- Improves docs: adds some new `Zen of Python` references
- Improves tests: adds many new examples
- Improves docs: now each error has its error message displayed in the docs
- Improves docs: readme is now ready for the release
- Improves docs: now error pages are split
- Improves docs: now all `flake8` plugin dependencies are documented


## Version 0.0.15

### Features

- Adds `MultipleIfsInComprehensionViolation`
- Adds `TooManyConditionsViolation`
- Adds `--max-conditions` option

### Misc

- Improves `CONTRIBUTING.md`
- Moves issues templates to `.github/` folder


## Version 0.0.14

### Features

- Adds `WrongModuleNamePatternViolation`
  and `WrongModuleNameUnderscoresViolation`
- Adds `TooManyImportsViolation` error and `--max-imports` option
- Adds `--i-control-code` option to ignore `InitModuleHasLogicViolation`
- Adds check for underscored numbers
- Forbids `u''` strings
- Adds `noqa` and `type` comments checks

### Misc

- Changes how many errors are generated for limits violations
- Refactors how visitors are injected into the checker, now using presets
- Creates new visitor type: `BaseTokenVisitor` for working with `tokenize`
- Improves typing support
- Adds `flake8-bandit` plugin
- Adds `flake8-eradicate` plugin
- Adds `flake8-print` plugin for development
- Removes `delegate` concept from the codebase


## Version 0.0.13 aka The Jones Complexity

### Features

- Adds `jones` complexity checker
- Adds `--max-line-complexity` and `--max-jones-score` options

### Misc

- Improves docs: adds detailed installation instructions
- Removes `flake8-blind-except` plugin


## Version 0.0.12

This is just a supporting release.
There are no new features introduced.

We have **changed** the error codes for general checks.

### Bugfixes

- Fixes bug with [nested imports missing `parent`](https://github.com/wemake-services/wemake-python-styleguide/issues/120)
- Fixes bug with [incorrect `pycodestyle` version](https://github.com/wemake-services/wemake-python-styleguide/issues/118)
- Removes `BareRaiseViolation` as it does not fit the purpose of this package

### Misc

- Improves docs: now all errors are sorted by `code`
- Improves docs: now all errors have reasoning
- Improves docs: some references are now clickable in web version
- Improves docs: now docs include `CHANGELOG.md`
- Improves docs: now we have templates for `bug` and `rule-request`
- Replaced `pytest-isort` with `flake8-isort`


## Version 0.0.11

This is just a supporting release.
There are no new features introduced.

### Bugfixes

- Fixes [`python3.7` support](https://github.com/wemake-services/wemake-python-styleguide/issues/93)
- Fixes [`AttributeError: 'ExceptHandler' object has no attribute 'depth' `](https://github.com/wemake-services/wemake-python-styleguide/issues/112)

### Misc

- Introduced the concept of regression testing, see `test/fixtures/regression`
- Removed `compat.py`
- Fixes some minor typos, problems, markup inside the docs
- Adds some new configuration to `sphinx`
- Changes `sphinx` docs structure a little bit


## Version 0.0.10 aka The Module Reaper

### Features

- Adds `WrongModuleNameViolation`, `WrongModuleMagicNameViolation`,
  and `TooShortModuleNameViolation`
- Adds `--min-module-name-length` config option
- Adds a blacklist of module names
- Adds `InitModuleHasLogicsViolation`
- Adds `EmptyModuleViolation`
- Adds a whitelist of magic module names

### Bugfixes

- Fixes `Option` class to have have incorrect `type` field, now using strings
- Fixes that `WrongStringVisitor` was not activated

### Misc

- Improved typing support
- Now each error has a link to the corresponding constant (if any)
- Improved docs with links to the corresponding configuration flags


## Version 0.0.9

This is just a supporting release.
There are no new features introduced.

### Bugfixes

- Fixes `Attribute has no 'id'` error
- Fixes `missing 'typing_extension'` error

### Misc

- Errors are now tested
- Complexity tests are refactored


## Version 0.0.8 aka The Complex Complexity

### Features

- Now all dependencies are direct, they will be installed together
  with this package
- Adds direct dependencies, now there's no need to install any extra packages
- Adds `TooDeepNestingViolation` and `TooManyElifsViolation` checks
- Adds `--max-offset-blocks` and `--max-elifs` options
- Adds `TooManyModuleMembersViolation` and `TooManyMethodsViolation` checks
- Adds `--max-module-members` and `--max-methods` options
- Restricts to use `f` strings

### Bugfixes

- Removes incorrect `generic_visit()` calls
- Removes some unused `getattr()` calls
- Refactors how options are registered

### Misc

- Improved type support for options parsing


## Version 0.0.7

### Features

- Added new magic methods to the black list
- We now do not count `_` as a variable in `TooManyLocals` check
- We now restrict to nest `lambda`s
- We now allow to configure the minimal variable's name length via `setup.cfg`

### Misc

- Refactored how complexity checks are defined
- Refactored how errors are defined
- Now each check has strict `Raises:` policy which lists all possible errors
  that this check can find and raise
- Changed how visitors are initialized in tests
- Tests now cover nested classes' explicit bases
- Tests now cover nested classes and functions `noqa` comment


## Version 0.0.6

### Features

- We now check import aliases to be different from the original name
- Default complexity checks' values have changed

### Bugfixes

- ReadTheDocs build is fixed by providing extra dependencies
- Changed how local variables are counted

### Misc

- Improved typing support
- Added new documentation sections


## Version 0.0.5

### Features

- We now allow `generator_stop` to be a `__future__` import
- We now restrict dotted raw imports like: `import os.path`
- We now check import aliases as regular variable names

### Misc

- We have added a `CONTRIBUTING.md` file to help new contributors


## Version 0.0.4

### Features

- We now check `class`es to match our styleguide
- Classes have their own error group `Z3`
- Using `@staticmethod` is now forbidden
- Declaring `object` as a base class is now required
- Now we check that `__del__` magic method is not used
- Variable names `async` and `await` are forbidden
- We now forbid to use `__future__` imports
- We now have a whitelist for `__future__` imports
- Imports are now have its own subgroup `Z10`
- General rules now start from `Z11`


## Version 0.0.3

### Features

- We now use `Z` as the default code for our errors
- We have shuffled errors around, changing code and formats
- Now all name errors share the same class
- Adds `PrivateNameViolation`
- Now imports inside any structures rather than `Module` raises an error
- Adds `file` and `klass` as restricted names
- Now `__import__` is just a bad function name, not a special case
- Now version is defined in `poetry.toml` only
- We now have configuration! And it covers all design errors

### Bugfixes

- Fixes issue with missing `parent`s :batman:
- Fixes issue with `_$NAME` patterns being ignored


## Version 0.0.2

### Features

- Adds some new blacklisted variables' names
- Adds docs for each existing error code
- Adds whitelisted names for nested functions: `decorator` and `factory`
- Adds new blacklisted module's metadata variables
- Removed `BAD_IMPORT_FUNCTIONS` variable, now just checking `__import__`

### Testing

- Add gen-tests that cover most of the issues
- Removed almost all integration tests, saving just a few of them

### Misc

- Adds `poetry` as the main project tool
- Adds `shpinx` as a documentation tool


## Version 0.0.1

- Initial release<|MERGE_RESOLUTION|>--- conflicted
+++ resolved
@@ -22,9 +22,7 @@
 - Forbids the incorrect order comparison
 - Forbids underscores before numbers in names
 - Enforce consistent octal, binary, and hex numbers
-<<<<<<< HEAD
 - We not check the argument count in Lambda functions
-=======
 - Forbid `for` loops with unused `else`
 
 ### Bugfixes
@@ -32,7 +30,6 @@
 - Fixes that `MultipleIfsInComprehensionViolation` was not enabled
 - Fixes flaky behaviour of test_module_names
 - Fixed `TooManyMethodsViolation` not displaying line number
->>>>>>> 32ec6fda
 
 ### Misc
 
