--- conflicted
+++ resolved
@@ -28,16 +28,13 @@
 - Fixes `OverusedStringViolation` not to include `'...'` string
 - Removes `astor` package in favour of `ast.unparse`
 - Fixes `IterableUnpackingViolation` with generic types and `TypeVarTuple`
-<<<<<<< HEAD
-- Removes deprecated ast nodes (`ast.Num`, `ast.Str`, `ast.NameConstant`, `ast.Bytes`, `ast.Ellipsis`)
-=======
+- Removes deprecated `ast` nodes from the source code
 - Fixes unnormalized pathes in formatter output
 
 ### Misc
 
 - Integration with `ondivi` doc for legacy codebases
 - Fixes a documentation error for the Formatter (Showing statistic) section
->>>>>>> 268a1189
 
 
 ## 0.19.2
