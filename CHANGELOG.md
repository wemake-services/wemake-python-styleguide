--- conflicted
+++ resolved
@@ -25,9 +25,8 @@
 - Adds `__init_subclass__` in the beginning of accepted methods
   order as per WPS338 #2411
 
-<<<<<<< HEAD
 - Adds `WrongEmptyLinesCountViolation` #2486
-=======
+
 ### Bugfixes
 
 - Fixes `WPS226` false positives on `|` use in `SomeType | AnotherType`
@@ -35,7 +34,6 @@
 - Now `-1` is not reported to be an overused expression
 - Allow `__aiter__` to be async iterator
 - Adds violation method name to error message of `YieldMagicMethodViolation`
->>>>>>> 5bfdbddc
 
 ### Misc
 
