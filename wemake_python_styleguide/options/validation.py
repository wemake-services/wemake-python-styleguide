--- conflicted
+++ resolved
@@ -92,11 +92,8 @@
     max_cognitive_score: int = attr.ib(validator=[_min_max(min=1)])
     max_cognitive_average: int = attr.ib(validator=[_min_max(min=1)])
     max_call_level: int = attr.ib(validator=[_min_max(min=1)])
-<<<<<<< HEAD
+    max_annotation_complexity: int = attr.ib(validator=[_min_max(min=2)])
     max_import_from_members: int = attr.ib(validator=[_min_max(min=1)])
-=======
-    max_annotation_complexity: int = attr.ib(validator=[_min_max(min=2)])
->>>>>>> 878abd79
 
 
 def validate_options(options: ConfigurationOptions) -> _ValidatedOptions:
