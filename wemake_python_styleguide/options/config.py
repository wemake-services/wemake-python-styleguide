--- conflicted
+++ resolved
@@ -306,15 +306,12 @@
             type='string',
             comma_separated_list=True,
         ),
-<<<<<<< HEAD
-=======
 
         _Option(
             '--max-noqa-comments',
             defaults.MAX_NOQA_COMMENTS,
             'Maximum amount of `noqa` comments per module.',
         ),
->>>>>>> 8dcbbb79
     ]
 
     def register_options(self, parser: OptionManager) -> None:
