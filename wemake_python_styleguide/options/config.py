# -*- coding: utf-8 -*-

"""
Provides configuration options for ``wemake-python-styleguide``.

We do not like our linter to be highly configurable.
Since, people may take the wrong path or make wrong decisions.
We try to make all defaults as reasonable as possible.

However, you can currently adjust some complexity options. Why?
Because we are not quite sure about the ideal values.

All options are configurable via ``flake8`` CLI.

.. code:: ini

    flake8 --max-returns=2 --max-arguments=4

Or you can provide options in ``setup.cfg`` or similar supported files.

.. code:: ini

    [flake8]
    max-returns = 2
    max-arguments = 4

We use ``setup.cfg`` as a default way to provide configuration.

You can also show all options that ``flake8`` supports by running:

.. code:: bash

    flake8 --help

.. rubric:: General options

- ``min-name-length`` - minimum number of chars to define a valid
    variable and module name, defaults to
    :str:`wemake_python_styleguide.options.defaults.MIN_NAME_LENGTH`
- ``max-name-length`` - maximum number of chars to define a valid
    variable and module name, defaults to
    :str:`wemake_python_styleguide.options.defaults.MAX_NAME_LENGTH`
- ``i-control-code`` - whether you control ones who use your code,
    more rules are enforced when you do control it,
    opposite to ``--i-dont-control-code``, defaults to
    :str:`wemake_python_styleguide.options.defaults.I_CONTROL_CODE`
- ``i-dont-control-code`` - whether you control ones who use your code,
    more rules are enforced when you do control it,
    opposite to ``--i-control-code``, defaults to
    :str:`wemake_python_styleguide.options.defaults.I_CONTROL_CODE`
- ``nested-classes-whitelist`` - list of nested classes' names we allow to use,
    defaults to
    :str:`wemake_python_styleguide.options.defaults.NESTED_CLASSES_WHITELIST`
- ``max-noqa-comments`` - maximum number of `noqa` allowed in a module,
    defaults to
    :str:`wemake_python_styleguide.options.defaults.MAX_NOQA_COMMENTS`
- ``allowed-domain-names`` - list of allowed domain names, defaults to
    :str:`wemake_python_styleguide.options.defaults.ALLOWED_DOMAIN_NAMES`
- ``forbidden-domain-names`` - list of forbidden domain names, defaults to
    :str:`wemake_python_styleguide.options.defaults.FORBIDDEN_DOMAIN_NAMES`

.. rubric:: Complexity options

- ``max-returns`` - maximum allowed number of ``return``
    statements in one function, defaults to
    :str:`wemake_python_styleguide.options.defaults.MAX_RETURNS`
- ``max-local-variables`` - maximum allowed number of local
    variables in one function, defaults to
    :str:`wemake_python_styleguide.options.defaults.MAX_LOCAL_VARIABLES`
- ``max-expressions`` - maximum allowed number of expressions
    in one function, defaults to
    :str:`wemake_python_styleguide.options.defaults.MAX_EXPRESSIONS`
- ``max-arguments`` - maximum allowed number of arguments in one function,
    defaults to
    :str:`wemake_python_styleguide.options.defaults.MAX_ARGUMENTS`
- ``max-module-members`` - maximum number of classes and functions
    in a single module, defaults to
    :str:`wemake_python_styleguide.options.defaults.MAX_MODULE_MEMBERS`
- ``max-methods`` - maximum number of methods in a single class,
    defaults to
    :str:`wemake_python_styleguide.options.defaults.MAX_METHODS`
- ``max-line-complexity`` - maximum line complexity measured in number of
    ``ast`` nodes per line, defaults to
    :str:`wemake_python_styleguide.options.defaults.MAX_LINE_COMPLEXITY`
- ``max-jones-score`` - maximum Jones score for a module, which is equal
    to the median of all lines complexity sum, defaults to
    :str:`wemake_python_styleguide.options.defaults.MAX_JONES_SCORE`
- ``max-imports`` - maximum number of imports in a single module,
    defaults to
    :str:`wemake_python_styleguide.options.defaults.MAX_IMPORTS`
- ``max-imported-names`` - maximum number of imported names
    in a single module, defaults to
    :str:`wemake_python_styleguide.options.defaults.MAX_IMPORTED_NAMES`
- ``max-base-classes`` - maximum number of parent classes inside a class
    definition, defaults to
    :str:`wemake_python_styleguide.options.defaults.MAX_BASE_CLASSES`
- ``max-decorators`` - maximum number of decorators for single function
    or class definition, defaults to
    :str:`wemake_python_styleguide.options.defaults.MAX_DECORATORS`
- ``max-string-usages`` - maximum number of repeated string constants
    in your modules, defaults to
    :str:`wemake_python_styleguide.options.defaults.MAX_DECORATORS`
- ``max-awaits`` - maximum allowed number of ``await``
    expressions in one function, defaults to
    :str:`wemake_python_styleguide.options.defaults.MAX_AWAITS`
- ``max-try-body-length`` - maximum amount of ``try`` node body length,
    defaults to
    :str:`wemake_python_styleguide.options.defaults.MAX_TRY_BODY_LENGTH`
- ``max-module-expressions`` - maximum number of expression
    usages in a module, defaults to
    :str:`wemake_python_styleguide.options.defaults.MAX_MODULE_EXPRESSIONS`
- ``max-function-expressions`` - maximum number of expression
    usages in a function or method, defaults to
    :str:`wemake_python_styleguide.options.defaults.MAX_FUNCTION_EXPRESSIONS`
- ``max-asserts`` - maximum number of ``assert`` statements in a function,
    default to
    :str:`wemake_python_styleguide.options.defaults.MAX_ASSERTS`
- ``max-access-level`` - maximum number of access level in an expression,
    defaults to
    :str:`wemake_python_styleguide.options.defaults.MAX_ACCESS_LEVEL`
- ``max-attributes`` - maximum number of public instance attributes,
    defaults to
    :str:`wemake_python_styleguide.options.defaults.MAX_ATTRIBUTES`
- ``max-cognitive-score`` - maximum amount of cognitive complexity
    per function, defaults to
    :str:`wemake_python_styleguide.options.defaults.MAX_COGNITIVE_SCORE`
- ``max-cognitive-average`` - maximum amount of cognitive complexity
    per module, defaults to
    :str:`wemake_python_styleguide.options.defaults.MAX_COGNITIVE_AVERAGE`
    :str:`wemake_python_styleguide.options.defaults.NESTED_CLASSES_WHITELIST`
- ``max-call-level`` - maximum number of call chains, defaults to
    :str:`wemake_python_styleguide.options.defaults.MAX_CALL_LEVEL`
<<<<<<< HEAD
- ``max-import-from-members`` - maximum number of names that can be imported
    from module, defaults to
    :str:`wemake_python_styleguide.options.defaults.MAX_IMPORT_FROM_MEMBERS`
=======
- ``max-annotation-complexity`` - maximum number of nested annotations,
    defaults to
    :str:`wemake_python_styleguide.options.defaults.MAX_ANN_COMPLEXITY`
>>>>>>> 878abd79

"""

from typing import ClassVar, Mapping, Optional, Sequence, Union

import attr
from flake8.options.manager import OptionManager
from typing_extensions import final

from wemake_python_styleguide.options import defaults

ConfigValuesTypes = Union[str, int, bool, Sequence[str]]


@final
@attr.dataclass(frozen=True, slots=True)
class _Option(object):
    """Represents ``flake8`` option object."""

    long_option_name: str
    default: ConfigValuesTypes
    help: str
    type: Optional[str] = 'int'  # noqa: A003
    parse_from_config: bool = True
    action: str = 'store'
    comma_separated_list: bool = False
    dest: Optional[str] = None

    def __attrs_post_init__(self):
        """Is called after regular init is done."""
        object.__setattr__(  # noqa: WPS609
            self, 'help', ' '.join((self.help, 'Defaults to: %default')),
        )

    def asdict_no_none(self) -> Mapping[str, ConfigValuesTypes]:
        dct = attr.asdict(self)
        return {key: opt for key, opt in dct.items() if opt is not None}


@final
class Configuration(object):
    """Simple configuration store with all options."""

    _options: ClassVar[Sequence[_Option]] = [
        # General:

        _Option(
            '--min-name-length',
            defaults.MIN_NAME_LENGTH,
            'Minimum required length of variable and module names.',
        ),

        _Option(
            '--max-name-length',
            defaults.MAX_NAME_LENGTH,
            'Maximum possible length of the variable and module names.',
        ),

        _Option(
            '--i-control-code',
            defaults.I_CONTROL_CODE,
            'Whether you control ones who use your code.',
            action='store_true',
            type=None,
            dest='i_control_code',
        ),

        _Option(
            '--i-dont-control-code',
            defaults.I_CONTROL_CODE,
            'Whether you control ones who use your code.',
            action='store_false',
            type=None,
            dest='i_control_code',
            parse_from_config=False,
        ),

        _Option(
            '--max-noqa-comments',
            defaults.MAX_NOQA_COMMENTS,
            'Maximum amount of `noqa` comments per module.',
        ),

        _Option(
            '--nested-classes-whitelist',
            defaults.NESTED_CLASSES_WHITELIST,
            'List of nested classes names we allow to use.',
            type='string',
            comma_separated_list=True,
        ),
        _Option(
            '--allowed-domain-names',
            defaults.ALLOWED_DOMAIN_NAMES,
            "Domain names that are removed from variable names' blacklist.",
            type='string',
            comma_separated_list=True,
        ),
        _Option(
            '--forbidden-domain-names',
            defaults.FORBIDDEN_DOMAIN_NAMES,
            "Domain names that extends variable names' blacklist.",
            type='string',
            comma_separated_list=True,
        ),

        # Complexity:

        _Option(
            '--max-returns',
            defaults.MAX_RETURNS,
            'Maximum allowed number of return statements in one function.',
        ),

        _Option(
            '--max-local-variables',
            defaults.MAX_LOCAL_VARIABLES,
            'Maximum allowed number of local variables in one function.',
        ),

        _Option(
            '--max-expressions',
            defaults.MAX_EXPRESSIONS,
            'Maximum allowed number of expressions in one function.',
        ),

        _Option(
            '--max-arguments',
            defaults.MAX_ARGUMENTS,
            'Maximum allowed number of arguments in one function.',
        ),

        _Option(
            '--max-module-members',
            defaults.MAX_MODULE_MEMBERS,
            'Maximum number of classes and functions in a single module.',
        ),

        _Option(
            '--max-methods',
            defaults.MAX_METHODS,
            'Maximum number of methods in a single class.',
        ),

        _Option(
            '--max-line-complexity',
            defaults.MAX_LINE_COMPLEXITY,
            'Maximum line complexity, measured in `ast` nodes.',
        ),

        _Option(
            '--max-jones-score',
            defaults.MAX_JONES_SCORE,
            'Maximum median module complexity, based on sum of lines.',
        ),

        _Option(
            '--max-imports',
            defaults.MAX_IMPORTS,
            'Maximum number of imports in a single module.',
        ),

        _Option(
            '--max-imported-names',
            defaults.MAX_IMPORTED_NAMES,
            'Maximum number of imported names in a single module.',
        ),

        _Option(
            '--max-base-classes',
            defaults.MAX_BASE_CLASSES,
            'Maximum number of base classes.',
        ),

        _Option(
            '--max-decorators',
            defaults.MAX_DECORATORS,
            'Maximum number of decorators.',
        ),

        _Option(
            '--max-string-usages',
            defaults.MAX_STRING_USAGES,
            'Maximum number of string constant usages.',
        ),

        _Option(
            '--max-awaits',
            defaults.MAX_AWAITS,
            'Maximum allowed number of await expressions in one function.',
        ),

        _Option(
            '--max-try-body-length',
            defaults.MAX_TRY_BODY_LENGTH,
            'Maximum amount of try block node body length.',
        ),

        _Option(
            '--max-module-expressions',
            defaults.MAX_MODULE_EXPRESSIONS,
            'Maximum amount of expression usages in a module.',
        ),

        _Option(
            '--max-function-expressions',
            defaults.MAX_FUNCTION_EXPRESSIONS,
            'Maximum amount of expression usages in a function or method.',
        ),

        _Option(
            '--max-asserts',
            defaults.MAX_ASSERTS,
            'Maximum allowed number of assert statements in one function.',
        ),

        _Option(
            '--max-access-level',
            defaults.MAX_ACCESS_LEVEL,
            'Maximum number of access level in an expression.',
        ),

        _Option(
            '--max-attributes',
            defaults.MAX_ATTRIBUTES,
            'Maximum number of public instance attributes.',
        ),

        _Option(
            '--max-cognitive-score',
            defaults.MAX_COGNITIVE_SCORE,
            'Maximum amount of cognitive complexity per function.',
        ),

        _Option(
            '--max-cognitive-average',
            defaults.MAX_COGNITIVE_AVERAGE,
            'Maximum amount of average cognitive complexity per module.',
        ),

        _Option(
            '--max-call-level',
            defaults.MAX_CALL_LEVEL,
            'Maximum number of call chains.',
        ),
<<<<<<< HEAD
        _Option(
            '--max-import-from-members',
            defaults.MAX_IMPORT_FROM_MEMBERS,
            'Maximum number of names that can be imported from module.',
=======

        _Option(
            '--max-annotation-complexity',
            defaults.MAX_ANN_COMPLEXITY,
            'Maximum number of nested annotations.',
>>>>>>> 878abd79
        ),
    ]

    def register_options(self, parser: OptionManager) -> None:
        """Registers options for our plugin."""
        for option in self._options:
            parser.add_option(**option.asdict_no_none())<|MERGE_RESOLUTION|>--- conflicted
+++ resolved
@@ -130,15 +130,12 @@
     :str:`wemake_python_styleguide.options.defaults.NESTED_CLASSES_WHITELIST`
 - ``max-call-level`` - maximum number of call chains, defaults to
     :str:`wemake_python_styleguide.options.defaults.MAX_CALL_LEVEL`
-<<<<<<< HEAD
+- ``max-annotation-complexity`` - maximum number of nested annotations,
+    defaults to
+    :str:`wemake_python_styleguide.options.defaults.MAX_ANN_COMPLEXITY`
 - ``max-import-from-members`` - maximum number of names that can be imported
     from module, defaults to
     :str:`wemake_python_styleguide.options.defaults.MAX_IMPORT_FROM_MEMBERS`
-=======
-- ``max-annotation-complexity`` - maximum number of nested annotations,
-    defaults to
-    :str:`wemake_python_styleguide.options.defaults.MAX_ANN_COMPLEXITY`
->>>>>>> 878abd79
 
 """
 
@@ -383,18 +380,15 @@
             defaults.MAX_CALL_LEVEL,
             'Maximum number of call chains.',
         ),
-<<<<<<< HEAD
+        _Option(
+            '--max-annotation-complexity',
+            defaults.MAX_ANN_COMPLEXITY,
+            'Maximum number of nested annotations.',
+        ),
         _Option(
             '--max-import-from-members',
             defaults.MAX_IMPORT_FROM_MEMBERS,
             'Maximum number of names that can be imported from module.',
-=======
-
-        _Option(
-            '--max-annotation-complexity',
-            defaults.MAX_ANN_COMPLEXITY,
-            'Maximum number of nested annotations.',
->>>>>>> 878abd79
         ),
     ]
 
