--- conflicted
+++ resolved
@@ -118,16 +118,8 @@
 #: Maximum number of call chains.
 MAX_CALL_LEVEL: Final = 3
 
-<<<<<<< HEAD
-#: Maximum number of names that can be imported from module.
-MAX_IMPORT_FROM_MEMBERS: Final = 8  # guessed
-
-#: Domain names that are removed from variable names' blacklist.
-ALLOWED_DOMAIN_NAMES: Final = ()
-
-#: Domain names that extends variable names' blacklist.
-FORBIDDEN_DOMAIN_NAMES: Final = ()
-=======
 #: Maximum number of nested annotations.
 MAX_ANN_COMPLEXITY: Final = 3
->>>>>>> 878abd79
+
+#: Maximum number of names that can be imported from module.
+MAX_IMPORT_FROM_MEMBERS: Final = 8  # guessed