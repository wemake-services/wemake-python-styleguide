# -*- coding: utf-8 -*-

import ast
from typing import Callable, List, Tuple, Union

from wemake_python_styleguide.constants import (
    MODULE_METADATA_VARIABLES_BLACKLIST,
    SPECIAL_ARGUMENT_NAMES_WHITELIST,
    VARIABLE_NAMES_BLACKLIST,
)
from wemake_python_styleguide.logics import functions
from wemake_python_styleguide.logics.naming import access, logical, name_nodes
from wemake_python_styleguide.types import (
    AnyFunctionDef,
    AnyFunctionDefAndLambda,
    AnyImport,
    ConfigurationOptions,
    final,
)
from wemake_python_styleguide.violations import base, naming
from wemake_python_styleguide.violations.best_practices import (
    ReassigningVariableToItselfViolation,
    WrongModuleMetadataViolation,
)
from wemake_python_styleguide.visitors.base import BaseNodeVisitor
from wemake_python_styleguide.visitors.decorators import alias

VariableDef = Union[ast.Name, ast.Attribute, ast.ExceptHandler]
AssignTargets = List[ast.expr]
AssignTargetsNameList = List[Union[str, Tuple[str]]]


class _NameValidator(object):
    """Utility class to separate logic from the visitor."""

    def __init__(
        self,
        error_callback: Callable[[base.BaseViolation], None],  # TODO: alias
        options: ConfigurationOptions,
    ) -> None:
        """Creates new instance of a name validator."""
        self._error_callback = error_callback
        self._options = options

    def _ensure_underscores(self, node: ast.AST, name: str):
        if access.is_private(name):
            self._error_callback(
                naming.PrivateNameViolation(node, text=name),
            )

        if logical.does_contain_underscored_number(name):
            self._error_callback(
                naming.UnderscoredNumberNameViolation(node, text=name),
            )

        if logical.does_contain_consecutive_underscores(name):
            self._error_callback(
                naming.ConsecutiveUnderscoresInNameViolation(
                    node, text=name,
                ),
            )

    def _ensure_length(self, node: ast.AST, name: str) -> None:
        min_length = self._options.min_name_length
        if logical.is_too_short_name(name, min_length=min_length):
            self._error_callback(naming.TooShortNameViolation(node, text=name))

        max_length = self._options.max_name_length
        if logical.is_too_long_name(name, max_length=max_length):
            self._error_callback(naming.TooLongNameViolation(node, text=name))

    def check_name(
        self,
        node: ast.AST,
        name: str,
        is_first_argument: bool = False,
    ) -> None:
        if logical.is_wrong_name(name, VARIABLE_NAMES_BLACKLIST):
            self._error_callback(
                naming.WrongVariableNameViolation(node, text=name),
            )

        if not is_first_argument:
            if logical.is_wrong_name(name, SPECIAL_ARGUMENT_NAMES_WHITELIST):
                self._error_callback(
                    naming.ReservedArgumentNameViolation(node, text=name),
                )
        try:
            name.encode('ascii')
        except UnicodeEncodeError:
            self._error_callback(
                naming.UnicodeNameViolation(node, text=name),
            )

        self._ensure_length(node, name)
        self._ensure_underscores(node, name)

    def check_function_signature(self, node: AnyFunctionDefAndLambda) -> None:
        arguments = functions.get_all_arguments(node)
        is_lambda = isinstance(node, ast.Lambda)
        for arg in arguments:
            should_check_argument = functions.is_first_argument(
                node, arg.arg,
            ) and not is_lambda

            self.check_name(
                node, arg.arg, is_first_argument=should_check_argument,
            )

    def check_attribute_name(self, node: ast.ClassDef) -> None:
        top_level_assigns = [
            sub_node
            for sub_node in node.body
            if isinstance(sub_node, ast.Assign)
        ]

        for assignment in top_level_assigns:
            for target in assignment.targets:
                name = getattr(target, 'id', None)
                if logical.is_upper_case_name(name):
                    self._error_callback(
                        naming.UpperCaseAttributeViolation(target, text=name),
                    )


@final
@alias('visit_any_import', (
    'visit_ImportFrom',
    'visit_Import',
))
@alias('visit_any_function', (
    'visit_FunctionDef',
    'visit_AsyncFunctionDef',
))
@alias('visit_variable', (
    'visit_Name',
    'visit_Attribute',
    'visit_ExceptHandler',
))
class WrongNameVisitor(BaseNodeVisitor):
    """Performs checks based on variable names."""

    def __init__(self, *args, **kwargs) -> None:
        """Initializes new naming validator for this visitor."""
        super().__init__(*args, **kwargs)
        self._validator = _NameValidator(self.add_violation, self.options)

    def visit_ClassDef(self, node: ast.ClassDef) -> None:
        """
        Used to find upper attribute declarations.

        Raises:
            UpperCaseAttributeViolation
            UnicodeNameViolation

        """
        self._validator.check_attribute_name(node)
        self._validator.check_name(node, node.name)
        self.generic_visit(node)

    def visit_any_function(self, node: AnyFunctionDef) -> None:
        """
        Used to find wrong function and method parameters.

        Raises:
            WrongVariableNameViolation
            TooShortNameViolation
            PrivateNameViolation
<<<<<<< HEAD
            UnicodeNameViolation
=======
            TooLongNameViolation
>>>>>>> 22ea20cb

        """
        self._validator.check_name(node, node.name)
        self._validator.check_function_signature(node)
        self.generic_visit(node)

    def visit_Lambda(self, node: ast.Lambda) -> None:
        """
        Used to find wrong parameters.

        Raises:
            WrongVariableNameViolation
            TooShortNameViolation
            PrivateNameViolation
            TooLongNameViolation

        """
        self._validator.check_function_signature(node)
        self.generic_visit(node)

    def visit_any_import(self, node: AnyImport) -> None:
        """
        Used to check wrong import alias names.

        Raises:
            WrongVariableNameViolation
            TooShortNameViolation
            PrivateNameViolation
            TooLongNameViolation

        """
        for alias_node in node.names:
            if alias_node.asname:
                self._validator.check_name(node, alias_node.asname)

        self.generic_visit(node)

    def visit_variable(self, node: VariableDef) -> None:
        """
        Used to check wrong names of assigned.

        Raises:
            WrongVariableNameViolation
            TooShortNameViolation
            PrivateNameViolation
<<<<<<< HEAD
            UnicodeNameViolation
=======
            TooLongNameViolation
>>>>>>> 22ea20cb

        """
        variable_name = name_nodes.get_assigned_name(node)

        if variable_name is not None:
            self._validator.check_name(node, variable_name)
        self.generic_visit(node)


@final
class WrongModuleMetadataVisitor(BaseNodeVisitor):
    """Finds wrong metadata information of a module."""

    def _check_metadata(self, node: ast.Assign) -> None:
        node_parent = getattr(node, 'parent', None)
        if not isinstance(node_parent, ast.Module):
            return

        for target_node in node.targets:
            target_node_id = getattr(target_node, 'id', None)
            if target_node_id in MODULE_METADATA_VARIABLES_BLACKLIST:
                self.add_violation(
                    WrongModuleMetadataViolation(node, text=target_node_id),
                )

    def visit_Assign(self, node: ast.Assign) -> None:
        """
        Used to find the bad metadata variable names.

        Raises:
            WrongModuleMetadataViolation

        """
        self._check_metadata(node)
        self.generic_visit(node)


@final
class WrongVariableAssignmentVisitor(BaseNodeVisitor):
    """Finds wrong variables assignments."""

    def _create_target_names(
        self,
        target: AssignTargets,
    ) -> AssignTargetsNameList:
        """Creates list with names of targets of assignment."""
        target_names = []
        for ast_object in target:
            if isinstance(ast_object, ast.Name):
                target_names.append(getattr(ast_object, 'id', None))
            if isinstance(ast_object, ast.Tuple):
                target_names.append(getattr(ast_object, 'elts', None))
                for index, _ in enumerate(target_names):
                    target_names[index] = tuple(
                        name.id for name in target_names[index]
                    )
        return target_names

    def _check_assignment(self, node: ast.Assign) -> None:
        target_names = self._create_target_names(node.targets)

        if isinstance(node.value, ast.Tuple):
            node_values = node.value.elts
            values_names = tuple(
                getattr(node_value, 'id', None) for node_value in node_values
            )

        else:
            values_names = getattr(node.value, 'id', None)
        has_repeatable_values = len(target_names) != len(set(target_names))
        if values_names in target_names or has_repeatable_values:
            self.add_violation(ReassigningVariableToItselfViolation(node))

    def visit_Assign(self, node: ast.Assign) -> None:
        """
        Used to check assignment variable to itself.

        Raises:
            ReassigningVariableToItselfViolation

        """
        self._check_assignment(node)
        self.generic_visit(node)<|MERGE_RESOLUTION|>--- conflicted
+++ resolved
@@ -166,11 +166,8 @@
             WrongVariableNameViolation
             TooShortNameViolation
             PrivateNameViolation
-<<<<<<< HEAD
+            TooLongNameViolation
             UnicodeNameViolation
-=======
-            TooLongNameViolation
->>>>>>> 22ea20cb
 
         """
         self._validator.check_name(node, node.name)
@@ -216,11 +213,8 @@
             WrongVariableNameViolation
             TooShortNameViolation
             PrivateNameViolation
-<<<<<<< HEAD
+            TooLongNameViolation
             UnicodeNameViolation
-=======
-            TooLongNameViolation
->>>>>>> 22ea20cb
 
         """
         variable_name = name_nodes.get_assigned_name(node)
