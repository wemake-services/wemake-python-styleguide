# -*- coding: utf-8 -*-

import ast
from typing import ClassVar, Mapping, Optional, Sequence, Set, Union

from typing_extensions import final

from wemake_python_styleguide.compat.aliases import ForNodes, FunctionNodes
<<<<<<< HEAD
from wemake_python_styleguide.logic.collections import normalize_dict_elements
from wemake_python_styleguide.logic.functions import get_all_arguments
from wemake_python_styleguide.logic.naming.name_nodes import is_same_variable
from wemake_python_styleguide.logic.nodes import get_parent
from wemake_python_styleguide.logic.strings import is_doc_string
=======
from wemake_python_styleguide.logic import functions, nodes, strings
from wemake_python_styleguide.logic.collections import (
    first,
    normalize_dict_elements,
    sequence_of_node,
)
from wemake_python_styleguide.logic.naming import name_nodes
>>>>>>> f666dd2d
from wemake_python_styleguide.types import (
    AnyFor,
    AnyFunctionDef,
    AnyNodes,
    AnyWith,
)
from wemake_python_styleguide.violations.best_practices import (
<<<<<<< HEAD
    MisrefactoredAssignmentViolation,
=======
    AlmostSwappedViolation,
>>>>>>> f666dd2d
    StatementHasNoEffectViolation,
    UnreachableCodeViolation,
    WrongNamedKeywordViolation,
)
from wemake_python_styleguide.violations.consistency import (
    ParametersIndentationViolation,
    UselessNodeViolation,
)
from wemake_python_styleguide.violations.refactoring import (
    PointlessStarredViolation,
)
from wemake_python_styleguide.visitors.base import BaseNodeVisitor
from wemake_python_styleguide.visitors.decorators import alias

StatementWithBody = Union[
    ast.If,
    AnyFor,
    ast.While,
    AnyWith,
    ast.Try,
    ast.ExceptHandler,
    AnyFunctionDef,
    ast.ClassDef,
    ast.Module,
]

AnyCollection = Union[
    ast.List,
    ast.Set,
    ast.Dict,
    ast.Tuple,
]


@final
@alias('visit_statement_with_body', (
    'visit_If',
    'visit_For',
    'visit_AsyncFor',
    'visit_While',
    'visit_With',
    'visit_AsyncWith',
    'visit_Try',
    'visit_ExceptHandler',
    'visit_FunctionDef',
    'visit_AsyncFunctionDef',
    'visit_ClassDef',
    'visit_Module',
))
class StatementsWithBodiesVisitor(BaseNodeVisitor):
    """
    Responsible for restricting incorrect patterns and members inside bodies.

    This visitor checks all statements that have multiline bodies.
    """

    _closing_nodes: ClassVar[AnyNodes] = (
        ast.Raise,
        ast.Return,
        ast.Break,
        ast.Continue,
    )

    _have_doc_strings: ClassVar[AnyNodes] = (
        *FunctionNodes,
        ast.ClassDef,
        ast.Module,
    )

    _blocked_self_assignment: ClassVar[AnyNodes] = (
        ast.BinOp,
    )

    _nodes_with_orelse = (
        ast.If,
        *ForNodes,
        ast.While,
        ast.Try,
    )

    _have_effect: ClassVar[AnyNodes] = (
        ast.Return,
        ast.YieldFrom,
        ast.Yield,

        ast.Raise,
        ast.Break,
        ast.Continue,

        ast.Call,
        ast.Await,

        ast.Nonlocal,
        ast.Global,
        ast.Delete,
        ast.Pass,

        ast.Assert,
    )

    # Useless nodes:
    _generally_useless_body: ClassVar[AnyNodes] = (
        ast.Break,
        ast.Continue,
        ast.Pass,
        ast.Ellipsis,
    )
    _loop_useless_body: ClassVar[AnyNodes] = (
        ast.Return,
        ast.Raise,
    )

    _useless_combination: ClassVar[Mapping[str, AnyNodes]] = {
        'For': _generally_useless_body + _loop_useless_body,
        'AsyncFor': _generally_useless_body + _loop_useless_body,
        'While': _generally_useless_body + _loop_useless_body,
        'Try': _generally_useless_body + (ast.Raise,),
        'With': _generally_useless_body,
        'AsyncWith': _generally_useless_body,
    }

    def visit_statement_with_body(self, node: StatementWithBody) -> None:
        """
        Visits statement's body internals.

        Raises:
            UnreachableCodeViolation,
            UselessNodeViolation

        """
        self._check_internals(node.body)
        if isinstance(node, self._nodes_with_orelse):
            self._check_internals(node.orelse)
        if isinstance(node, ast.Try):
            self._check_internals(node.finalbody)

        self._check_swapped_variables(node.body)
        self._check_useless_node(node, node.body)
        self.generic_visit(node)

    def _check_swapped_variables(
        self,
        body: Sequence[ast.stmt],
    ) -> None:
        for assigns in sequence_of_node((ast.Assign,), body):
            self._almost_swapped(assigns)

    def _almost_swapped(self, assigns: Sequence[ast.Assign]) -> None:
        previous_var: Set[Optional[str]] = set()

        for assign in assigns:
            current_var = {
                first(name_nodes.flat_variable_names([assign])),
                first(name_nodes.get_variables_from_node(assign.value)),
            }

            if not all(map(bool, current_var)):
                previous_var.clear()
                continue

            if current_var == previous_var:
                self.add_violation(AlmostSwappedViolation(assign))

            if len(previous_var & current_var) == 1:
                current_var ^= previous_var

            previous_var = current_var

    def _check_useless_node(
        self,
        node: StatementWithBody,
        body: Sequence[ast.stmt],
    ) -> None:
        if len(body) != 1:
            return

        forbiden = self._useless_combination.get(
            node.__class__.__qualname__, None,
        )

        if not forbiden or not isinstance(body[0], forbiden):
            return

        self.add_violation(
            UselessNodeViolation(
                node, text=node.__class__.__qualname__.lower(),
            ),
        )

    def _check_expression(
        self,
        node: ast.Expr,
        is_first: bool = False,
    ) -> None:
        if isinstance(node.value, self._have_effect):
            return

        if is_first and strings.is_doc_string(node):
            if isinstance(nodes.get_parent(node), self._have_doc_strings):
                return

        self.add_violation(StatementHasNoEffectViolation(node))

    def _check_self_misrefactored_assignment(
        self,
        node: ast.AugAssign,
    ) -> None:
        node_value: ast.expr
        if isinstance(node.value, ast.BinOp):
            node_value = node.value.left

        if isinstance(node.value, self._blocked_self_assignment):
            if is_same_variable(node.target, node_value):
                self.add_violation(MisrefactoredAssignmentViolation(node))

    def _check_internals(self, body: Sequence[ast.stmt]) -> None:

        after_closing_node = False
        for index, statement in enumerate(body):
            if after_closing_node:
                self.add_violation(UnreachableCodeViolation(statement))

            if isinstance(statement, self._closing_nodes):
                after_closing_node = True

            if isinstance(statement, ast.Expr):
                self._check_expression(statement, is_first=index == 0)

            if isinstance(statement, ast.AugAssign):
                self._check_self_misrefactored_assignment(statement)


@final
@alias('visit_collection', (
    'visit_List',
    'visit_Set',
    'visit_Dict',
    'visit_Tuple',
))
@alias('visit_any_function', (
    'visit_FunctionDef',
    'visit_AsyncFunctionDef',
))
class WrongParametersIndentationVisitor(BaseNodeVisitor):
    """Ensures that all parameters indentation follow our rules."""

    def visit_collection(self, node: AnyCollection) -> None:
        """Checks how collection items indentation."""
        if isinstance(node, ast.Dict):
            elements = normalize_dict_elements(node)
        else:
            elements = node.elts
        self._check_indentation(node, elements, extra_lines=1)
        self.generic_visit(node)

    def visit_Call(self, node: ast.Call) -> None:
        """Checks call arguments indentation."""
        all_args = [*node.args, *[kw.value for kw in node.keywords]]
        self._check_indentation(node, all_args)
        self.generic_visit(node)

    def visit_any_function(self, node: AnyFunctionDef) -> None:
        """Checks function parameters indentation."""
        self._check_indentation(node, functions.get_all_arguments(node))
        self.generic_visit(node)

    def visit_ClassDef(self, node: ast.ClassDef) -> None:
        """Checks base classes indentation."""
        all_args = [*node.bases, *[kw.value for kw in node.keywords]]
        self._check_indentation(node, all_args)
        self.generic_visit(node)

    def _check_first_element(
        self,
        node: ast.AST,
        statement: ast.AST,
        extra_lines: int,
    ) -> Optional[bool]:
        if statement.lineno == node.lineno and not extra_lines:
            return False
        return None

    def _check_rest_elements(
        self,
        node: ast.AST,
        statement: ast.AST,
        previous_line: int,
        multi_line_mode: Optional[bool],
    ) -> Optional[bool]:
        previous_has_break = previous_line != statement.lineno
        if not previous_has_break and multi_line_mode:
            self.add_violation(ParametersIndentationViolation(node))
            return None
        elif previous_has_break and multi_line_mode is False:
            self.add_violation(ParametersIndentationViolation(node))
            return None
        return previous_has_break

    def _check_indentation(
        self,
        node: ast.AST,
        elements: Sequence[ast.AST],
        extra_lines: int = 0,  # we need it due to wrong lineno in collections
    ) -> None:
        multi_line_mode: Optional[bool] = None
        for index, statement in enumerate(elements):
            if index == 0:
                # We treat first element differently,
                # since it is impossible to say what kind of multi-line
                # parameters styles will be used at this moment.
                multi_line_mode = self._check_first_element(
                    node,
                    statement,
                    extra_lines,
                )
            else:
                multi_line_mode = self._check_rest_elements(
                    node,
                    statement,
                    elements[index - 1].lineno,
                    multi_line_mode,
                )


@final
class PointlessStarredVisitor(BaseNodeVisitor):
    """Responsible for absence of useless starred expressions."""

    _pointless_star_nodes: ClassVar[AnyNodes] = (
        ast.Dict,
        ast.List,
        ast.Set,
        ast.Tuple,
    )

    def visit_Call(self, node: ast.Call) -> None:
        """Checks useless call arguments."""
        self._check_starred_args(node.args)
        self._check_double_starred_dict(node.keywords)
        self.generic_visit(node)

    def _check_starred_args(
        self,
        args: Sequence[ast.AST],
    ) -> None:
        for node in args:
            if isinstance(node, ast.Starred):
                if self._is_pointless_star(node.value):
                    self.add_violation(PointlessStarredViolation(node))

    def _check_double_starred_dict(
        self,
        keywords: Sequence[ast.keyword],
    ) -> None:
        for keyword in keywords:
            if keyword.arg is not None:
                continue

            complex_keys = self._has_non_string_keys(keyword)
            pointless_args = self._is_pointless_star(keyword.value)
            if not complex_keys and pointless_args:
                self.add_violation(PointlessStarredViolation(keyword.value))

    def _is_pointless_star(self, node: ast.AST) -> bool:
        return isinstance(node, self._pointless_star_nodes)

    def _has_non_string_keys(self, node: ast.keyword) -> bool:
        if not isinstance(node.value, ast.Dict):
            return True

        for key_node in node.value.keys:
            if not isinstance(key_node, ast.Str):
                return True
        return False


@final
class WrongNamedKeywordVisitor(BaseNodeVisitor):
    """Responsible for absence of wrong keywords."""

    def visit_Call(self, node: ast.Call) -> None:
        """Checks useless call arguments."""
        self._check_double_starred_dict(node.keywords)
        self.generic_visit(node)

    def _check_double_starred_dict(
        self,
        keywords: Sequence[ast.keyword],
    ) -> None:
        for keyword in keywords:
            if keyword.arg is not None:
                continue

            if self._has_wrong_keys(keyword):
                self.add_violation(WrongNamedKeywordViolation(keyword.value))

    def _has_wrong_keys(self, node: ast.keyword) -> bool:
        if not isinstance(node.value, ast.Dict):
            return False

        for key_node in node.value.keys:
            if isinstance(key_node, ast.Str):
                if not str.isidentifier(key_node.s):
                    return True
        return False<|MERGE_RESOLUTION|>--- conflicted
+++ resolved
@@ -6,13 +6,11 @@
 from typing_extensions import final
 
 from wemake_python_styleguide.compat.aliases import ForNodes, FunctionNodes
-<<<<<<< HEAD
 from wemake_python_styleguide.logic.collections import normalize_dict_elements
 from wemake_python_styleguide.logic.functions import get_all_arguments
 from wemake_python_styleguide.logic.naming.name_nodes import is_same_variable
 from wemake_python_styleguide.logic.nodes import get_parent
 from wemake_python_styleguide.logic.strings import is_doc_string
-=======
 from wemake_python_styleguide.logic import functions, nodes, strings
 from wemake_python_styleguide.logic.collections import (
     first,
@@ -20,7 +18,6 @@
     sequence_of_node,
 )
 from wemake_python_styleguide.logic.naming import name_nodes
->>>>>>> f666dd2d
 from wemake_python_styleguide.types import (
     AnyFor,
     AnyFunctionDef,
@@ -28,11 +25,8 @@
     AnyWith,
 )
 from wemake_python_styleguide.violations.best_practices import (
-<<<<<<< HEAD
+    AlmostSwappedViolation,
     MisrefactoredAssignmentViolation,
-=======
-    AlmostSwappedViolation,
->>>>>>> f666dd2d
     StatementHasNoEffectViolation,
     UnreachableCodeViolation,
     WrongNamedKeywordViolation,
