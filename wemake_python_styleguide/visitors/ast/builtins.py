--- conflicted
+++ resolved
@@ -208,11 +208,7 @@
             or node.value in constants.MAGIC_NUMBERS_WHITELIST
             or is_non_magic
             or check_is_node_in_specific_annotation(
-<<<<<<< HEAD
-                parent, 'Literal', {'typing', 'typing_extensions'}
-=======
                 parent, 'Literal', self._allowed_modules_to_literal_type_hint
->>>>>>> a1cf6a58
             )
         ):
             return
