--- conflicted
+++ resolved
@@ -25,12 +25,6 @@
 )
 from wemake_python_styleguide.logic import nodes, safe_eval, source, walk
 from wemake_python_styleguide.logic.naming.name_nodes import extract_name
-<<<<<<< HEAD
-from wemake_python_styleguide.logic.tree import operators, strings
-from wemake_python_styleguide.logic.tree.functions import given_function_called
-from wemake_python_styleguide.types import AnyFor, AnyNodes, AnyText, AnyWith
-from wemake_python_styleguide.violations import best_practices, consistency
-=======
 from wemake_python_styleguide.logic.tree import attributes, operators, strings
 from wemake_python_styleguide.types import (
     AnyChainable,
@@ -44,7 +38,6 @@
     complexity,
     consistency,
 )
->>>>>>> dd789fcc
 from wemake_python_styleguide.visitors import base, decorators
 
 #: Items that can be inside a hash.
