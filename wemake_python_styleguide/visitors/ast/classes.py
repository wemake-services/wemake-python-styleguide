import ast
from collections import defaultdict
from typing import ClassVar, DefaultDict, FrozenSet, List, Optional

from typing_extensions import final

from wemake_python_styleguide import constants, types
from wemake_python_styleguide.compat.aliases import AssignNodes, FunctionNodes
from wemake_python_styleguide.compat.functions import get_assign_targets
from wemake_python_styleguide.logic import nodes, source, walk
from wemake_python_styleguide.logic.arguments import function_args, super_args
from wemake_python_styleguide.logic.naming import access, name_nodes
from wemake_python_styleguide.logic.tree import (
    attributes,
    classes,
    functions,
    strings,
)
from wemake_python_styleguide.violations import best_practices as bp
from wemake_python_styleguide.violations import consistency, oop
from wemake_python_styleguide.visitors import base, decorators


@final
class WrongClassVisitor(base.BaseNodeVisitor):
    """
    This class is responsible for restricting some ``class`` anti-patterns.

    Here we check for stylistic issues and design patterns.
    """

    _allowed_body_nodes: ClassVar[types.AnyNodes] = (
        *FunctionNodes,
        ast.ClassDef,  # we allow some nested classes
        *AssignNodes,  # fields and annotations
    )

    def visit_ClassDef(self, node: ast.ClassDef) -> None:
        """
        Checking class definitions.

        Raises:
            RequiredBaseClassViolation
            ObjectInBaseClassesListViolation
            WrongBaseClassViolation
            WrongClassBodyContentViolation
            BuiltinSubclassViolation
            UnpythonicGetterSetterViolation

        """
        self._check_base_classes_count(node)
        self._check_base_classes(node)
        self._check_wrong_body_nodes(node)
        self._check_getters_setters_methods(node)
        self.generic_visit(node)

    def _check_base_classes_count(self, node: ast.ClassDef) -> None:
        if not node.bases:
            self.add_violation(
                consistency.RequiredBaseClassViolation(node, text=node.name),
            )

    def _check_base_classes(self, node: ast.ClassDef) -> None:
        for base_name in node.bases:
            if not self._is_correct_base_class(base_name):
                self.add_violation(oop.WrongBaseClassViolation(base_name))
                continue

            self._check_base_classes_rules(node, base_name)

    def _check_base_classes_rules(
        self,
        node: ast.ClassDef,
        base_name: ast.expr,
    ) -> None:
        id_attr = getattr(base_name, 'id', None)

        if id_attr == 'BaseException':
            self.add_violation(bp.BaseExceptionSubclassViolation(node))
        elif id_attr == 'object' and len(node.bases) >= 2:
            self.add_violation(
                consistency.ObjectInBaseClassesListViolation(
                    node, text=id_attr,
                ),
            )
        elif classes.is_forbidden_super_class(id_attr):
            self.add_violation(
                oop.BuiltinSubclassViolation(node, text=id_attr),
            )

    def _check_wrong_body_nodes(self, node: ast.ClassDef) -> None:
        for sub_node in node.body:
            if isinstance(sub_node, self._allowed_body_nodes):
                continue
            if strings.is_doc_string(sub_node):
                continue
            self.add_violation(oop.WrongClassBodyContentViolation(sub_node))

    def _is_correct_base_class(self, base_class: ast.AST) -> bool:
        if isinstance(base_class, ast.Name):
            return True
        elif isinstance(base_class, ast.Attribute):
            return all(
                isinstance(sub_node, (ast.Name, ast.Attribute))
                for sub_node in attributes.parts(base_class)
            )
        elif isinstance(base_class, ast.Subscript):
            parts = list(attributes.parts(base_class))
            subscripts = list(filter(
                lambda part: isinstance(part, ast.Subscript), parts,
            ))
            correct_items = all(
                isinstance(sub_node, (ast.Name, ast.Attribute, ast.Subscript))
                for sub_node in parts
            )

            return len(subscripts) == 1 and correct_items
        return False

    def _check_getters_setters_methods(self, node: ast.ClassDef) -> None:
        class_attributes, instance_attributes = classes.get_attributes(
            node,
            include_annotated=True,
        )

        attributes_stripped = {
            class_attribute.lstrip('_') for class_attribute
            in name_nodes.flat_variable_names(class_attributes)
        }.union({
            instance.attr.lstrip('_') for instance
            in instance_attributes
        })

        for method_postfix in classes.getter_setter_postfixes(node):
            if any(name == method_postfix for name in attributes_stripped):
                self.add_violation(
                    oop.UnpythonicGetterSetterViolation(
                        node,
                        text=node.name,
                    ),
                )


@final
@decorators.alias('visit_any_function', (
    'visit_FunctionDef',
    'visit_AsyncFunctionDef',
))
class WrongMethodVisitor(base.BaseNodeVisitor):
    """Visits functions, but treats them as methods."""

    _staticmethod_names: ClassVar[FrozenSet[str]] = frozenset((
        'staticmethod',
    ))

    def visit_any_function(self, node: types.AnyFunctionDef) -> None:
        """
        Checking class methods: async and regular.

        Raises:
            StaticMethodViolation
            BadMagicMethodViolation
            YieldMagicMethodViolation
            MethodWithoutArgumentsViolation
            AsyncMagicMethodViolation
            UselessOverwrittenMethodViolation

        """
        self._check_decorators(node)
        self._check_bound_methods(node)
        self._check_method_contents(node)
        self.generic_visit(node)

    def _check_decorators(self, node: types.AnyFunctionDef) -> None:
        for decorator in node.decorator_list:
            decorator_name = getattr(decorator, 'id', None)
            if decorator_name in self._staticmethod_names:
                self.add_violation(oop.StaticMethodViolation(node))

    def _check_bound_methods(self, node: types.AnyFunctionDef) -> None:
        node_context = nodes.get_context(node)
        if not isinstance(node_context, ast.ClassDef):
            return

        if not functions.get_all_arguments(node):
            self.add_violation(
                oop.MethodWithoutArgumentsViolation(node, text=node.name),
            )

        if node.name in constants.MAGIC_METHODS_BLACKLIST:
            self.add_violation(
                oop.BadMagicMethodViolation(node, text=node.name),
            )

        is_async = isinstance(node, ast.AsyncFunctionDef)
        if is_async and access.is_magic(node.name):
            if node.name in constants.ASYNC_MAGIC_METHODS_BLACKLIST:
                self.add_violation(
                    oop.AsyncMagicMethodViolation(node, text=node.name),
                )

        self._check_useless_overwritten_methods(
            node,
            class_name=node_context.name,
        )

    def _check_method_contents(self, node: types.AnyFunctionDef) -> None:
        if node.name in constants.YIELD_MAGIC_METHODS_BLACKLIST:
            if walk.is_contained(node, (ast.Yield, ast.YieldFrom)):
                self.add_violation(oop.YieldMagicMethodViolation(node))

    def _get_call_stmt_of_useless_method(
        self,
        node: types.AnyFunctionDef,
    ) -> Optional[ast.Call]:
        """
        Fetches ``super`` call statement from function definition.

        Consider next body as possible candidate of useless method:

        1. Optional[docstring]
        2. single return statement with call
        3. single statement with call, but without return

        Related:
        https://github.com/wemake-services/wemake-python-styleguide/issues/1168

        """
        statements_number = len(node.body)
        if statements_number > 2 or statements_number == 0:
            return None

        if statements_number == 2:
            if not strings.is_doc_string(node.body[0]):
                return None

        stmt = node.body[-1]
        if isinstance(stmt, ast.Return):
            call_stmt = stmt.value
            return call_stmt if isinstance(call_stmt, ast.Call) else None
        elif isinstance(stmt, ast.Expr) and isinstance(stmt.value, ast.Call):
            return stmt.value
        return None

    def _check_useless_overwritten_methods(
        self,
        node: types.AnyFunctionDef,
        class_name: str,
    ) -> None:
        if node.decorator_list:
            # Any decorator can change logic and make this overwrite useful.
            return

        call_stmt = self._get_call_stmt_of_useless_method(node)
        if call_stmt is None or not isinstance(call_stmt.func, ast.Attribute):
            return

        attribute = call_stmt.func
        defined_method_name = node.name
        if defined_method_name != attribute.attr:
            return

        if not super_args.is_ordinary_super_call(attribute.value, class_name):
            return

        if not function_args.is_call_matched_by_arguments(node, call_stmt):
            return

        self.add_violation(
            oop.UselessOverwrittenMethodViolation(
                node, text=defined_method_name,
            ),
        )


@final
@decorators.alias('visit_any_assign', (
    'visit_Assign',
    'visit_AnnAssign',
))
class WrongSlotsVisitor(base.BaseNodeVisitor):
    """Visits class attributes."""

    _whitelisted_slots_nodes: ClassVar[types.AnyNodes] = (
        ast.Tuple,
        ast.Attribute,
        ast.Subscript,
        ast.Name,
        ast.Call,
    )

    def visit_any_assign(self, node: types.AnyAssign) -> None:
        """
        Checks all assigns that have correct context.

        Raises:
            WrongSlotsViolation

        """
        self._check_slots(node)
        self.generic_visit(node)

    def _contains_slots_assign(self, node: types.AnyAssign) -> bool:
        for target in get_assign_targets(node):
            if isinstance(target, ast.Name) and target.id == '__slots__':
                return True
        return False

    def _count_slots_items(
        self,
        node: types.AnyAssign,
        elements: ast.Tuple,
    ) -> None:
        fields: DefaultDict[str, List[ast.AST]] = defaultdict(list)

        for tuple_item in elements.elts:
            slot_name = self._slot_item_name(tuple_item)
            if not slot_name:
                self.add_violation(oop.WrongSlotsViolation(tuple_item))
                return
            fields[slot_name].append(tuple_item)

        for slots in fields.values():
            if not self._are_correct_slots(slots) or len(slots) > 1:
                self.add_violation(oop.WrongSlotsViolation(node))
                return

    def _check_slots(self, node: types.AnyAssign) -> None:
        if not isinstance(nodes.get_context(node), ast.ClassDef):
            return

        if not self._contains_slots_assign(node):
            return

        if not isinstance(node.value, self._whitelisted_slots_nodes):
            self.add_violation(oop.WrongSlotsViolation(node))
            return

        if isinstance(node.value, ast.Tuple):
            self._count_slots_items(node, node.value)

    def _slot_item_name(self, node: ast.AST) -> Optional[str]:
        if isinstance(node, ast.Str):
            return node.s
        if isinstance(node, ast.Starred):
            return source.node_to_string(node)
        return None

    def _are_correct_slots(self, slots: List[ast.AST]) -> bool:
        return all(
            slot.s.isidentifier()
            for slot in slots
            if isinstance(slot, ast.Str)
        )


@final
class ClassAttributeVisitor(base.BaseNodeVisitor):
    """Finds incorrect class attributes."""

    def visit_ClassDef(self, node: ast.ClassDef) -> None:
        """
        Checks that class attributes are correct.

        Raises:
            ShadowedClassAttributeViolation

        """
        self._check_attributes_shadowing(node)
        self.generic_visit(node)

    def _check_attributes_shadowing(self, node: ast.ClassDef) -> None:
<<<<<<< HEAD
        class_attributes, instance_attributes = classes.get_attributes(
            node,
            include_annotated=False,
        )
=======
        class_attributes, instance_attributes = classes.get_attributes(node)
>>>>>>> 0f50854b
        class_attribute_names = set(
            name_nodes.flat_variable_names(class_attributes),
        )

        for instance_attr in instance_attributes:
            if instance_attr.attr in class_attribute_names:
                self.add_violation(
                    oop.ShadowedClassAttributeViolation(
                        instance_attr,
                        text=instance_attr.attr,
                    ),
                )


@final
class ClassMethodOrderVisitor(base.BaseNodeVisitor):
    """Checks that all methods inside the class are ordered correctly."""

    def visit_ClassDef(self, node: ast.ClassDef) -> None:
        """
        Ensures that class has correct method order.

        Raises:
            WrongMethodOrderViolation

        """
        self._check_method_order(node)
        self.generic_visit(node)

    def _check_method_order(self, node: ast.ClassDef) -> None:
        method_nodes: List[str] = []

        for subnode in ast.walk(node):
            if isinstance(subnode, FunctionNodes):
                if nodes.get_context(subnode) == node:
                    method_nodes.append(subnode.name)

        ideal = sorted(method_nodes, key=self._ideal_order, reverse=True)
        for existing_order, ideal_order in zip(method_nodes, ideal):
            if existing_order != ideal_order:
                self.add_violation(consistency.WrongMethodOrderViolation(node))
                return

    def _ideal_order(self, first: str) -> int:
        base_methods_order = {
            '__new__': 5,  # highest priority
            '__init__': 4,
            '__call__': 3,
        }
        public_and_magic_methods_priority = 2

        if access.is_protected(first):
            return 1
        if access.is_private(first):
            return 0  # lowest priority
        return base_methods_order.get(first, public_and_magic_methods_priority)<|MERGE_RESOLUTION|>--- conflicted
+++ resolved
@@ -370,14 +370,10 @@
         self.generic_visit(node)
 
     def _check_attributes_shadowing(self, node: ast.ClassDef) -> None:
-<<<<<<< HEAD
         class_attributes, instance_attributes = classes.get_attributes(
             node,
             include_annotated=False,
         )
-=======
-        class_attributes, instance_attributes = classes.get_attributes(node)
->>>>>>> 0f50854b
         class_attribute_names = set(
             name_nodes.flat_variable_names(class_attributes),
         )
