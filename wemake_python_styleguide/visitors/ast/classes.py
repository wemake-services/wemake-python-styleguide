import ast
from collections import defaultdict
from typing import ClassVar, DefaultDict, FrozenSet, List, Optional

from typing_extensions import final

from wemake_python_styleguide import constants, types
from wemake_python_styleguide.compat.aliases import AssignNodes, FunctionNodes
from wemake_python_styleguide.compat.functions import get_assign_targets
from wemake_python_styleguide.logic import nodes, source, walk
from wemake_python_styleguide.logic.arguments import function_args, super_args
from wemake_python_styleguide.logic.naming import access, name_nodes
from wemake_python_styleguide.logic.tree import (
    attributes,
    classes,
    functions,
    getters_setters,
    strings,
)
from wemake_python_styleguide.violations import best_practices as bp
from wemake_python_styleguide.violations import consistency, oop
from wemake_python_styleguide.visitors import base, decorators


@final
class WrongClassDefVisitor(base.BaseNodeVisitor):
    """
    This class is responsible for restricting some ``class`` def anti-patterns.

    Here we check for stylistic issues and design patterns.
    """

    def visit_ClassDef(self, node: ast.ClassDef) -> None:
<<<<<<< HEAD
        """
        Checking class definitions.

        Raises:
            RequiredBaseClassViolation
            ObjectInBaseClassesListViolation
            WrongBaseClassViolation
            WrongClassBodyContentViolation
            BuiltinSubclassViolation
            UnpythonicGetterSetterViolation
            UnpackingKwargsViolation

        """
=======
        """Checking class definitions."""
>>>>>>> e5589653
        self._check_base_classes_count(node)
        self._check_base_classes(node)
        self._check_kwargs_unpacking(node)
        self.generic_visit(node)

    def _check_base_classes_count(self, node: ast.ClassDef) -> None:
        if not node.bases:
            self.add_violation(
                consistency.RequiredBaseClassViolation(node, text=node.name),
            )

    def _check_base_classes(self, node: ast.ClassDef) -> None:
        for base_name in node.bases:
            if not self._is_correct_base_class(base_name):
                self.add_violation(oop.WrongBaseClassViolation(base_name))
                continue

            self._check_base_classes_rules(node, base_name)

<<<<<<< HEAD
        for keyword in node.keywords:
            if not keyword.arg:
                self.add_violation(oop.UnpackingKwargsViolation(node))
=======
    def _is_correct_base_class(self, base_class: ast.AST) -> bool:
        if isinstance(base_class, ast.Name):
            return True
        elif isinstance(base_class, ast.Attribute):
            return all(
                isinstance(sub_node, (ast.Name, ast.Attribute))
                for sub_node in attributes.parts(base_class)
            )
        elif isinstance(base_class, ast.Subscript):
            parts = list(attributes.parts(base_class))
            subscripts = list(filter(
                lambda part: isinstance(part, ast.Subscript), parts,
            ))
            correct_items = all(
                isinstance(sub_node, (ast.Name, ast.Attribute, ast.Subscript))
                for sub_node in parts
            )

            return len(subscripts) == 1 and correct_items
        return False
>>>>>>> e5589653

    def _check_base_classes_rules(
        self,
        node: ast.ClassDef,
        base_name: ast.expr,
    ) -> None:
        id_attr = getattr(base_name, 'id', None)

        if id_attr == 'BaseException':
            self.add_violation(bp.BaseExceptionSubclassViolation(node))
        elif id_attr == 'object' and len(node.bases) >= 2:
            self.add_violation(
                consistency.ObjectInBaseClassesListViolation(
                    node, text=id_attr,
                ),
            )
        elif classes.is_forbidden_super_class(id_attr):
            self.add_violation(
                oop.BuiltinSubclassViolation(node, text=id_attr),
            )

    def _check_kwargs_unpacking(self, node: ast.ClassDef) -> None:
        for keyword in node.keywords:
            if keyword.arg is None:
                self.add_violation(
                    bp.KwargsUnpackingInClassDefinitionViolation(node),
                )


@final
class WrongClassBodyVisitor(base.BaseNodeVisitor):
    """
    This class is responsible for restricting some ``class`` body anti-patterns.

    Here we check for stylistic issues and design patterns.
    """

    _allowed_body_nodes: ClassVar[types.AnyNodes] = (
        *FunctionNodes,
        ast.ClassDef,  # we allow some nested classes
        *AssignNodes,  # fields and annotations
    )

    def visit_ClassDef(self, node: ast.ClassDef) -> None:
        """Checking class definitions."""
        self._check_wrong_body_nodes(node)
        self._check_getters_setters_methods(node)
        self.generic_visit(node)

    def _check_wrong_body_nodes(self, node: ast.ClassDef) -> None:
        for sub_node in node.body:
            if isinstance(sub_node, self._allowed_body_nodes):
                continue
            if strings.is_doc_string(sub_node):
                continue
            self.add_violation(oop.WrongClassBodyContentViolation(sub_node))

    def _check_getters_setters_methods(self, node: ast.ClassDef) -> None:
        getters_and_setters = set(filter(
            lambda getter_setter: functions.is_method(
                getattr(getter_setter, 'function_type', None),
            ),
            getters_setters.find_paired_getters_and_setters(node),
        )).union(set(  # To delete duplicated violations
            getters_setters.find_attributed_getters_and_setters(node),
        ))
        for method in getters_and_setters:
            self.add_violation(
                oop.UnpythonicGetterSetterViolation(
                    method,
                    text=method.name,
                ),
            )


@final
@decorators.alias('visit_any_function', (
    'visit_FunctionDef',
    'visit_AsyncFunctionDef',
))
class WrongMethodVisitor(base.BaseNodeVisitor):
    """Visits functions, but treats them as methods."""

    _staticmethod_names: ClassVar[FrozenSet[str]] = frozenset((
        'staticmethod',
    ))

    def visit_any_function(self, node: types.AnyFunctionDef) -> None:
        """Checking class methods: async and regular."""
        self._check_decorators(node)
        self._check_bound_methods(node)
        self._check_method_contents(node)
        self.generic_visit(node)

    def _check_decorators(self, node: types.AnyFunctionDef) -> None:
        for decorator in node.decorator_list:
            decorator_name = getattr(decorator, 'id', None)
            if decorator_name in self._staticmethod_names:
                self.add_violation(oop.StaticMethodViolation(node))

    def _check_bound_methods(self, node: types.AnyFunctionDef) -> None:
        node_context = nodes.get_context(node)
        if not isinstance(node_context, ast.ClassDef):
            return

        if not functions.get_all_arguments(node):
            self.add_violation(
                oop.MethodWithoutArgumentsViolation(node, text=node.name),
            )

        if node.name in constants.MAGIC_METHODS_BLACKLIST:
            self.add_violation(
                oop.BadMagicMethodViolation(node, text=node.name),
            )

        is_async = isinstance(node, ast.AsyncFunctionDef)
        if is_async and access.is_magic(node.name):
            if node.name in constants.ASYNC_MAGIC_METHODS_BLACKLIST:
                self.add_violation(
                    oop.AsyncMagicMethodViolation(node, text=node.name),
                )

        self._check_useless_overwritten_methods(
            node,
            class_name=node_context.name,
        )

    def _check_method_contents(self, node: types.AnyFunctionDef) -> None:
        if node.name in constants.YIELD_MAGIC_METHODS_BLACKLIST:
            if walk.is_contained(node, (ast.Yield, ast.YieldFrom)):
                self.add_violation(oop.YieldMagicMethodViolation(node))

    def _get_call_stmt_of_useless_method(
        self,
        node: types.AnyFunctionDef,
    ) -> Optional[ast.Call]:
        """
        Fetches ``super`` call statement from function definition.

        Consider next body as possible candidate of useless method:

        1. Optional[docstring]
        2. single return statement with call
        3. single statement with call, but without return

        Related:
        https://github.com/wemake-services/wemake-python-styleguide/issues/1168

        """
        statements_number = len(node.body)
        if statements_number > 2 or statements_number == 0:
            return None

        if statements_number == 2:
            if not strings.is_doc_string(node.body[0]):
                return None

        stmt = node.body[-1]
        if isinstance(stmt, ast.Return):
            call_stmt = stmt.value
            return call_stmt if isinstance(call_stmt, ast.Call) else None
        elif isinstance(stmt, ast.Expr) and isinstance(stmt.value, ast.Call):
            return stmt.value
        return None

    def _check_useless_overwritten_methods(
        self,
        node: types.AnyFunctionDef,
        class_name: str,
    ) -> None:
        if node.decorator_list:
            # Any decorator can change logic and make this overwrite useful.
            return

        call_stmt = self._get_call_stmt_of_useless_method(node)
        if call_stmt is None or not isinstance(call_stmt.func, ast.Attribute):
            return

        attribute = call_stmt.func
        defined_method_name = node.name
        if defined_method_name != attribute.attr:
            return

        if not super_args.is_ordinary_super_call(attribute.value, class_name):
            return

        if not function_args.is_call_matched_by_arguments(node, call_stmt):
            return

        self.add_violation(
            oop.UselessOverwrittenMethodViolation(
                node, text=defined_method_name,
            ),
        )


@final
@decorators.alias('visit_any_assign', (
    'visit_Assign',
    'visit_AnnAssign',
))
class WrongSlotsVisitor(base.BaseNodeVisitor):
    """Visits class attributes."""

    _whitelisted_slots_nodes: ClassVar[types.AnyNodes] = (
        ast.Tuple,
        ast.Attribute,
        ast.Subscript,
        ast.Name,
        ast.Call,
    )

    def visit_any_assign(self, node: types.AnyAssign) -> None:
        """Checks all assigns that have correct context."""
        self._check_slots(node)
        self.generic_visit(node)

    def _contains_slots_assign(self, node: types.AnyAssign) -> bool:
        for target in get_assign_targets(node):
            if isinstance(target, ast.Name) and target.id == '__slots__':
                return True
        return False

    def _count_slots_items(
        self,
        node: types.AnyAssign,
        elements: ast.Tuple,
    ) -> None:
        fields: DefaultDict[str, List[ast.AST]] = defaultdict(list)

        for tuple_item in elements.elts:
            slot_name = self._slot_item_name(tuple_item)
            if not slot_name:
                self.add_violation(oop.WrongSlotsViolation(tuple_item))
                return
            fields[slot_name].append(tuple_item)

        for slots in fields.values():
            if not self._are_correct_slots(slots) or len(slots) > 1:
                self.add_violation(oop.WrongSlotsViolation(node))
                return

    def _check_slots(self, node: types.AnyAssign) -> None:
        if not isinstance(nodes.get_context(node), ast.ClassDef):
            return

        if not self._contains_slots_assign(node):
            return

        if not isinstance(node.value, self._whitelisted_slots_nodes):
            self.add_violation(oop.WrongSlotsViolation(node))
            return

        if isinstance(node.value, ast.Tuple):
            self._count_slots_items(node, node.value)

    def _slot_item_name(self, node: ast.AST) -> Optional[str]:
        if isinstance(node, ast.Str):
            return node.s
        if isinstance(node, ast.Starred):
            return source.node_to_string(node)
        return None

    def _are_correct_slots(self, slots: List[ast.AST]) -> bool:
        return all(
            slot.s.isidentifier()
            for slot in slots
            if isinstance(slot, ast.Str)
        )


@final
class ClassAttributeVisitor(base.BaseNodeVisitor):
    """Finds incorrect class attributes."""

    def visit_ClassDef(self, node: ast.ClassDef) -> None:
        """Checks that class attributes are correct."""
        self._check_attributes_shadowing(node)
        self.generic_visit(node)

    def _check_attributes_shadowing(self, node: ast.ClassDef) -> None:
        class_attributes, instance_attributes = classes.get_attributes(
            node,
            include_annotated=False,
        )
        class_attribute_names = set(
            name_nodes.flat_variable_names(class_attributes),
        )

        for instance_attr in instance_attributes:
            if instance_attr.attr in class_attribute_names:
                self.add_violation(
                    oop.ShadowedClassAttributeViolation(
                        instance_attr,
                        text=instance_attr.attr,
                    ),
                )


@final
class ClassMethodOrderVisitor(base.BaseNodeVisitor):
    """Checks that all methods inside the class are ordered correctly."""

    def visit_ClassDef(self, node: ast.ClassDef) -> None:
        """Ensures that class has correct methods order."""
        self._check_method_order(node)
        self.generic_visit(node)

    def _check_method_order(self, node: ast.ClassDef) -> None:
        method_nodes: List[str] = []

        for subnode in ast.walk(node):
            if isinstance(subnode, FunctionNodes):
                if nodes.get_context(subnode) is node:
                    method_nodes.append(subnode.name)

        ideal = sorted(method_nodes, key=self._ideal_order, reverse=True)
        for existing_order, ideal_order in zip(method_nodes, ideal):
            if existing_order != ideal_order:
                self.add_violation(consistency.WrongMethodOrderViolation(node))
                return

    def _ideal_order(self, first: str) -> int:
        base_methods_order = {
            '__new__': 6,  # highest priority
            '__init__': 5,
            '__call__': 4,
            '__await__': 3,
        }
        public_and_magic_methods_priority = 2

        if access.is_protected(first):
            return 1
        if access.is_private(first):
            return 0  # lowest priority
        return base_methods_order.get(first, public_and_magic_methods_priority)<|MERGE_RESOLUTION|>--- conflicted
+++ resolved
@@ -31,23 +31,7 @@
     """
 
     def visit_ClassDef(self, node: ast.ClassDef) -> None:
-<<<<<<< HEAD
-        """
-        Checking class definitions.
-
-        Raises:
-            RequiredBaseClassViolation
-            ObjectInBaseClassesListViolation
-            WrongBaseClassViolation
-            WrongClassBodyContentViolation
-            BuiltinSubclassViolation
-            UnpythonicGetterSetterViolation
-            UnpackingKwargsViolation
-
-        """
-=======
         """Checking class definitions."""
->>>>>>> e5589653
         self._check_base_classes_count(node)
         self._check_base_classes(node)
         self._check_kwargs_unpacking(node)
@@ -67,11 +51,10 @@
 
             self._check_base_classes_rules(node, base_name)
 
-<<<<<<< HEAD
         for keyword in node.keywords:
             if not keyword.arg:
                 self.add_violation(oop.UnpackingKwargsViolation(node))
-=======
+
     def _is_correct_base_class(self, base_class: ast.AST) -> bool:
         if isinstance(base_class, ast.Name):
             return True
@@ -92,7 +75,6 @@
 
             return len(subscripts) == 1 and correct_items
         return False
->>>>>>> e5589653
 
     def _check_base_classes_rules(
         self,
