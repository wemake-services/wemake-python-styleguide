# -*- coding: utf-8 -*-

import ast
from typing import ClassVar, Sequence

from wemake_python_styleguide.types import AnyNodes
from wemake_python_styleguide.violations.consistency import (
    ComparisonOrderViolation,
    ConstantComparisonViolation,
    MultipleInComparisonViolation,
)
from wemake_python_styleguide.visitors.base import BaseNodeVisitor


class ConstantComparisonVisitor(BaseNodeVisitor):
    """Restricts the comparison of literals."""

    def _check_is_literal(self, node: ast.AST) -> bool:
        """
        Checks for nodes that contains only constants.

        If the node contains only literals it will be evaluted.
        When node relies on some other names, it won't be evaluted.
        """
        try:
            ast.literal_eval(node)
        except ValueError:
            return False
        else:
            return True

    def _check_literal_compare(self, node: ast.Compare) -> None:
        last_was_literal = self._check_is_literal(node.left)
        for comparator in node.comparators:
            next_is_literal = self._check_is_literal(comparator)
            if last_was_literal and next_is_literal:
                self.add_violation(ConstantComparisonViolation(node))
                break
            last_was_literal = next_is_literal

    def visit_Compare(self, node: ast.Compare) -> None:
        """
        Ensures that compares are written correctly.

        Raises:
            ConstantComparisonViolation

        """
        self._check_literal_compare(node)
        self.generic_visit(node)


class WrongOrderVisitor(BaseNodeVisitor):
    """Restricts comparision where argument doesn't come first."""

    _allowed_left_nodes: ClassVar[AnyNodes] = (
        ast.Name,
        ast.Call,
        ast.Attribute,
    )

    _special_cases: ClassVar[AnyNodes] = (
        ast.In,
        ast.NotIn,
    )

    def _is_special_case(self, node: ast.Compare) -> bool:
        """
        Operators ``in`` and ``not in`` are special cases.

        Why? Because it is perfectly fine to use something like:
        ``if 'key' in some_dict: ...``
        This should not be an issue.

        When there are multiple special operators it is still a separate issue.
        """
        return isinstance(node.ops[0], self._special_cases)

    def _is_left_node_valid(self, left: ast.AST) -> bool:
        if isinstance(left, self._allowed_left_nodes):
            return True
        if isinstance(left, ast.BinOp):
            return (
                self._is_left_node_valid(left.left) or
                self._is_left_node_valid(left.right)
            )
        return False

    def _has_wrong_nodes_on_the_right(
        self,
        comparators: Sequence[ast.AST],
    ) -> bool:
        for right in comparators:
            if isinstance(right, self._allowed_left_nodes):
                return True
            if isinstance(right, ast.BinOp):
                return self._has_wrong_nodes_on_the_right([
                    right.left, right.right,
                ])
        return False

    def _check_ordering(self, node: ast.Compare) -> None:
        if self._is_left_node_valid(node.left):
            return

        if self._is_special_case(node):
            return

        if len(node.comparators) > 1:
            return

        if not self._has_wrong_nodes_on_the_right(node.comparators):
            return

        self.add_violation(ComparisonOrderViolation(node))

    def visit_Compare(self, node: ast.Compare) -> None:
        """
        Forbids comparision where argument doesn't come first.

        Raises:
            ComparisonOrderViolation

        """
        self._check_ordering(node)
        self.generic_visit(node)


<<<<<<< HEAD
class RedundantComparisonVisitor(BaseNodeVisitor):
    """Restricts the comparison where always same result."""

    def visit_Compare(self, node: ast.Compare) -> None:
        """
        Ensures that compares are not for same variable.

        Raises:
            ConstantComparisonViolation

        """
        self._check_redundant_compare(node)
        self.generic_visit(node)

    def _check_is_variable(self, node: ast.AST) -> bool:
        return isinstance(node, ast.Name)

    def _check_redundant_compare(self, node: ast.Compare) -> None:
        last_was_variable = self._check_is_variable(node.left)
        for right in node.comparators:
            next_is_variable = self._check_is_variable(right)
            if last_was_variable and next_is_variable:
                if node.left.id is right.id:
                    self.add_violation(ConstantComparisonViolation(node))
                    break
            last_was_variable = next_is_variable
=======
# TODO(@sobolevn): refactor to be a single visitor
class MultipleInVisitor(BaseNodeVisitor):
    """Restricts comparision where multiple `in`s are used."""

    def _has_multiple_in_comparisons(self, node: ast.Compare) -> bool:
        count = 0
        for op in node.ops:
            if isinstance(op, ast.In):
                count += 1
        return count > 1

    def _count_in_comparisons(self, node: ast.Compare) -> None:
        if self._has_multiple_in_comparisons(node):
            self.add_violation(MultipleInComparisonViolation(node))

    def visit_Compare(self, node: ast.Compare) -> None:
        """
        Forbids comparisons including multiple 'in's in a statement.

        Raise:
            MultipleInComparisonViolation

        """
        self._count_in_comparisons(node)
        self.generic_visit(node)
>>>>>>> 0832a5ce
<|MERGE_RESOLUTION|>--- conflicted
+++ resolved
@@ -126,7 +126,33 @@
         self.generic_visit(node)
 
 
-<<<<<<< HEAD
+# TODO(@sobolevn): refactor to be a single visitor
+class MultipleInVisitor(BaseNodeVisitor):
+    """Restricts comparision where multiple `in`s are used."""
+
+    def _has_multiple_in_comparisons(self, node: ast.Compare) -> bool:
+        count = 0
+        for op in node.ops:
+            if isinstance(op, ast.In):
+                count += 1
+        return count > 1
+
+    def _count_in_comparisons(self, node: ast.Compare) -> None:
+        if self._has_multiple_in_comparisons(node):
+            self.add_violation(MultipleInComparisonViolation(node))
+
+    def visit_Compare(self, node: ast.Compare) -> None:
+        """
+        Forbids comparisons including multiple 'in's in a statement.
+
+        Raise:
+            MultipleInComparisonViolation
+
+        """
+        self._count_in_comparisons(node)
+        self.generic_visit(node)
+
+
 class RedundantComparisonVisitor(BaseNodeVisitor):
     """Restricts the comparison where always same result."""
 
@@ -152,31 +178,4 @@
                 if node.left.id is right.id:
                     self.add_violation(ConstantComparisonViolation(node))
                     break
-            last_was_variable = next_is_variable
-=======
-# TODO(@sobolevn): refactor to be a single visitor
-class MultipleInVisitor(BaseNodeVisitor):
-    """Restricts comparision where multiple `in`s are used."""
-
-    def _has_multiple_in_comparisons(self, node: ast.Compare) -> bool:
-        count = 0
-        for op in node.ops:
-            if isinstance(op, ast.In):
-                count += 1
-        return count > 1
-
-    def _count_in_comparisons(self, node: ast.Compare) -> None:
-        if self._has_multiple_in_comparisons(node):
-            self.add_violation(MultipleInComparisonViolation(node))
-
-    def visit_Compare(self, node: ast.Compare) -> None:
-        """
-        Forbids comparisons including multiple 'in's in a statement.
-
-        Raise:
-            MultipleInComparisonViolation
-
-        """
-        self._count_in_comparisons(node)
-        self.generic_visit(node)
->>>>>>> 0832a5ce
+            last_was_variable = next_is_variable