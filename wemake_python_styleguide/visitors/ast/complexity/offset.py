# -*- coding: utf-8 -*-

import ast
from typing import Union

from wemake_python_styleguide.types import final
from wemake_python_styleguide.violations.complexity import (
    TooDeepNestingViolation,
)
from wemake_python_styleguide.visitors.base import BaseNodeVisitor
from wemake_python_styleguide.visitors.decorators import alias

AsyncNodes = Union[ast.AsyncFunctionDef, ast.AsyncFor, ast.AsyncWith]


@final
@alias('visit_line_expression', (
    'visit_Try',
    'visit_ExceptHandler',
    'visit_Expr',
    'visit_For',
    'visit_With',
    'visit_While',
    'visit_If',
    'visit_Raise',
    'visit_Return',
    'visit_Continue',
    'visit_Break',
    'visit_Assign',
    'visit_Expr',
    'visit_Await',
    'visit_Pass',
))
@alias('visit_async_statement', (
    'visit_AsyncFor',
    'visit_AsyncWith',
<<<<<<< HEAD
    'visit_Await',
    'visit_Pass',
=======
    'visit_AsyncFunctionDef',
>>>>>>> 00d24b40
))
class OffsetVisitor(BaseNodeVisitor):
    """Checks offset values for several nodes."""

    def _check_offset(self, node: ast.AST, error: int = 0) -> None:
        offset = getattr(node, 'col_offset', 0) - error
        if offset > self.options.max_offset_blocks * 4:
            self.add_violation(TooDeepNestingViolation(node))

    def visit_line_expression(self, node: ast.AST) -> None:
        """
        Checks statement's offset.

        We check only several nodes, because other nodes might have
        different offsets, which is fine.
        For example, ``ast.Name`` node has inline offset,
        which can take values from ``0`` to ``~80``.
        But ``Name`` node is allowed to behave like so.

        So, we only check nodes that represent "all liners".

        Raises:
            TooDeepNestingViolation

        """
        self._check_offset(node)
        self.generic_visit(node)

    def visit_async_statement(self, node: AsyncNodes):
        """
        Checks async definitions offset.

        This is a temporary check for async-based expressions, because offset
        for them isn't calculated properly. We can calculate right version
        of offset with subscripting ``6`` (length of "async " part).

        Read more:
            https://bugs.python.org/issue29205
            github.com/wemake-services/wemake-python-styleguide/issues/282

        Raises:
            TooDeepNestingViolation

        """
        error = 6 if node.col_offset % 4 != 0 else 0
        self._check_offset(node, error=error)
        self.generic_visit(node)<|MERGE_RESOLUTION|>--- conflicted
+++ resolved
@@ -34,12 +34,7 @@
 @alias('visit_async_statement', (
     'visit_AsyncFor',
     'visit_AsyncWith',
-<<<<<<< HEAD
-    'visit_Await',
-    'visit_Pass',
-=======
     'visit_AsyncFunctionDef',
->>>>>>> 00d24b40
 ))
 class OffsetVisitor(BaseNodeVisitor):
     """Checks offset values for several nodes."""
