import ast
from collections import defaultdict
from typing import ClassVar, DefaultDict, List, Mapping, Tuple, Type, Union

import attr
from typing_extensions import final

from wemake_python_styleguide.logic.complexity import cognitive
from wemake_python_styleguide.logic.naming import access
from wemake_python_styleguide.logic.nodes import get_parent
from wemake_python_styleguide.logic.tree import functions
from wemake_python_styleguide.types import (
    AnyFunctionDef,
    AnyFunctionDefAndLambda,
    AnyNodes,
)
from wemake_python_styleguide.violations import complexity
from wemake_python_styleguide.violations.base import BaseViolation
from wemake_python_styleguide.visitors.base import BaseNodeVisitor
from wemake_python_styleguide.visitors.decorators import alias

<<<<<<< HEAD
_FunCt = DefaultDict[AnyFunctionDef, int]
_FunCtWithLambda = DefaultDict[AnyFunctionDefAndLambda, int]
_FunCtVars = DefaultDict[AnyFunctionDef, List[str]]
_AnyFunCt = Union[_FunCt, _FunCtWithLambda]
_CheckRule = Tuple[_AnyFunCt, int, Type[BaseViolation]]
_NodeTypeHandler = Dict[
=======
_FunctionCounter = DefaultDict[AnyFunctionDef, int]
_FunctionCounterWithLambda = DefaultDict[AnyFunctionDefAndLambda, int]
_AnyFunctionCounter = Union[_FunctionCounter, _FunctionCounterWithLambda]
_CheckRule = Tuple[_AnyFunctionCounter, int, Type[BaseViolation]]
_NodeTypeHandler = Mapping[
>>>>>>> 2afc9a7f
    Union[type, Tuple[type, ...]],
    _FunCt,
]


@final
@attr.dataclass(frozen=False)
class _ComplexityMetrics(object):
    """
    Helper class.

    Stores counters of function internals.
    """

    returns: _FunCt = attr.ib(factory=lambda: defaultdict(int))
    raises: _FunCt = attr.ib(factory=lambda: defaultdict(int))
    awaits: _FunCt = attr.ib(factory=lambda: defaultdict(int))  # noqa: WPS204
    asserts: _FunCt = attr.ib(factory=lambda: defaultdict(int))
    expressions: _FunCt = attr.ib(factory=lambda: defaultdict(int))


@final
class _ComplexityCounter(object):
    """Helper class to encapsulate logic from the visitor."""

    _not_contain_locals: ClassVar[AnyNodes] = (
        ast.comprehension,
    )

    def __init__(self) -> None:
        self.arguments: _FunCtWithLambda = defaultdict(int)
        self.variables: _FunCtVars = defaultdict(
            list,
        )
        self.metr = _ComplexityMetrics()

    def check_arguments_count(self, node: AnyFunctionDefAndLambda) -> None:
        """Checks the number of the arguments in a function."""
        self.arguments[node] = len(functions.get_all_arguments(node))

    def check_function_complexity(self, node: AnyFunctionDef) -> None:
        """
        In this function we iterate all the internal body's node.

        We check different complexity metrics based on these internals.
        """
        for body_item in node.body:
            for sub_node in ast.walk(body_item):
                self._check_sub_node(node, sub_node)

    def _update_variables(
        self,
        function: AnyFunctionDef,
        variable_def: ast.Name,
    ) -> None:
        """
        Increases the counter of local variables.

        What is treated as a local variable?
        Check ``TooManyLocalsViolation`` documentation.
        """
        function_variables = self.variables[function]
        if variable_def.id not in function_variables:
            if access.is_unused(variable_def.id):
                return

            parent = get_parent(variable_def)
            no_locals = self._not_contain_locals
            if isinstance(parent, no_locals):
                return

            function_variables.append(variable_def.id)

    def _check_sub_node(
        self,
        node: AnyFunctionDef,
        sub_node: ast.AST,
    ) -> None:
        if isinstance(sub_node, ast.Name):
            if isinstance(sub_node.ctx, ast.Store):
                self._update_variables(node, sub_node)

        error_counters: _NodeTypeHandler = {
            ast.Return: self.metr.returns,
            ast.Expr: self.metr.expressions,
            ast.Await: self.metr.awaits,
            ast.Assert: self.metr.asserts,
            ast.Raise: self.metr.raises,
        }

        for types, counter in error_counters.items():
            if isinstance(sub_node, types):
                counter[node] += 1


@final
@alias('visit_any_function', (
    'visit_AsyncFunctionDef',
    'visit_FunctionDef',
))
class FunctionComplexityVisitor(BaseNodeVisitor):
    """
    This class checks for complexity inside functions.

    This includes:

    1. Number of arguments
    2. Number of `return` statements
    3. Number of expressions
    4. Number of local variables

    """

    def __init__(self, *args, **kwargs) -> None:
        """Creates a counter for tracked metrics."""
        super().__init__(*args, **kwargs)
        self._counter = _ComplexityCounter()

    def visit_any_function(self, node: AnyFunctionDef) -> None:
        """
        Checks function's internal complexity.

        Raises:
            TooManyExpressionsViolation
            TooManyReturnsViolation
            TooManyLocalsViolation
            TooManyArgumentsViolation
            TooManyAwaitsViolation
            TooManyRaisesViolation

        """
        self._counter.check_arguments_count(node)
        self._counter.check_function_complexity(node)
        self.generic_visit(node)

    def visit_Lambda(self, node: ast.Lambda) -> None:
        """
        Checks lambda function's internal complexity.

        Raises:
            TooManyArgumentsViolation

        """
        self._counter.check_arguments_count(node)
        self.generic_visit(node)

    def _check_function_internals(self) -> None:
        for var_node, variables in self._counter.variables.items():
            if len(variables) > self.options.max_local_variables:
                self.add_violation(
                    complexity.TooManyLocalsViolation(
                        var_node,
                        text=str(len(variables)),
                        baseline=self.options.max_local_variables,
                    ),
                )

        for exp_node, expressions in self._counter.metr.expressions.items():
            if expressions > self.options.max_expressions:
                self.add_violation(
                    complexity.TooManyExpressionsViolation(
                        exp_node,
                        text=str(expressions),
                        baseline=self.options.max_expressions,
                    ),
                )

    def _check_function_signature(self) -> None:
        for counter, limit, violation in self._function_checks():
            for node, count in counter.items():
                if count > limit:
                    self.add_violation(
                        violation(node, text=str(count), baseline=limit),
                    )

    def _function_checks(self) -> List[_CheckRule]:
        return [
            (
                self._counter.arguments,
                self.options.max_arguments,
                complexity.TooManyArgumentsViolation,
            ),
            (
                self._counter.metr.returns,
                self.options.max_returns,
                complexity.TooManyReturnsViolation,
            ),
            (
                self._counter.metr.awaits,
                self.options.max_awaits,
                complexity.TooManyAwaitsViolation,
            ),
            (
                self._counter.metr.asserts,
                self.options.max_asserts,
                complexity.TooManyAssertsViolation,
            ),
            (
                self._counter.metr.raises,
                self.options.max_raises,
                complexity.TooManyRaisesViolation,
            ),
        ]

    def _post_visit(self) -> None:
        self._check_function_signature()
        self._check_function_internals()


@final
@alias('visit_any_function', (
    'visit_AsyncFunctionDef',
    'visit_FunctionDef',
))
class CognitiveComplexityVisitor(BaseNodeVisitor):
    """Used to count cognitive score and average module complexity."""

    def __init__(self, *args, **kwargs) -> None:
        """We use to save all functions' complexity here."""
        super().__init__(*args, **kwargs)
        self._functions: DefaultDict[AnyFunctionDef, int] = defaultdict(int)

    def visit_any_function(self, node: AnyFunctionDef) -> None:
        """
        Counts cognitive complexity.

        Raises:
            CognitiveComplexityViolation
            CognitiveModuleComplexityViolation

        """
        self._functions[node] = cognitive.cognitive_score(node)
        self.generic_visit(node)

    def _post_visit(self) -> None:
        if not self._functions:
            return  # module can be empty

        total = 0
        for function, score in self._functions.items():
            total += score

            if score > self.options.max_cognitive_score:
                self.add_violation(
                    complexity.CognitiveComplexityViolation(
                        function,
                        text=str(score),
                        baseline=self.options.max_cognitive_score,
                    ),
                )

        average = total / len(self._functions)
        if average > self.options.max_cognitive_average:
            self.add_violation(
                complexity.CognitiveModuleComplexityViolation(
                    text=str(round(average, 1)),
                    baseline=self.options.max_cognitive_average,
                ),
            )<|MERGE_RESOLUTION|>--- conflicted
+++ resolved
@@ -2,10 +2,14 @@
 from collections import defaultdict
 from typing import ClassVar, DefaultDict, List, Mapping, Tuple, Type, Union
 
-import attr
 from typing_extensions import final
 
 from wemake_python_styleguide.logic.complexity import cognitive
+from wemake_python_styleguide.logic.complexity.functions import (
+    ComplexityMetrics,
+    FunctionCounter,
+    FunctionCounterWithLambda,
+)
 from wemake_python_styleguide.logic.naming import access
 from wemake_python_styleguide.logic.nodes import get_parent
 from wemake_python_styleguide.logic.tree import functions
@@ -19,39 +23,14 @@
 from wemake_python_styleguide.visitors.base import BaseNodeVisitor
 from wemake_python_styleguide.visitors.decorators import alias
 
-<<<<<<< HEAD
-_FunCt = DefaultDict[AnyFunctionDef, int]
-_FunCtWithLambda = DefaultDict[AnyFunctionDefAndLambda, int]
-_FunCtVars = DefaultDict[AnyFunctionDef, List[str]]
-_AnyFunCt = Union[_FunCt, _FunCtWithLambda]
-_CheckRule = Tuple[_AnyFunCt, int, Type[BaseViolation]]
-_NodeTypeHandler = Dict[
-=======
-_FunctionCounter = DefaultDict[AnyFunctionDef, int]
-_FunctionCounterWithLambda = DefaultDict[AnyFunctionDefAndLambda, int]
-_AnyFunctionCounter = Union[_FunctionCounter, _FunctionCounterWithLambda]
+# Type aliases:
+
+_AnyFunctionCounter = Union[FunctionCounter, FunctionCounterWithLambda]
 _CheckRule = Tuple[_AnyFunctionCounter, int, Type[BaseViolation]]
 _NodeTypeHandler = Mapping[
->>>>>>> 2afc9a7f
     Union[type, Tuple[type, ...]],
-    _FunCt,
+    FunctionCounter,
 ]
-
-
-@final
-@attr.dataclass(frozen=False)
-class _ComplexityMetrics(object):
-    """
-    Helper class.
-
-    Stores counters of function internals.
-    """
-
-    returns: _FunCt = attr.ib(factory=lambda: defaultdict(int))
-    raises: _FunCt = attr.ib(factory=lambda: defaultdict(int))
-    awaits: _FunCt = attr.ib(factory=lambda: defaultdict(int))  # noqa: WPS204
-    asserts: _FunCt = attr.ib(factory=lambda: defaultdict(int))
-    expressions: _FunCt = attr.ib(factory=lambda: defaultdict(int))
 
 
 @final
@@ -63,15 +42,11 @@
     )
 
     def __init__(self) -> None:
-        self.arguments: _FunCtWithLambda = defaultdict(int)
-        self.variables: _FunCtVars = defaultdict(
-            list,
-        )
-        self.metr = _ComplexityMetrics()
+        self.metrics = ComplexityMetrics()
 
     def check_arguments_count(self, node: AnyFunctionDefAndLambda) -> None:
         """Checks the number of the arguments in a function."""
-        self.arguments[node] = len(functions.get_all_arguments(node))
+        self.metrics.arguments[node] = len(functions.get_all_arguments(node))
 
     def check_function_complexity(self, node: AnyFunctionDef) -> None:
         """
@@ -94,7 +69,7 @@
         What is treated as a local variable?
         Check ``TooManyLocalsViolation`` documentation.
         """
-        function_variables = self.variables[function]
+        function_variables = self.metrics.variables[function]
         if variable_def.id not in function_variables:
             if access.is_unused(variable_def.id):
                 return
@@ -116,11 +91,11 @@
                 self._update_variables(node, sub_node)
 
         error_counters: _NodeTypeHandler = {
-            ast.Return: self.metr.returns,
-            ast.Expr: self.metr.expressions,
-            ast.Await: self.metr.awaits,
-            ast.Assert: self.metr.asserts,
-            ast.Raise: self.metr.raises,
+            ast.Return: self.metrics.returns,
+            ast.Expr: self.metrics.expressions,
+            ast.Await: self.metrics.awaits,
+            ast.Assert: self.metrics.asserts,
+            ast.Raise: self.metrics.raises,
         }
 
         for types, counter in error_counters.items():
@@ -180,7 +155,7 @@
         self.generic_visit(node)
 
     def _check_function_internals(self) -> None:
-        for var_node, variables in self._counter.variables.items():
+        for var_node, variables in self._counter.metrics.variables.items():
             if len(variables) > self.options.max_local_variables:
                 self.add_violation(
                     complexity.TooManyLocalsViolation(
@@ -190,7 +165,7 @@
                     ),
                 )
 
-        for exp_node, expressions in self._counter.metr.expressions.items():
+        for exp_node, expressions in self._counter.metrics.expressions.items():
             if expressions > self.options.max_expressions:
                 self.add_violation(
                     complexity.TooManyExpressionsViolation(
@@ -211,27 +186,27 @@
     def _function_checks(self) -> List[_CheckRule]:
         return [
             (
-                self._counter.arguments,
+                self._counter.metrics.arguments,
                 self.options.max_arguments,
                 complexity.TooManyArgumentsViolation,
             ),
             (
-                self._counter.metr.returns,
+                self._counter.metrics.returns,
                 self.options.max_returns,
                 complexity.TooManyReturnsViolation,
             ),
             (
-                self._counter.metr.awaits,
+                self._counter.metrics.awaits,
                 self.options.max_awaits,
                 complexity.TooManyAwaitsViolation,
             ),
             (
-                self._counter.metr.asserts,
+                self._counter.metrics.asserts,
                 self.options.max_asserts,
                 complexity.TooManyAssertsViolation,
             ),
             (
-                self._counter.metr.raises,
+                self._counter.metrics.raises,
                 self.options.max_raises,
                 complexity.TooManyRaisesViolation,
             ),
