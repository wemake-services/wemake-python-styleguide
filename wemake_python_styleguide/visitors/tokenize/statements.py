--- conflicted
+++ resolved
@@ -270,7 +270,6 @@
     stack to enable support for nested comprehensions.
     """
 
-<<<<<<< HEAD
     def __init__(self) -> None:
         """
         Sets all flags tracked by this visitor.
@@ -327,12 +326,6 @@
         super().__init__(*args, **kwargs)
         self._bracket_stack: List[InconsistentComprehensionContext] = []
         self._ctxt: Optional[InconsistentComprehensionContext] = None
-=======
-    def __init__(self, *args, **kwargs) -> None:
-        """Creates line tracking for tokens."""
-        super().__init__(*args, **kwargs)
-        self._reset()
->>>>>>> 0f0a4497
 
     def visit_any_left_bracket(self, token: tokenize.TokenInfo) -> None:
         """Sets self._inside_brackets to True if left bracket found."""
@@ -369,15 +362,9 @@
 
     def _check_violation(self, token: tokenize.TokenInfo) -> None:
         """Checks if current environment state implies a violation."""
-<<<<<<< HEAD
         if self._ctxt and self._ctxt.seen_nl:
             if self._ctxt.potential_violation and not self._ctxt.reported:
                 self._ctxt.reported = True
-                self.add_violation(InconsistentComprehensionViolation(token))
-=======
-        if self._inside_brackets and self._seen_nl:
-            if self._potential_violation and not self._reported:
-                self._reported = True
                 self.add_violation(InconsistentComprehensionViolation(token))
 
     def _reset(self) -> None:
@@ -407,5 +394,4 @@
         self._seen_clause_in_line = False
         self._seen_nl = False
         self._potential_violation = False
-        self._reported = False
->>>>>>> 0f0a4497
+        self._reported = False