from typing_extensions import Final

from wemake_python_styleguide.visitors.tokenize import (
    comments,
    conditions,
    primitives,
    statements,
    syntax,
)

#: Used to store all token related visitors to be later passed to checker:
PRESET: Final = (
    comments.WrongCommentVisitor,
<<<<<<< HEAD
    comments.FileMagicCommentsVisitor,
    comments.ShebangVisitor,
=======
>>>>>>> e37f2ad1

    syntax.WrongKeywordTokenVisitor,

    primitives.WrongNumberTokenVisitor,
    primitives.WrongStringTokenVisitor,
    primitives.WrongStringConcatenationVisitor,

    statements.ExtraIndentationVisitor,
    statements.BracketLocationVisitor,

    conditions.IfElseVisitor,
)<|MERGE_RESOLUTION|>--- conflicted
+++ resolved
@@ -11,11 +11,7 @@
 #: Used to store all token related visitors to be later passed to checker:
 PRESET: Final = (
     comments.WrongCommentVisitor,
-<<<<<<< HEAD
-    comments.FileMagicCommentsVisitor,
     comments.ShebangVisitor,
-=======
->>>>>>> e37f2ad1
 
     syntax.WrongKeywordTokenVisitor,
 
