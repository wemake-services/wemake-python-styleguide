# -*- coding: utf-8 -*-

"""
These checks ensure that you don't have patterns that can be refactored.

There are so many ways of doing the same thing in Python.
Here we collect know patterns that can be rewritten into
much easier or just more pythonic version.

.. currentmodule:: wemake_python_styleguide.violations.refactoring

Summary
-------

.. autosummary::
   :nosignatures:

   UselessLoopElseViolation
   UselessFinallyViolation
   SimplifiableIfViolation
   UselessReturningElseViolation
   NegatedConditionsViolation
   NestedTryViolation
   UselessLambdaViolation
   UselessLenCompareViolation
   NotOperatorWithCompareViolation
   NestedTernaryViolation
   WrongInCompareTypeViolation
   UnmergedIsinstanceCallsViolation
   WrongIsinstanceWithTupleViolation
   ImplicitElifViolation
   ImplicitInConditionViolation
   OpenWithoutContextManagerViolation
   TypeCompareViolation
   PointlessStarredViolation
   ImplicitEnumerateViolation
   ImplicitSumViolation
   FalsyConstantCompareViolation
   WrongIsCompareViolation
<<<<<<< HEAD
   SlowInComprehensionViolation
=======
   ImplicitPrimitiveViolation
   AlmostSwappedViolation
   MisrefactoredAssignmentViolation
>>>>>>> 44951033

Refactoring opportunities
-------------------------

.. autoclass:: UselessLoopElseViolation
.. autoclass:: UselessFinallyViolation
.. autoclass:: SimplifiableIfViolation
.. autoclass:: UselessReturningElseViolation
.. autoclass:: NegatedConditionsViolation
.. autoclass:: NestedTryViolation
.. autoclass:: UselessLambdaViolation
.. autoclass:: UselessLenCompareViolation
.. autoclass:: NotOperatorWithCompareViolation
.. autoclass:: NestedTernaryViolation
.. autoclass:: WrongInCompareTypeViolation
.. autoclass:: UnmergedIsinstanceCallsViolation
.. autoclass:: WrongIsinstanceWithTupleViolation
.. autoclass:: ImplicitElifViolation
.. autoclass:: ImplicitInConditionViolation
.. autoclass:: OpenWithoutContextManagerViolation
.. autoclass:: TypeCompareViolation
.. autoclass:: PointlessStarredViolation
.. autoclass:: ImplicitEnumerateViolation
.. autoclass:: ImplicitSumViolation
.. autoclass:: FalsyConstantCompareViolation
.. autoclass:: WrongIsCompareViolation
<<<<<<< HEAD
.. autoclass:: SlowInComprehensionViolation
=======
.. autoclass:: ImplicitPrimitiveViolation
.. autoclass:: AlmostSwappedViolation
.. autoclass:: MisrefactoredAssignmentViolation
>>>>>>> 44951033

"""

from typing_extensions import final

from wemake_python_styleguide.violations.base import (
    ASTViolation,
    TokenizeViolation,
)


@final
class UselessLoopElseViolation(ASTViolation):
    """
    Forbids to use ``else`` without ``break`` in a loop.

    We use the same logic for ``for`` and ``while`` loops.

    Reasoning:
        When there's no ``break`` keyword in loop's body it means
        that ``else`` will always be called.
        This rule will reduce complexity, improve readability,
        and protect from possible errors.

    Solution:
        Refactor your ``else`` case logic to be inside the loop's body.
        Or right after it.

    Example::

        # Correct:
        for letter in 'abc':
            if letter == 'b':
                break
        else:
            print('"b" is not found')

        for letter in 'abc':
            print(letter)
        print('always called')

        # Wrong:
        for letter in 'abc':
            print(letter)
        else:
            print('always called')

    .. versionadded:: 0.3.0
    .. versionchanged:: 0.11.0

    """

    error_template = 'Found `else` in a loop without `break`'
    code = 500
    previous_codes = {436}


@final
class UselessFinallyViolation(ASTViolation):
    """
    Forbids to use ``finally`` in ``try`` block without ``except`` block.

    Reasoning:
        This rule will reduce complexity and improve readability.

    Solution:
        Refactor your ``try`` logic.
        Replace the ``try-finally`` statement with a ``with`` statement.

    Example::

        # Correct:
        with open("filename") as f:
            f.write(...)

        # Wrong:
        try:
            f = open("filename")
            f.write(...)
        finally:
            f.close()

    .. versionadded:: 0.3.0
    .. versionchanged:: 0.11.0

    """

    error_template = 'Found `finally` in `try` block without `except`'
    code = 501
    previous_codes = {437}


@final
class SimplifiableIfViolation(ASTViolation):
    """
    Forbids to have simplifiable ``if`` conditions.

    Reasoning:
        This complex construction can cause frustration among other developers.
        It is longer, more verbose, and more complex.

    Solution:
        Use ``bool()`` to convert test values to boolean values.
        Or just leave it as it is in case
        when your test already returns a boolean value.
        Use can also use ``not`` keyword to switch boolean values.

    Example::

        # Correct:
        my_bool = bool(some_call())
        other_value = 8 if some_call() else None

        # Wrong:
        my_bool = True if some_call() else False

    We only check ``if`` nodes where ``True`` and ``False`` values are used.
    We check both ``if`` nodes and ``if`` expressions.

    .. versionadded:: 0.7.0
    .. versionchanged:: 0.11.0

    """

    error_template = 'Found simplifiable `if` condition'
    code = 502
    previous_codes = {451}


@final
class UselessReturningElseViolation(ASTViolation):
    """
    Forbids to use useless ``else`` cases in returning functions.

    We check single ``if`` statements that all contain
    ``return`` or ``raise`` or ``break`` statements with this rule.
    We do not check ``if`` statements with ``elif`` cases.

    Reasoning:
        Using extra ``else`` creates a situation when
        the whole node could and should be dropped
        without any changes in logic.
        So, we prefer to have less code than more code.

    Solution:
        Remove useless ``else`` case.

    Example::

        # Correct:
        def some_function():
            if some_call():
                return 'yeap'
            return 'nope'

        # Wrong:
        def some_function():
            if some_call():
                raise ValueError('yeap')
            else:
                raise ValueError('nope')

    .. versionadded:: 0.7.0
    .. versionchanged:: 0.11.0

    """

    error_template = 'Found useless returning `else` statement'
    code = 503
    previous_codes = {457}


@final
class NegatedConditionsViolation(ASTViolation):
    """
    Forbids to use negated conditions together with ``else`` clause.

    Reasoning:
        It easier to read and name regular conditions. Not negated ones.

    Solution:
        Move actions from the negated ``if`` condition to the ``else``
        condition.

    Example::

        # Correct:
        if some == 1:
             ...
        else:
             ...

        if not some:
             ...

        # Wrong:
        if not some:
             ...
        else:
             ...

    .. versionadded:: 0.8.0
    .. versionchanged:: 0.11.0

    """

    error_template = 'Found negated condition'
    code = 504
    previous_codes = {463}


@final
class NestedTryViolation(ASTViolation):
    """
    Forbids to use nested ``try`` blocks.

    Notice, we check all possible slots for ``try`` block:
    1. the ``try`` block itself
    2. all ``except`` cases
    3. ``else`` case
    4. and ``finally`` case

    Reasoning:
        Nesting ``try`` blocks indicates
        that something really bad happens to your logic.
        Why does it require two separate exception handlers?
        It is a perfect case to refactor your code.

    Solution:
        Collapse two exception handlers together.
        Or create a separate function that will handle this second nested case.

    Example::

        # Wrong:
        try:
            try:
                ...
            except SomeException:
                ...
        except SomeOtherException:
            ...

        try:
            ...
        except SomeOtherException:
            try:
                ...
            except SomeException:
                ...

    .. versionadded:: 0.8.0
    .. versionchanged:: 0.11.0

    """

    error_template = 'Found nested `try` block'
    code = 505
    previous_codes = {464}


@final
class UselessLambdaViolation(ASTViolation):
    """
    Forbids to define useless proxy ``lambda`` expressions.

    Reasoning:
        Sometimes developers tend to overuse ``lambda`` expressions
        and they wrap code that can be passed as is, without extra wrapping.
        The code without extra ``lambda`` is easier
        to read and is more performant.

    Solution:
        Remove wrapping ``lambda`` declaration, use just the internal function.

    Example::

        # Correct:
        numbers = map(int, ['1', '2'])

        # Wrong:
        numbers = map(lambda string: int(string), ['1', '2'])

    .. versionadded:: 0.10.0
    .. versionchanged:: 0.11.0

    """

    error_template = 'Found useless lambda declaration'
    code = 506
    previous_codes = {467}


@final
class UselessLenCompareViolation(ASTViolation):
    """
    Forbids to have unpythonic zero-length compare.

    Note, that we allow to check arbitrary length, like ``len(arr) == 3``.

    Reasoning:
        Python's structures like dicts, lists, sets, and tuples
        all have ``__bool__`` method to checks their length.
        So, there's no point in wrapping them into ``len(...)``
        and checking that it is bigger that ``0`` or less then ``1``, etc.

    Solution:
        Remove extra ``len()`` call.

    Example::

        # Correct:
        if some_array or not other_array or len(third_array) == 1:
            ...

        # Wrong:
        if len(some_array) > 0 or len(other_array) < 1:
            ...

    .. versionadded:: 0.10.0
    .. versionchanged:: 0.11.0

    """

    error_template = 'Found useless `len()` compare'
    code = 507
    previous_codes = {468}


@final
class NotOperatorWithCompareViolation(ASTViolation):
    """
    Forbids to use ``not`` with compare expressions.

    Reasoning:
        This version of ``not`` operator is unreadable.

    Solution:
        Refactor the expression without ``not`` operator.
        Change the compare signs.

    Example::

        # Correct:
        if x <= 5:
            ...

        # Wrong:
        if not x > 5:
            ...

    .. versionadded:: 0.10.0
    .. versionchanged:: 0.11.0

    """

    error_template = 'Found incorrect `not` with compare usage'
    code = 508
    previous_codes = {470}


@final
class NestedTernaryViolation(ASTViolation):
    """
    Forbids to nest ternary expressions in some places.

    Note, that we restrict to nest ternary expressions inside:

    - ``if`` conditions
    - boolean and binary operations like ``and`` or ``+``
    - unary operators

    Reasoning:
        Nesting ternary in random places can lead to very hard
        debug and testing problems.

    Solution:
        Refactor the ternary expression to be either a new variable,
        or nested ``if`` statement, or a new function.

    Example::

        # Correct:
        some = x if cond() else y

        # Wrong:
        if x if cond() else y:
            ...

    .. versionadded:: 0.10.0
    .. versionchanged:: 0.11.0

    """

    error_template = 'Found incorrectly nested ternary'
    code = 509
    previous_codes = {472}


@final
class WrongInCompareTypeViolation(ASTViolation):
    """
    Forbids to use ``in`` with static containers except ``set`` nodes.

    We enforce people to use sets as a static containers.
    You can also use variables, calls, methods, etc.
    Dynamic values are not checked.

    Reasoning:
        Using static ``list``, ``tuple``, or ``dict`` elements
        to check that some element is inside the container is a bad practice.
        Because we need to iterate all over the container to find the element.
        Sets are the best suit for this task.
        Moreover, it makes your code consistent.

    Solution:
        Use ``set`` elements or comprehensions to check that something
        is contained in a container.

    Example::

        # Correct:
        print(needle in {'one', 'two'})

        # Wrong:
        print(needle in ['one', 'two'])

    .. versionadded:: 0.10.0
    .. versionchanged:: 0.11.0

    """

    error_template = 'Found `in` used with a non-set container'
    code = 510
    previous_codes = {473}


@final
class UnmergedIsinstanceCallsViolation(ASTViolation):
    """
    Forbids to multiple ``isinstance`` calls with the same variable.

    Reasoning:
        The best practice is to use ``isinstance`` with tuple
        as the second argument, instead of multiple conditions
        joined with ``or``.

    Solution:
        Use tuple of types as the second argument.

    Example::

        # Correct:
        isinstance(some, (int, float))

        # Wrong:
        isinstance(some, int) or isinstance(some, float)

    See also:
        https://docs.python.org/3/library/functions.html#isinstance

    .. versionadded:: 0.10.0
    .. versionchanged:: 0.11.0

    """

    error_template = (
        'Found separate `isinstance` calls that can be merged for: {0}'
    )
    code = 511
    previous_codes = {474}


@final
class WrongIsinstanceWithTupleViolation(ASTViolation):
    """
    Forbids to multiple ``isinstance`` calls with tuples of a single item.

    Reasoning:
        There's no need to use tuples with single elements.
        You can use single variables or tuples with multiple elements.

    Solution:
        Use tuples with multiple elements or a single varaible.

    Example::

        # Correct:
        isinstance(some, (int, float))
        isisntance(some, int)

        # Wrong:
        isinstance(some, (int, ))

    See: https://docs.python.org/3/library/functions.html#isinstance

    .. versionadded:: 0.10.0
    .. versionchanged:: 0.11.0

    """

    error_template = 'Found `isinstance` call with a single element tuple'
    code = 512
    previous_codes = {475}


@final
class ImplicitElifViolation(TokenizeViolation):
    """
    Forbids to have implicit ``elif`` conditions.

    Reasoning:
        Nested ``if`` in ``else`` cases are bad
        for readability because of the nesting level.

    Solution:
        Use ``elif`` on the same level.

    Example::

        # Correct:
        if some:
            ...
        elif other:
            ...

        # Wrong:
        if some:
            ...
        else:
            if other:
                ...

    .. versionadded:: 0.12.0

    """

    error_template = 'Found implicit `elif` condition'
    code = 513


@final
class ImplicitInConditionViolation(ASTViolation):
    """
    Forbids to use multiple equality compare with the same variable name.

    Reasoning:
        Using double+ equality compare with ``or``
        or double+ non-equality compare with ``and``
        indicates that you have implicit ``in`` or ``not in`` condition.
        It is just hidden from you.

    Solution:
        Refactor compares to use ``in`` or ``not in`` clauses.


    Example::

        # Correct:
        print(some in {'first', 'second'})
        print(some not in {'first', 'second'})

        # Wrong:
        print(some == 'first' or some == 'second')
        print(some != 'first' and some != 'second')

    .. versionadded:: 0.10.0
    .. versionchanged:: 0.12.0

    """

    code = 514
    error_template = 'Found implicit `in` condition'
    previous_codes = {336}


@final
class OpenWithoutContextManagerViolation(ASTViolation):
    """
    Forbids to use ``open()`` with a context manager.

    Reasoning:
        When you ``open()`` something, you need to close it.
        When using a context manager - it is automatically done for you.
        When not using it - you might find yourself in a situation
        when file is not closed and is not accessable anymore.

    Solution:
        Refactor ``open()`` call to use ``with``.

    Example::

        # Correct:
        with open(filename) as file_obj:
            ...

        # Wrong:
        file_obj = open(filename)

    .. versionadded:: 0.12.0

    """

    code = 515
    error_template = 'Found `open()` used without a context manager'


@final
class TypeCompareViolation(ASTViolation):
    """
    Forbids to compare types with ``type()`` function.

    Reasoning:
        When you compare types with ``type()`` function call
        it means that you break polymorphism and dissallow child classes
        of a node to work here. That's incorrect.

    Solution:
        Use ``isinstance`` to compare types.

    Example::

        # Correct:
        print(something, type(something))

        # Wrong:
        if type(something) == int:
            ...

    .. versionadded:: 0.12.0

    """

    code = 516
    error_template = 'Found `type()` used to compare types'


@final
class PointlessStarredViolation(ASTViolation):
    """
    Forbids to have useless starred expressions.

    Reasoning:
        Using starred expression with constants is useless.
        This piece of code can be rewritten to be flat.
        Eg.: ``print(*[1, 2, 3])`` is ``print(1, 2, 3)``.

    Solution:
        Refactor your code not to use starred expressions
        with ``list``, ``dict``, ``tuple``, and ``set`` constants.
        Use regular argument passing instead.

    Example::

        # Correct:
        my_list = [1, 2, 3, *other_iterable]

        # Wrong:
        print(*[1, 2, 3], **{{}})

    .. versionadded:: 0.12.0

    """

    code = 517
    error_template = 'Found pointless starred expression'


@final
class ImplicitEnumerateViolation(ASTViolation):
    """
    Forbids to have implicit ``enumerate()`` calls.

    Reasoning:
        Using ``range(len(...))`` is not pythonic.
        Python uses collection iterators, not index-based loops.

    Solution:
        Use ``enumerate(...)`` instead of ``range(len(...))``.

    Example::

        # Correct:
        for index, person in enumerate(people):
            ...

        # Wrong:
        for index in range(len(people)):
            ...

    See also:
        https://docs.python.org/3/library/functions.html#enumerate

    .. versionadded:: 0.12.0

    """

    code = 518
    error_template = 'Found implicit `enumerate()` call'


@final
class ImplicitSumViolation(ASTViolation):
    """
    Forbids to have implicit ``sum()`` calls.

    When summing types different from numbers, you might need to provide
    the second argument to the ``sum`` function: ``sum([[1], [2], [3]], [])``

    You might also use ``str.join`` to join iterable of strings.

    Reasoning:
        Using ``for`` loops with ``+=`` assign inside indicates
        that you iteratively sum things inside your collection.
        That's what ``sum()`` builtin function does.

    Solution:
        Use ``sum(...)`` instead of a loop with ``+=`` operation.

    Example::

        # Correct:
        sum_result = sum(get_elements())

        # Wrong:
        sum_result = 0
        for to_sum in get_elements():
            sum_result += to_sum

    See also:
        https://docs.python.org/3/library/functions.html#sum
        https://docs.python.org/3/library/stdtypes.html#str.join

    .. versionadded:: 0.12.0

    """

    code = 519
    error_template = 'Found implicit `sum()` call'


@final
class FalsyConstantCompareViolation(ASTViolation):
    """
    Forbids to compare with explicit falsy constants.

    We allow to compare with falsy numbers, strings, booleans, ``None``.
    We disallow complex constants like tuple, dicts, and lists.

    Reasoning:
        When comparing ``something`` with explicit falsy constants
        what we really mean is ``not something``.

    Solution:
        Use ``not`` with your variable.
        Fix your data types.

    Example::

        # Correct:
        if not my_check:
            ...

        if some_other is None:
            ...

        if some_num == 0:
            ...

        # Wrong:
        if my_check == []:
            ...

    .. versionadded:: 0.12.0

    """

    code = 520
    error_template = 'Found compare with falsy constant'


@final
class WrongIsCompareViolation(ASTViolation):
    """
    Forbids to compare values with constants using ``is`` or ``is not``.

    However, we allow to compare with ``None`` and booleans.

    Reasoning:
        ``is`` compares might not do what you want them to do.
        Firstly, they check for the same object, not equality.
        Secondly, they behave unexpectedly even
        with the simple values like ``257``.

    Solution:
        Use ``==`` to compare with constants.

    Example::

        # Correct:
        if my_check == [1, 2, 3]:
            ...

        # Wrong:
        if my_check is [1, 2, 3]:
            ...

    See also:
        https://stackoverflow.com/a/33130014/4842742

    .. versionadded:: 0.12.0

    """

    code = 521
    error_template = 'Found wrong `is` compare'


<<<<<<< HEAD

@final
class SlowInComprehensionViolation(ASTViolation):
    """
    Forbids to use ``a in b`` in value part of list comprehensions.

    Reasoning:
        Using ``a in b`` in comprehensions slows down the code.

    Solution:
        Write ``1`` or ``True`` and then use ``if a in b``.

    Example::

        #Correct:
        sum(1 for a in elements if a in b)

        len([1 for a in elements if a > 0])

        #Wrong:
        sum(a > 0 for a in elements)

        sum(True for a in elements if a > 0)

        s = 0
        for a in elements:
          if a > 0:
            s += 1

    ..versionadded:: 0.13.0

    """

    code = 522
    error_template = "Found wrong practice in comprehension"
=======
@final
class ImplicitPrimitiveViolation(ASTViolation):
    """
    Forbids to use implicit primitives in a form of ``lambda`` functions.

    Reasoning:
        When you use ``lambda`` that returns a primitive value
        and takes no arguments, it means that
        you should use a primitive type instead.

    Solution:
        Replace ``lambda`` with ``int``, ``float``,
        ``list``, or any other primitive.

    Example::

        # Correct:
        defaultdict(int)

        # Wrong:
        defaultdict(lambda: 0)

    .. versionadded:: 0.13.0

    """

    code = 522
    error_template = 'Found implicit primitive in a form of `lambda`'


@final
class AlmostSwappedViolation(ASTViolation):
    """
    Forbids unpythonic swap variables.

    We check for ``a = b; b = a`` sequences.

    Reasoning:
        This looks like a failed attempt to swap.

    Solution:
        Use standard way to swap two variables.

    Example::

        # Correct:
        a, b = b, a

        # Wrong:
        a = b
        b = a

        temp = a
        a = b
        b = temp

    .. versionadded:: 0.13.0

    """

    error_template = 'Found incorrectly swapped variables'
    code = 523


@final
class MisrefactoredAssignmentViolation(ASTViolation):
    """
    Forbids to use misrefactored self assignment.

    Reasoning:
        Self assignment does not need to have the same operand
        on the left hand side and on the right hand side.

    Solution:
        Refactor you code to use multiple self assignments or fix your code.

    Example::

        # Correct:
        test += 1
        test *= 2

        # Wrong:
        test += test + 1

    See
    :py:data:`~wemake_python_styleguide.constants.MATH_APPROXIMATE_CONSTANTS`
    for full list of math constants that we check for.

    .. versionadded:: 0.13.0

    """

    error_template = 'Found self assignment  with refactored assignment'
    code = 524
>>>>>>> 44951033
<|MERGE_RESOLUTION|>--- conflicted
+++ resolved
@@ -37,13 +37,10 @@
    ImplicitSumViolation
    FalsyConstantCompareViolation
    WrongIsCompareViolation
-<<<<<<< HEAD
-   SlowInComprehensionViolation
-=======
    ImplicitPrimitiveViolation
    AlmostSwappedViolation
    MisrefactoredAssignmentViolation
->>>>>>> 44951033
+   SlowInComprehensionViolation
 
 Refactoring opportunities
 -------------------------
@@ -70,13 +67,10 @@
 .. autoclass:: ImplicitSumViolation
 .. autoclass:: FalsyConstantCompareViolation
 .. autoclass:: WrongIsCompareViolation
-<<<<<<< HEAD
-.. autoclass:: SlowInComprehensionViolation
-=======
 .. autoclass:: ImplicitPrimitiveViolation
 .. autoclass:: AlmostSwappedViolation
 .. autoclass:: MisrefactoredAssignmentViolation
->>>>>>> 44951033
+.. autoclass:: SlowInComprehensionViolation
 
 """
 
@@ -895,7 +889,101 @@
     error_template = 'Found wrong `is` compare'
 
 
-<<<<<<< HEAD
+@final
+class ImplicitPrimitiveViolation(ASTViolation):
+    """
+    Forbids to use implicit primitives in a form of ``lambda`` functions.
+
+    Reasoning:
+        When you use ``lambda`` that returns a primitive value
+        and takes no arguments, it means that
+        you should use a primitive type instead.
+
+    Solution:
+        Replace ``lambda`` with ``int``, ``float``,
+        ``list``, or any other primitive.
+
+    Example::
+
+        # Correct:
+        defaultdict(int)
+
+        # Wrong:
+        defaultdict(lambda: 0)
+
+    .. versionadded:: 0.13.0
+
+    """
+
+    code = 522
+    error_template = 'Found implicit primitive in a form of `lambda`'
+
+
+@final
+class AlmostSwappedViolation(ASTViolation):
+    """
+    Forbids unpythonic swap variables.
+
+    We check for ``a = b; b = a`` sequences.
+
+    Reasoning:
+        This looks like a failed attempt to swap.
+
+    Solution:
+        Use standard way to swap two variables.
+
+    Example::
+
+        # Correct:
+        a, b = b, a
+
+        # Wrong:
+        a = b
+        b = a
+
+        temp = a
+        a = b
+        b = temp
+
+    .. versionadded:: 0.13.0
+
+    """
+
+    error_template = 'Found incorrectly swapped variables'
+    code = 523
+
+
+@final
+class MisrefactoredAssignmentViolation(ASTViolation):
+    """
+    Forbids to use misrefactored self assignment.
+
+    Reasoning:
+        Self assignment does not need to have the same operand
+        on the left hand side and on the right hand side.
+
+    Solution:
+        Refactor you code to use multiple self assignments or fix your code.
+
+    Example::
+
+        # Correct:
+        test += 1
+        test *= 2
+
+        # Wrong:
+        test += test + 1
+
+    See
+    :py:data:`~wemake_python_styleguide.constants.MATH_APPROXIMATE_CONSTANTS`
+    for full list of math constants that we check for.
+
+    .. versionadded:: 0.13.0
+
+    """
+
+    error_template = 'Found self assignment  with refactored assignment'
+    code = 524
 
 @final
 class SlowInComprehensionViolation(ASTViolation):
@@ -929,102 +1017,6 @@
 
     """
 
-    code = 522
+    code = 525
     error_template = "Found wrong practice in comprehension"
-=======
-@final
-class ImplicitPrimitiveViolation(ASTViolation):
-    """
-    Forbids to use implicit primitives in a form of ``lambda`` functions.
-
-    Reasoning:
-        When you use ``lambda`` that returns a primitive value
-        and takes no arguments, it means that
-        you should use a primitive type instead.
-
-    Solution:
-        Replace ``lambda`` with ``int``, ``float``,
-        ``list``, or any other primitive.
-
-    Example::
-
-        # Correct:
-        defaultdict(int)
-
-        # Wrong:
-        defaultdict(lambda: 0)
-
-    .. versionadded:: 0.13.0
-
-    """
-
-    code = 522
-    error_template = 'Found implicit primitive in a form of `lambda`'
-
-
-@final
-class AlmostSwappedViolation(ASTViolation):
-    """
-    Forbids unpythonic swap variables.
-
-    We check for ``a = b; b = a`` sequences.
-
-    Reasoning:
-        This looks like a failed attempt to swap.
-
-    Solution:
-        Use standard way to swap two variables.
-
-    Example::
-
-        # Correct:
-        a, b = b, a
-
-        # Wrong:
-        a = b
-        b = a
-
-        temp = a
-        a = b
-        b = temp
-
-    .. versionadded:: 0.13.0
-
-    """
-
-    error_template = 'Found incorrectly swapped variables'
-    code = 523
-
-
-@final
-class MisrefactoredAssignmentViolation(ASTViolation):
-    """
-    Forbids to use misrefactored self assignment.
-
-    Reasoning:
-        Self assignment does not need to have the same operand
-        on the left hand side and on the right hand side.
-
-    Solution:
-        Refactor you code to use multiple self assignments or fix your code.
-
-    Example::
-
-        # Correct:
-        test += 1
-        test *= 2
-
-        # Wrong:
-        test += test + 1
-
-    See
-    :py:data:`~wemake_python_styleguide.constants.MATH_APPROXIMATE_CONSTANTS`
-    for full list of math constants that we check for.
-
-    .. versionadded:: 0.13.0
-
-    """
-
-    error_template = 'Found self assignment  with refactored assignment'
-    code = 524
->>>>>>> 44951033
+    