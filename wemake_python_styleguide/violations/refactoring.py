# -*- coding: utf-8 -*-

"""
These checks ensure that you don't have patterns that can be refactored.

There are so many ways of doing the same thing in Python.
Here we collect know patterns that can be rewritten into
much easier or just more pythonic version.

.. currentmodule:: wemake_python_styleguide.violations.refactoring

Summary
-------

.. autosummary::
   :nosignatures:

   UselessLoopElseViolation
   UselessFinallyViolation
   SimplifiableIfViolation
   UselessReturningElseViolation
   NegatedConditionsViolation
   NestedTryViolation
   UselessLambdaViolation
   UselessLenCompareViolation
   NotOperatorWithCompareViolation
   NestedTernaryViolation
   WrongInCompareTypeViolation
   UnmergedIsinstanceCallsViolation
   WrongIsinstanceWithTupleViolation
   ImplicitElifViolation
<<<<<<< HEAD
   PointlessStarredViolation
=======
   ImplicitInConditionViolation
   OpenWithoutContextManagerViolation
   TypeCompareViolation
>>>>>>> a54e0ae1

Refactoring opportunities
-------------------------

.. autoclass:: UselessLoopElseViolation
.. autoclass:: UselessFinallyViolation
.. autoclass:: SimplifiableIfViolation
.. autoclass:: UselessReturningElseViolation
.. autoclass:: NegatedConditionsViolation
.. autoclass:: NestedTryViolation
.. autoclass:: UselessLambdaViolation
.. autoclass:: UselessLenCompareViolation
.. autoclass:: NotOperatorWithCompareViolation
.. autoclass:: NestedTernaryViolation
.. autoclass:: WrongInCompareTypeViolation
.. autoclass:: UnmergedIsinstanceCallsViolation
.. autoclass:: WrongIsinstanceWithTupleViolation
.. autoclass:: ImplicitElifViolation
<<<<<<< HEAD
.. autoclass:: PointlessStarredViolation
=======
.. autoclass:: ImplicitInConditionViolation
.. autoclass:: OpenWithoutContextManagerViolation
.. autoclass:: TypeCompareViolation
>>>>>>> a54e0ae1

"""

from typing_extensions import final

from wemake_python_styleguide.violations.base import (
    ASTViolation,
    TokenizeViolation,
)


@final
class UselessLoopElseViolation(ASTViolation):
    """
    Forbids to use ``else`` without ``break`` in a loop.

    We use the same logic for ``for`` and ``while`` loops.

    Reasoning:
        When there's no ``break`` keyword in loop's body it means
        that ``else`` will always be called.
        This rule will reduce complexity, improve readability,
        and protect from possible errors.

    Solution:
        Refactor your ``else`` case logic to be inside the loop's body.
        Or right after it.

    Example::

        # Correct:
        for letter in 'abc':
            if letter == 'b':
                break
        else:
            print('"b" is not found')

        for letter in 'abc':
            print(letter)
        print('always called')

        # Wrong:
        for letter in 'abc':
            print(letter)
        else:
            print('always called')

    .. versionadded:: 0.3.0
    .. versionchanged:: 0.11.0

    """

    error_template = 'Found `else` in a loop without `break`'
    code = 500
    previous_codes = {436}


@final
class UselessFinallyViolation(ASTViolation):
    """
    Forbids to use ``finally`` in ``try`` block without ``except`` block.

    Reasoning:
        This rule will reduce complexity and improve readability.

    Solution:
        Refactor your ``try`` logic.
        Replace the ``try-finally`` statement with a ``with`` statement.

    Example::

        # Correct:
        with open("filename") as f:
            f.write(...)

        # Wrong:
        try:
            f = open("filename")
            f.write(...)
        finally:
            f.close()

    .. versionadded:: 0.3.0
    .. versionchanged:: 0.11.0

    """

    error_template = 'Found `finally` in `try` block without `except`'
    code = 501
    previous_codes = {437}


@final
class SimplifiableIfViolation(ASTViolation):
    """
    Forbids to have simplifiable ``if`` conditions.

    Reasoning:
        This complex construction can cause frustration among other developers.
        It is longer, more verbose, and more complex.

    Solution:
        Use ``bool()`` to convert test values to boolean values.
        Or just leave it as it is in case
        when your test already returns a boolean value.
        Use can also use ``not`` keyword to switch boolean values.

    Example::

        # Correct:
        my_bool = bool(some_call())
        other_value = 8 if some_call() else None

        # Wrong:
        my_bool = True if some_call() else False

    We only check ``if`` nodes where ``True`` and ``False`` values are used.
    We check both ``if`` nodes and ``if`` expressions.

    .. versionadded:: 0.7.0
    .. versionchanged:: 0.11.0

    """

    error_template = 'Found simplifiable `if` condition'
    code = 502
    previous_codes = {451}


@final
class UselessReturningElseViolation(ASTViolation):
    """
    Forbids to use useless ``else`` cases in returning functions.

    We check single ``if`` statements that all contain
    ``return`` or ``raise`` or ``break`` statements with this rule.
    We do not check ``if`` statements with ``elif`` cases.

    Reasoning:
        Using extra ``else`` creates a situation when
        the whole node could and should be dropped
        without any changes in logic.
        So, we prefer to have less code than more code.

    Solution:
        Remove useless ``else`` case.

    Example::

        # Correct:
        def some_function():
            if some_call():
                return 'yeap'
            return 'nope'

        # Wrong:
        def some_function():
            if some_call():
                raise ValueError('yeap')
            else:
                raise ValueError('nope')

    .. versionadded:: 0.7.0
    .. versionchanged:: 0.11.0

    """

    error_template = 'Found useless returning `else` statement'
    code = 503
    previous_codes = {457}


@final
class NegatedConditionsViolation(ASTViolation):
    """
    Forbids to use negated conditions together with ``else`` clause.

    Reasoning:
        It easier to read and name regular conditions. Not negated ones.

    Solution:
        Move actions from the negated ``if`` condition to the ``else``
        condition.

    Example::

        # Correct:
        if some == 1:
             ...
        else:
             ...

        if not some:
             ...

        # Wrong:
        if not some:
             ...
        else:
             ...

    .. versionadded:: 0.8.0
    .. versionchanged:: 0.11.0

    """

    error_template = 'Found negated condition'
    code = 504
    previous_codes = {463}


@final
class NestedTryViolation(ASTViolation):
    """
    Forbids to use nested ``try`` blocks.

    Notice, we check all possible slots for ``try`` block:
    1. the ``try`` block itself
    2. all ``except`` cases
    3. ``else`` case
    4. and ``finally`` case

    Reasoning:
        Nesting ``try`` blocks indicates
        that something really bad happens to your logic.
        Why does it require two separate exception handlers?
        It is a perfect case to refactor your code.

    Solution:
        Collapse two exception handlers together.
        Or create a separate function that will handle this second nested case.

    Example::

        # Wrong:
        try:
            try:
                ...
            except SomeException:
                ...
        except SomeOtherException:
            ...

        try:
            ...
        except SomeOtherException:
            try:
                ...
            except SomeException:
                ...

    .. versionadded:: 0.8.0
    .. versionchanged:: 0.11.0

    """

    error_template = 'Found nested `try` block'
    code = 505
    previous_codes = {464}


@final
class UselessLambdaViolation(ASTViolation):
    """
    Forbids to define useless proxy ``lambda`` expressions.

    Reasoning:
        Sometimes developers tend to overuse ``lambda`` expressions
        and they wrap code that can be passed as is, without extra wrapping.
        The code without extra ``lambda`` is easier
        to read and is more performant.

    Solution:
        Remove wrapping ``lambda`` declaration, use just the internal function.

    Example::

        # Correct:
        numbers = map(int, ['1', '2'])

        # Wrong:
        numbers = map(lambda string: int(string), ['1', '2'])

    .. versionadded:: 0.10.0
    .. versionchanged:: 0.11.0

    """

    error_template = 'Found useless lambda declaration'
    code = 506
    previous_codes = {467}


@final
class UselessLenCompareViolation(ASTViolation):
    """
    Forbids to have unpythonic zero-length compare.

    Note, that we allow to check arbitrary length, like ``len(arr) == 3``.

    Reasoning:
        Python's structures like dicts, lists, sets, and tuples
        all have ``__bool__`` method to checks their length.
        So, there's no point in wrapping them into ``len(...)``
        and checking that it is bigger that ``0`` or less then ``1``, etc.

    Solution:
        Remove extra ``len()`` call.

    Example::

        # Correct:
        if some_array or not other_array or len(third_array) == 1:
            ...

        # Wrong:
        if len(some_array) > 0 or len(other_array) < 1:
            ...

    .. versionadded:: 0.10.0
    .. versionchanged:: 0.11.0

    """

    error_template = 'Found useless `len()` compare'
    code = 507
    previous_codes = {468}


@final
class NotOperatorWithCompareViolation(ASTViolation):
    """
    Forbids to use ``not`` with compare expressions.

    Reasoning:
        This version of ``not`` operator is unreadable.

    Solution:
        Refactor the expression without ``not`` operator.
        Change the compare signs.

    Example::

        # Correct:
        if x <= 5:
            ...

        # Wrong:
        if not x > 5:
            ...

    .. versionadded:: 0.10.0
    .. versionchanged:: 0.11.0

    """

    error_template = 'Found incorrect `not` with compare usage'
    code = 508
    previous_codes = {470}


@final
class NestedTernaryViolation(ASTViolation):
    """
    Forbids to nest ternary expressions in some places.

    Note, that we restrict to nest ternary expressions inside:

    - ``if`` conditions
    - boolean and binary operations like ``and`` or ``+``
    - unary operators

    Reasoning:
        Nesting ternary in random places can lead to very hard
        debug and testing problems.

    Solution:
        Refactor the ternary expression to be either a new variable,
        or nested ``if`` statement, or a new function.

    Example::

        # Correct:
        some = x if cond() else y

        # Wrong:
        if x if cond() else y:
            ...

    .. versionadded:: 0.10.0
    .. versionchanged:: 0.11.0

    """

    error_template = 'Found incorrectly nested ternary'
    code = 509
    previous_codes = {472}


@final
class WrongInCompareTypeViolation(ASTViolation):
    """
    Forbids to use ``in`` with static containers except ``set`` nodes.

    We enforce people to use sets as a static containers.
    You can also use variables, calls, methods, etc.
    Dynamic values are not checked.

    Reasoning:
        Using static ``list``, ``tuple``, or ``dict`` elements
        to check that some element is inside the container is a bad practice.
        Because we need to iterate all over the container to find the element.
        Sets are the best suit for this task.
        Moreover, it makes your code consistent.

    Solution:
        Use ``set`` elements or comprehensions to check that something
        is contained in a container.

    Example::

        # Correct:
        print(needle in {'one', 'two'})

        # Wrong:
        print(needle in ['one', 'two'])

    .. versionadded:: 0.10.0
    .. versionchanged:: 0.11.0

    """

    error_template = 'Found `in` used with a non-set container'
    code = 510
    previous_codes = {473}


@final
class UnmergedIsinstanceCallsViolation(ASTViolation):
    """
    Forbids to multiple ``isinstance`` calls with the same variable.

    Reasoning:
        The best practice is to use ``isinstance`` with tuple
        as the second argument, instead of multiple conditions
        joined with ``or``.

    Solution:
        Use tuple of types as the second argument.

    Example::

        # Correct:
        isinstance(some, (int, float))

        # Wrong:
        isinstance(some, int) or isinstance(some, float)

    See also:
        https://docs.python.org/3/library/functions.html#isinstance

    .. versionadded:: 0.10.0
    .. versionchanged:: 0.11.0

    """

    error_template = (
        'Found separate `isinstance` calls that can be merged for: {0}'
    )
    code = 511
    previous_codes = {474}


@final
class WrongIsinstanceWithTupleViolation(ASTViolation):
    """
    Forbids to multiple ``isinstance`` calls with tuples of a single item.

    Reasoning:
        There's no need to use tuples with single elements.
        You can use single variables or tuples with multiple elements.

    Solution:
        Use tuples with multiple elements or a single varaible.

    Example::

        # Correct:
        isinstance(some, (int, float))
        isisntance(some, int)

        # Wrong:
        isinstance(some, (int, ))

    See: https://docs.python.org/3/library/functions.html#isinstance

    .. versionadded:: 0.10.0
    .. versionchanged:: 0.11.0

    """

    error_template = 'Found `isinstance` call with a single element tuple'
    code = 512
    previous_codes = {475}


@final
class ImplicitElifViolation(TokenizeViolation):
    """
    Forbids to have implicit ``elif`` conditions.

    Reasoning:
        Nested ``if`` in ``else`` cases are bad
        for readability because of the nesting level.

    Solution:
        Use ``elif`` on the same level.

    Example::

        # Correct:
        if some:
            ...
        elif other:
            ...

        # Wrong:
        if some:
            ...
        else:
            if other:
                ...

    .. versionadded:: 0.12.0

    """

    error_template = 'Found implicit `elif` condition'
    code = 513


@final
<<<<<<< HEAD
class PointlessStarredViolation(ASTViolation):
    """
    Forbids to have useless starred expressions.

    Reasoning:
        Using starred expression with constants is useless.
        This piece of code can be rewritten to be flat.
        Eg.: print(*[1, 2, 3]) is print(1, 2, 3)

    Solution:
       Refactor your code not to use starred expressions
       with ``list``, ``dict``, ``tuple``, and ``set`` constants.
       Use regular argument passing instead.
=======
class ImplicitInConditionViolation(ASTViolation):
    """
    Forbids to use multiple equality compare with the same variable name.

    Reasoning:
        Using double+ equality compare with ``or``
        or double+ non-equality compare with ``and``
        indicates that you have implicit ``in`` or ``not in`` condition.
        It is just hidden from you.

    Solution:
        Refactor compares to use ``in`` or ``not in`` clauses.
>>>>>>> a54e0ae1

    Example::

        # Correct:
<<<<<<< HEAD
        my_list = [1, 2, 3, *other_iterable]

        # Wrong:
        print(*[1, 2], **{})
=======
        print(some in {'first', 'second'})
        print(some not in {'first', 'second'})

        # Wrong:
        print(some == 'first' or some == 'second')
        print(some != 'first' and some != 'second')

    .. versionadded:: 0.10.0
    .. versionchanged:: 0.12.0

    """

    code = 514
    error_template = 'Found implicit `in` condition'
    previous_codes = {336}


@final
class OpenWithoutContextManagerViolation(ASTViolation):
    """
    Forbids to use ``open()`` with a context manager.

    Reasoning:
        When you ``open()`` something, you need to close it.
        When using a context manager - it is automatically done for you.
        When not using it - you might find yourself in a situation
        when file is not closed and is not accessable anymore.

    Solution:
        Refactor ``open()`` call to use ``with``.

    Example::

        # Correct:
        with open(filename) as file_obj:
            ...

        # Wrong:
        file_obj = open(filename)

    .. versionadded:: 0.12.0

    """

    code = 515
    error_template = 'Found `open()` used without a context manager'


@final
class TypeCompareViolation(ASTViolation):
    """
    Forbids to compare types with ``type()`` function.

    Reasoning:
        When you compare types with ``type()`` function call
        it means that you break polymorphism and dissallow child classes
        of a node to work here. That's incorrect.

    Solution:
        Use ``isinstance`` to compare types.

    Example::

        # Correct:
        print(something, type(something))

        # Wrong:
        if type(something) == int:
            ...
>>>>>>> a54e0ae1

    .. versionadded:: 0.12.0

    """

<<<<<<< HEAD
    error_template = 'Found pointless starred expression'
    code = 514
=======
    code = 516
    error_template = 'Found `type()` used to compare types'
>>>>>>> a54e0ae1
<|MERGE_RESOLUTION|>--- conflicted
+++ resolved
@@ -29,13 +29,10 @@
    UnmergedIsinstanceCallsViolation
    WrongIsinstanceWithTupleViolation
    ImplicitElifViolation
-<<<<<<< HEAD
    PointlessStarredViolation
-=======
    ImplicitInConditionViolation
    OpenWithoutContextManagerViolation
    TypeCompareViolation
->>>>>>> a54e0ae1
 
 Refactoring opportunities
 -------------------------
@@ -54,13 +51,10 @@
 .. autoclass:: UnmergedIsinstanceCallsViolation
 .. autoclass:: WrongIsinstanceWithTupleViolation
 .. autoclass:: ImplicitElifViolation
-<<<<<<< HEAD
 .. autoclass:: PointlessStarredViolation
-=======
 .. autoclass:: ImplicitInConditionViolation
 .. autoclass:: OpenWithoutContextManagerViolation
 .. autoclass:: TypeCompareViolation
->>>>>>> a54e0ae1
 
 """
 
@@ -603,7 +597,6 @@
 
 
 @final
-<<<<<<< HEAD
 class PointlessStarredViolation(ASTViolation):
     """
     Forbids to have useless starred expressions.
@@ -617,7 +610,23 @@
        Refactor your code not to use starred expressions
        with ``list``, ``dict``, ``tuple``, and ``set`` constants.
        Use regular argument passing instead.
-=======
+    
+    Example::
+
+        # Correct:
+        my_list = [1, 2, 3, *other_iterable]
+
+        # Wrong:
+        print(*[1, 2], **{})
+
+    .. versionadded:: 0.12.0
+
+    """
+    
+    error_template = 'Found pointless starred expression'
+    code = 514
+
+@final
 class ImplicitInConditionViolation(ASTViolation):
     """
     Forbids to use multiple equality compare with the same variable name.
@@ -630,17 +639,11 @@
 
     Solution:
         Refactor compares to use ``in`` or ``not in`` clauses.
->>>>>>> a54e0ae1
-
-    Example::
-
-        # Correct:
-<<<<<<< HEAD
-        my_list = [1, 2, 3, *other_iterable]
-
-        # Wrong:
-        print(*[1, 2], **{})
-=======
+
+
+    Example::
+
+        # Correct:
         print(some in {'first', 'second'})
         print(some not in {'first', 'second'})
 
@@ -710,16 +713,10 @@
         # Wrong:
         if type(something) == int:
             ...
->>>>>>> a54e0ae1
 
     .. versionadded:: 0.12.0
 
     """
 
-<<<<<<< HEAD
-    error_template = 'Found pointless starred expression'
-    code = 514
-=======
     code = 516
-    error_template = 'Found `type()` used to compare types'
->>>>>>> a54e0ae1
+    error_template = 'Found `type()` used to compare types'