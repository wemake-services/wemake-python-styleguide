--- conflicted
+++ resolved
@@ -127,11 +127,9 @@
    SameAliasImportViolation
    UnderScoredNumberNameViolation
    UpperCaseAttributeViolation
-<<<<<<< HEAD
    ConsecutiveUnderscoresInNameViolation
-=======
    ProtectedModuleViolation
->>>>>>> d3963f71
+
 
 Module names
 ------------
@@ -554,7 +552,6 @@
 
 
 @final
-<<<<<<< HEAD
 class ConsecutiveUnderscoresInNameViolation(ASTViolation):
     """
     Forbids to use more than one consecutive underscore in variable names.
@@ -562,7 +559,29 @@
     Reasoning:
         This is done to gain extra readability.
         This naming rule already exist for module names.
-=======
+    
+    Example::
+
+        # Correct:
+        some_value = 5
+        __magic__ = 5
+
+        # Wrong:
+        some__value = 5
+    
+    .. versionadded:: 0.3.0
+    
+    Note:
+        Returns Z116 as error code
+
+    """
+
+    #: Error message shown to the user.
+    error_template = 'Found consecutive underscores in a variable "{0}"'
+    
+    code = 116
+
+@final
 class ProtectedModuleViolation(ASTViolation):
     """
     Forbids to import or import from protected module.
@@ -573,28 +592,14 @@
     Solution:
         Do not import from protected module.
         Rename module name to be not protected.
->>>>>>> d3963f71
-
-    Example::
-
-        # Correct:
-<<<<<<< HEAD
-        some_value = 5
-        __magic__ = 5
-
-        # Wrong:
-        some__value = 5
-
-    Note:
-        Returns Z116 as error code
-
-    """
-
-    #: Error message shown to the user.
-    error_template = 'Found consecutive underscores in a variable "{0}"'
-=======
+
         from some.public.module import FooClass
-
+    
+    Example::
+
+        # Correct:
+        from some.public.module import FooClass
+        
         # Wrong:
         from some._protected.module import BarClass
         from some.module import _protected
@@ -602,10 +607,10 @@
     .. versionadded:: 0.3.0
 
     Note:
-        Returns Z116 as error code
+        Returns Z117 as error code
     """
 
     #: Error message shown to the user
     error_template = 'Found protected module import "{0}"'
->>>>>>> d3963f71
-    code = 116+
+    code = 117