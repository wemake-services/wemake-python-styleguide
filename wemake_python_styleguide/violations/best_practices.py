"""
These checks ensure that you follow the best practices.

The source for these best practices is countless hours
we have spent debugging software or reviewing it.

How do we find inspiration for new rules?
We find some ugly code during code reviews and audits,
then we forbid the use of code like it forever.

.. currentmodule:: wemake_python_styleguide.violations.best_practices

Summary
-------

.. autosummary::
   :nosignatures:

   WrongMagicCommentViolation
   WrongDocCommentViolation
   OveruseOfNoqaCommentViolation
   OveruseOfNoCoverCommentViolation
   ComplexDefaultValueViolation
   LoopVariableDefinitionViolation
   ContextManagerVariableDefinitionViolation
   MutableModuleConstantViolation
   SameElementsInConditionViolation
   HeterogenousCompareViolation
   WrongModuleMetadataViolation
   EmptyModuleViolation
   InitModuleHasLogicViolation
   BadMagicModuleFunctionViolation
   WrongUnpackingViolation
   DuplicateExceptionViolation
   YieldInComprehensionViolation
   NonUniqueItemsInHashViolation
   BaseExceptionSubclassViolation
   TryExceptMultipleReturnPathViolation
   WrongKeywordViolation
   WrongFunctionCallViolation
   FutureImportViolation
   RaiseNotImplementedViolation
   BaseExceptionViolation
   BooleanPositionalArgumentViolation
   LambdaInsideLoopViolation
   UnreachableCodeViolation
   StatementHasNoEffectViolation
   MultipleAssignmentsViolation
   NestedFunctionViolation
   NestedClassViolation
   MagicNumberViolation
   NestedImportViolation
   ReassigningVariableToItselfViolation
   ListMultiplyViolation
   ProtectedModuleViolation
   ProtectedAttributeViolation
   StopIterationInsideGeneratorViolation
   WrongUnicodeEscapeViolation
   BlockAndLocalOverlapViolation
   ControlVarUsedAfterBlockViolation
   OuterScopeShadowingViolation
   UnhashableTypeInHashViolation
   WrongKeywordConditionViolation
   WrongNamedKeywordViolation
   ApproximateConstantViolation
   StringConstantRedefinedViolation
   IncorrectExceptOrderViolation
   FloatKeyViolation
   ProtectedModuleMemberViolation
   PositionalOnlyArgumentsViolation
   LoopControlFinallyViolation
   ShebangViolation
<<<<<<< HEAD
   ForbiddenInlineIgnoreViolation
=======
   BaseExceptionRaiseViolation
   NonTrivialExceptViolation
   FloatingNanViolation
   InfiniteWhileLoopViolation
   ImportCollisionViolation
   FloatComplexCompareViolation
   SingleElementDestructuringViolation
>>>>>>> 5ef03466

Best practices
--------------

.. autoclass:: WrongMagicCommentViolation
.. autoclass:: WrongDocCommentViolation
.. autoclass:: OveruseOfNoqaCommentViolation
.. autoclass:: OveruseOfNoCoverCommentViolation
.. autoclass:: ComplexDefaultValueViolation
.. autoclass:: LoopVariableDefinitionViolation
.. autoclass:: ContextManagerVariableDefinitionViolation
.. autoclass:: MutableModuleConstantViolation
.. autoclass:: SameElementsInConditionViolation
.. autoclass:: HeterogenousCompareViolation
.. autoclass:: WrongModuleMetadataViolation
.. autoclass:: EmptyModuleViolation
.. autoclass:: InitModuleHasLogicViolation
.. autoclass:: BadMagicModuleFunctionViolation
.. autoclass:: WrongUnpackingViolation
.. autoclass:: DuplicateExceptionViolation
.. autoclass:: YieldInComprehensionViolation
.. autoclass:: NonUniqueItemsInHashViolation
.. autoclass:: BaseExceptionSubclassViolation
.. autoclass:: TryExceptMultipleReturnPathViolation
.. autoclass:: WrongKeywordViolation
.. autoclass:: WrongFunctionCallViolation
.. autoclass:: FutureImportViolation
.. autoclass:: RaiseNotImplementedViolation
.. autoclass:: BaseExceptionViolation
.. autoclass:: BooleanPositionalArgumentViolation
.. autoclass:: LambdaInsideLoopViolation
.. autoclass:: UnreachableCodeViolation
.. autoclass:: StatementHasNoEffectViolation
.. autoclass:: MultipleAssignmentsViolation
.. autoclass:: NestedFunctionViolation
.. autoclass:: NestedClassViolation
.. autoclass:: MagicNumberViolation
.. autoclass:: NestedImportViolation
.. autoclass:: ReassigningVariableToItselfViolation
.. autoclass:: ListMultiplyViolation
.. autoclass:: ProtectedModuleViolation
.. autoclass:: ProtectedAttributeViolation
.. autoclass:: StopIterationInsideGeneratorViolation
.. autoclass:: WrongUnicodeEscapeViolation
.. autoclass:: BlockAndLocalOverlapViolation
.. autoclass:: ControlVarUsedAfterBlockViolation
.. autoclass:: OuterScopeShadowingViolation
.. autoclass:: UnhashableTypeInHashViolation
.. autoclass:: WrongKeywordConditionViolation
.. autoclass:: WrongNamedKeywordViolation
.. autoclass:: ApproximateConstantViolation
.. autoclass:: StringConstantRedefinedViolation
.. autoclass:: IncorrectExceptOrderViolation
.. autoclass:: FloatKeyViolation
.. autoclass:: ProtectedModuleMemberViolation
.. autoclass:: PositionalOnlyArgumentsViolation
.. autoclass:: LoopControlFinallyViolation
.. autoclass:: ShebangViolation
<<<<<<< HEAD
.. autoclass:: ForbiddenInlineIgnoreViolation
=======
.. autoclass:: BaseExceptionRaiseViolation
.. autoclass:: NonTrivialExceptViolation
.. autoclass:: FloatingNanViolation
.. autoclass:: InfiniteWhileLoopViolation
.. autoclass:: ImportCollisionViolation
.. autoclass:: FloatComplexCompareViolation
.. autoclass:: SingleElementDestructuringViolation
>>>>>>> 5ef03466

"""

from typing_extensions import final

from wemake_python_styleguide.violations.base import (
    ASTViolation,
    SimpleViolation,
    TokenizeViolation,
)


@final
class WrongMagicCommentViolation(SimpleViolation):
    """
    Restrict various control (such as magic) comments.

    We do not allow:

    1. ``# noqa`` comment without specified violations
    2. ``# type: some_type`` comments to specify a type for ``typed_ast``

    This violation is reported at the top of the module,
    so it cannot be locally ignored.

    Reasoning:
        We cover several use-cases in a single rule.
        ``# noqa`` comment is restricted because it can hide other violations.
        ``# type: some_type`` comment is restricted because we can use type annotations instead.

    Solution:
        Use ``# noqa`` comments with specified error types.
        Use type annotations to specify types.

    We still allow using ``# type: ignore`` comment,
    since sometimes it is required.

    Example::

        # Correct:
        type = MyClass.get_type()  # noqa: WPS125
        coordinate: int = 10
        some.int_field = 'text'  # type: ignore

        number: int
        for number in some_untyped_iterable():
            ...

        # Wrong:
        type = MyClass.get_type()  # noqa
        coordinate = 10  # type: int

    .. versionadded:: 0.1.0

    """

    code = 400
    error_template = 'Found wrong magic comment: {0}'


@final
class WrongDocCommentViolation(TokenizeViolation):
    """
    Forbid empty doc comments (``#:``).

    Reasoning:
        Doc comments are used to provide documentation
        but supplying empty doc comments breaks this use-case.
        It is unclear why they can be used with no contents.

    Solution:
        Add some documentation to this comment or remove it.

    Empty doc comments are not caught by the default ``pycodestyle`` checks.

    Example::

        # Correct:
        #: List of allowed names:
        NAMES_WHITELIST = ['feature', 'bug', 'research']

        # Wrong:
        #:
        NAMES_WHITELIST = ['feature', 'bug', 'research']

    .. versionadded:: 0.1.0

    """

    code = 401
    error_template = 'Found wrong doc comment'


@final
class OveruseOfNoqaCommentViolation(SimpleViolation):
    """
    Forbid too many ``# noqa`` comments.

    We count them on a per-module basis.

    Reasoning:
        Having too many ``# noqa`` comments makes your code
        less readable and indicates that there's something
        wrong with it.

    Solution:
        Refactor your code to match our style.
        Or use a config file to switch off some checks.

    Configuration:
        This rule is configurable with ``--max-noqa-comments``.
        Default:
        :str:`wemake_python_styleguide.options.defaults.MAX_NOQA_COMMENTS`

    .. versionadded:: 0.7.0

    """

    error_template = 'Found `noqa` comments overuse: {0}'
    code = 402


@final
class OveruseOfNoCoverCommentViolation(SimpleViolation):
    """
    Forbid too many ``# pragma: no cover`` comments.

    We count them on a per-module basis.
    We use :str:`wemake_python_styleguide.constants.MAX_NO_COVER_COMMENTS`
    as a default value.

    Reasoning:
        Having too many ``# pragma: no cover`` comments
        indicates that there's something wrong with the code.
        Moreover, it makes your tests useless, since they do not cover
        a big portion of your code.

    Solution:
        Refactor your code to match the style.
        Or use a config file to switch off some checks.

    .. versionadded:: 0.8.0

    """

    error_template = 'Found `noqa` comments overuse: {0}'
    code = 403


@final
class ComplexDefaultValueViolation(ASTViolation):
    """
    Forbid complex defaults.

    Anything that is not a ``ast.Name``, ``ast.Attribute``, ``ast.Str``,
    ``ast.NameConstant``, ``ast.Tuple``, ``ast.Bytes``, ``ast.Num``
    or ``ast.Ellipsis`` should be moved out from defaults.

    Reasoning:
        It can be tricky. Nothing stops you from making database calls or HTTP
        requests in such expressions. It is also not readable for us.

    Solution:
        Move the expression out from default value.

    Example::

        # Correct:
        SHOULD_USE_DOCTEST = 'PYFLAKES_DOCTEST' in os.environ
        def __init__(self, with_doctest=SHOULD_USE_DOCTEST):

        # Wrong:
        def __init__(self, with_doctest='PYFLAKES_DOCTEST' in os.environ):

    .. versionadded:: 0.8.0
    .. versionchanged:: 0.11.0

    """

    error_template = 'Found complex default value'
    code = 404
    previous_codes = {459}


@final
class LoopVariableDefinitionViolation(ASTViolation):
    """
    Forbid anything other than ``ast.Name`` to define loop variables.

    Reasoning:
        When defining a ``for`` loop with attributes, indexes, calls,
        or any other nodes it does dirty things inside.

    Solution:
        Use regular ``ast.Name`` variables.
        Or tuple of ``ast.Name`` variables.
        Star names are also fine.

    Example::

        # Correct:
        for person in database.people():
            ...

        # Wrong:
        for context['person'] in database.people():
            ...

    .. versionadded:: 0.8.0
    .. versionchanged:: 0.11.0

    """

    error_template = 'Found wrong `for` loop variable definition'
    code = 405
    previous_codes = {460}


@final
class ContextManagerVariableDefinitionViolation(ASTViolation):
    """
    Forbid anything other than ``ast.Name`` to define contexts.

    Reasoning:
        When defining a ``with`` context managers with attributes,
        indexes, calls, or any other nodes it does dirty things inside.

    Solution:
        Use regular ``ast.Name`` variables.
        Or tuple of ``ast.Name`` variables.
        Star names are also fine.

    Example::

        # Correct:
        with open('README.md') as readme:
            ...

        # Wrong:
        with open('README.md') as files['readme']:
            ...

    .. versionadded:: 0.8.0
    .. versionchanged:: 0.11.0

    """

    error_template = 'Found wrong context manager variable definition'
    code = 406
    previous_codes = {461}


@final
class MutableModuleConstantViolation(ASTViolation):
    """
    Forbid mutable constants on a module level.

    Reasoning:
        Constants should be immutable.

    Solution:
        Use immutable types for constants.

    We only treat ``ast.Set``, ``ast.Dict``, ``ast.List`` and comprehensions
    as mutable things. All other nodes are still fine.

    Example::

        # Correct:
        import types
        CONST1 = frozenset((1, 2, 3))
        CONST2 = (1, 2, 3)
        CONST3 = types.MappingProxyType({'key': 'value'})

        # Wrong:
        CONST1 = {1, 2, 3}
        CONST2 = [x for x in some()]
        CONST3 = {'key': 'value'}

    .. versionadded:: 0.10.0
    .. versionchanged:: 0.11.0

    """

    error_template = 'Found mutable module constant'
    code = 407
    previous_codes = {466}


@final
class SameElementsInConditionViolation(ASTViolation):
    """
    Forbid using the same logical conditions in one expression.

    Reasoning:
        Using the same name in a logical condition more than once
        indicates that you are either making a logical mistake,
        or just over-complicating your design.

    Solution:
        Remove the duplicated condition.

    Example::

        # Correct:
        if some_value or other_value:
            ...

        # Wrong:
        if some_value or some_value:
            ...

    .. versionadded:: 0.10.0
    .. versionchanged:: 0.11.0
    .. versionchanged:: 0.13.0

    """

    error_template = 'Found duplicate logical condition'
    code = 408
    previous_codes = {469}


@final
class HeterogenousCompareViolation(ASTViolation):
    """
    Forbid heterogenous operators in one comparison.

    Note, that we do allow mixing  ``>`` with ``>=``
    and ``<`` with ``<=`` operators.

    Reasoning:
        This is hard to read and understand.

    Solution:
        Refactor the expression to have separate parts
        joined with ``and`` boolean operator.

    Example::

        # Correct:
        if x == y == z:
            ...

        if x > y >= z:
            ...

        # Wrong:
        if x > y == 5:
            ...

        if x == y != z:
            ...

    .. versionadded:: 0.10.0
    .. versionchanged:: 0.11.0

    """

    error_template = 'Found heterogenous compare'
    code = 409
    previous_codes = {471}


@final
class WrongModuleMetadataViolation(ASTViolation):
    """
    Forbid some module-level variables.

    Reasoning:
        We discourage using module variables like ``__author__``,
        because code should not contain any metadata.

    Solution:
        Place all the metadata in ``setup.py``,
        ``setup.cfg``, or ``pyproject.toml``.
        Use proper docstrings and packaging classifiers.
        Use ``importlib.metadata`` (or ``importlib_metadata`` on python < 3.8)
        if you need to import this data into your app.

    See
    :py:data:`~wemake_python_styleguide.constants.MODULE_METADATA_VARIABLES_BLACKLIST`
    for full list of bad names.

    Example::

        # Wrong:
        __author__ = 'Nikita Sobolev'
        __version__ = 0.1.2

    .. versionadded:: 0.1.0

    """

    error_template = 'Found wrong metadata variable: {0}'
    code = 410


@final
class EmptyModuleViolation(SimpleViolation):
    """
    Forbid empty modules.

    Reasoning:
        Why is it even there? Do not pollute your project with empty files.

    Solution:
        If you have an empty module there are two ways to handle that:

        1. delete it
        2. drop some documentation in it, so you will explain why it is there

    .. versionadded:: 0.1.0

    """

    error_template = 'Found empty module'
    code = 411


@final
class InitModuleHasLogicViolation(SimpleViolation):
    """
    Forbid logic inside ``__init__`` module.

    Reasoning:
        If you have logic inside the ``__init__`` module
        It means several things:

        1. you are keeping some outdated stuff there, you need to refactor
        2. you are placing this logic in the wrong file,
           just create another one
        3. you are doing some dark magic, and you should not do that

    Solution:
        Put your code in other modules.

    However, we allow some contents inside the ``__init__`` module:

    1. comments, since they are dropped before AST comes in play
    2. docstrings are used sometimes when required to state something

    It is also fine when you have different users that use your code.
    And you do not want to break everything for them.
    In this case, this rule can be configured.

    Configuration:
        This rule is configurable with ``--i-control-code``
        and ``--i-dont-control-code``.
        Default:
        :str:`wemake_python_styleguide.options.defaults.I_CONTROL_CODE`

    .. versionadded:: 0.1.0

    """

    error_template = 'Found `__init__.py` module with logic'
    code = 412


@final
class BadMagicModuleFunctionViolation(ASTViolation):
    """
    Forbid ``__getattr__`` and ``__dir__`` module magic methods.

    Reasoning:
        It does not bring any features,
        only making it harder to understand what is going on.

    Solution:
        Refactor your code to use custom methods instead.

    Configuration:
        This rule is configurable with ``--i-control-code``
        and ``--i-dont-control-code``.
    Default:
        :str:`wemake_python_styleguide.options.defaults.I_CONTROL_CODE`

    .. versionadded:: 0.9.0

    """

    error_template = 'Found bad magic module function: {0}'
    code = 413


@final
class WrongUnpackingViolation(ASTViolation):
    """
    Forbid tuple unpacking with side-effects.

    Reasoning:
        Having unpacking with side-effects is very dirty.
        You might get in serious and very hard-to-debug troubles because of
        this technique so do not use it.

        This includes assigning to attributes, as this results in modifying
        the instance. Every modification should be explicit on it's own line.

    Solution:
        Use unpacking only with variables, not any other entities.

    Example::

        # Correct:
        first, second = some()

        # Wrong:
        first, some_dict['alias'] = some()

        # Wrong:
        self.reader, self.writer = call()

        # Correct:
        reader, writter = call()
        self.reader = reader
        self.writer = writer

    .. versionadded:: 0.6.0
    .. versionchanged:: 0.11.0

    """

    error_template = 'Found incorrect unpacking target'
    code = 414
    previous_codes = {446}


@final
class DuplicateExceptionViolation(ASTViolation):
    """
    Forbid the same exception class in multiple ``except`` blocks.

    Reasoning:
        Having the same exception name in different blocks means
        that something is not right: since only one branch will work.
        Another one will always be ignored. So, that is an error.

    Solution:
        Use unique exception handling rules.

    Example::

        # Correct:
        try:
            ...
        except ValueError:
            ...

        # Wrong:
        try:
            ...
        except ValueError:
            ...
        except ValueError:
            ...

    .. versionadded:: 0.6.0
    .. versionchanged:: 0.11.0

    """

    error_template = 'Found duplicate exception: {0}'
    code = 415
    previous_codes = {447}


@final
class YieldInComprehensionViolation(ASTViolation):
    """
    Forbid ``yield`` keyword inside comprehensions.

    This is a ``SyntaxError`` starting from ``python3.8``.

    Reasoning:
        Having the ``yield`` keyword inside comprehensions is error-prone.
        You can shoot yourself in the foot by
        an inaccurate usage of this feature.

    Solution:
        Use regular ``for`` loops with ``yield`` keywords
        or create a separate generator function.

    Example::

        # Wrong:
        list((yield letter) for letter in 'ab')
        # Will resilt in: ['a', None, 'b', None]

        list([(yield letter) for letter in 'ab'])
        # Will result in: ['a', 'b']

    See also:
        https://github.com/satwikkansal/wtfPython#-yielding-none

    .. versionadded:: 0.7.0
    .. versionchanged:: 0.11.0

    """

    error_template = 'Found `yield` inside comprehension'
    code = 416
    previous_codes = {448}


@final
class NonUniqueItemsInHashViolation(ASTViolation):
    """
    Forbid duplicate items in hashes.

    Reasoning:
        When you explicitly put duplicate items
        in ``set`` literals or in ``dict`` keys
        it just does not make any sense since hashes cannot contain
        duplicate items and they will be removed anyway.

    Solution:
        Remove duplicate items.

    Example::

        # Correct:
        some_set = {'a', variable1}
        some_set = {make_call(), make_call()}

        # Wrong:
        some_set = {'a', 'a', variable1, variable1}

    Things that we consider duplicates: builtins and variables.
    These nodes are not checked because they may return different results:

    - function and method calls
    - comprehensions
    - attributes
    - subscribe operations

    .. versionadded:: 0.7.0
    .. versionchanged:: 0.11.0
    .. versionchanged:: 0.12.0

    """

    error_template = 'Found non-unique item in hash: {0}'
    code = 417
    previous_codes = {449}


@final
class BaseExceptionSubclassViolation(ASTViolation):
    """
    Forbid exceptions inherited from ``BaseException``.

    Reasoning:
        ``BaseException`` is a special case:
        it is not designed to be extended by users.
        A lot of your ``except Exception`` cases won't work.
        That's incorrect and dangerous.

    Solution:
        Change the base class to ``Exception``.

    Example::

        # Correct:
        class MyException(Exception):
            ...

        # Wrong:
        class MyException(BaseException):
            ...

    See also:
        https://docs.python.org/3/library/exceptions.html#exception-hierarchy

    .. versionadded:: 0.7.0
    .. versionchanged:: 0.11.0

    """

    error_template = 'Found exception inherited from `BaseException`'
    code = 418
    previous_codes = {450}


@final
class TryExceptMultipleReturnPathViolation(ASTViolation):
    """
    Forbid multiple returning paths with ``try`` / ``except`` case.

    Note, that we check for any ``return``, ``break``, or ``raise`` nodes.

    Reasoning:
        The problem with ``return`` in ``else`` and ``finally``
        is that it is impossible to say what value is going to be
        returned without looking up the implementation details. Why?
        Because ``return`` does not expect
        that some other code will be executed after it.
        But, ``finally`` is always executed, even after ``return``.
        And ``else`` will not be executed when there are no exceptions
        in ``try`` case and a ``return`` statement.

    Solution:
        Remove ``return`` from one of the cases.

    Example::

        # Correct:
        try:
            return 1
        except YourException:
            ...
        finally:
            clear_things_up()

        # Wrong:
        try:
            return 1  # this line will never return
        except Exception:
            ...
        finally:
            return 2  # this line will actually return

        try:
            return 1  # this line will actually return
        except ZeroDivisionError:
            ...
        else:
            return 0  # this line will never return

    .. versionadded:: 0.7.0
    .. versionchanged:: 0.11.0
    .. versionchanged:: 0.12.0

    """

    error_template = 'Found `try`/`else`/`finally` with multiple return paths'
    code = 419
    previous_codes = {458}


@final
class WrongKeywordViolation(ASTViolation):
    """
    Forbid some ``python`` keywords.

    Reasoning:
        Using some keywords generally causes more pain than it relieves.

        ``del`` keyword is not composable with other functions,
        you cannot pass it as a regular function.
        It is also quite error-prone due to ``__del__`` magic method complexity
        and that ``del`` is actually used to nullify variables and delete them
        from the execution scope.
        Moreover, it has a lot of substitutions. You won't miss it!

        ``pass`` keyword is just useless by design. There's no use-case for it.
        Because it does literally nothing.

        ``global`` and ``nonlocal`` promote bad-practices of having an external
        mutable state somewhere. This solution does not scale
        and leads to multiple possible mistakes in the future.

    Solution:
        Solutions differ from keyword to keyword.
        ``pass`` should be replaced with docstring or ``contextlib.suppress``.
        ``del`` should be replaced with specialized methods like ``.pop()``.
        ``global`` and ``nonlocal`` usages should be refactored.

    .. versionadded:: 0.1.0

    """

    error_template = 'Found wrong keyword: {0}'
    code = 420


@final
class WrongFunctionCallViolation(ASTViolation):
    """
    Forbid calling some built-in functions.

    Reasoning:
        Some functions are only suitable
        for very specific use cases,
        we forbid the use of them in a free manner.

    See
    :py:data:`~wemake_python_styleguide.constants.FUNCTIONS_BLACKLIST`
    for the full list of blacklisted functions.

    See also:
        https://www.youtube.com/watch?v=YjHsOrOOSuI

    .. versionadded:: 0.1.0

    """

    error_template = 'Found wrong function call: {0}'
    code = 421


@final
class FutureImportViolation(ASTViolation):
    """
    Forbid ``__future__`` imports.

    Reasoning:
        Almost all ``__future__`` imports are legacy ``python2`` compatibility
        tools that are no longer required.

    Solution:
        Remove them. Drop ``python2`` support.

    Except, there are some new ones for ``python4`` support.
    See
    :py:data:`~wemake_python_styleguide.constants.FUTURE_IMPORTS_WHITELIST`
    for the full list of allowed future imports.

    Example::

        # Correct:
        from __future__ import annotations

        # Wrong:
        from __future__ import print_function

    .. versionadded:: 0.1.0

    """

    error_template = 'Found future import: {0}'
    code = 422


@final
class RaiseNotImplementedViolation(ASTViolation):
    """
    Forbid ``NotImplemented`` exception.

    Reasoning:
        ``NotImplemented`` and ``NotImplementedError`` look similar
        but they have different use cases.
        Use cases of ``NotImplemented`` are too limited
        to be generally available.

    Solution:
        Use ``NotImplementedError``.

    Example::

        # Correct:
        raise NotImplementedError('To be done')

        # Wrong:
        raise NotImplemented

    .. versionadded:: 0.1.0

    See also:
        https://stackoverflow.com/a/44575926/4842742

    """

    error_template = 'Found raise NotImplemented'
    code = 423


@final
class BaseExceptionViolation(ASTViolation):
    """
    Forbid ``BaseException`` exception.

    Reasoning:
        We can silence system exit and keyboard interrupt
        with this exception handler.
        It is almost the same as raw ``except:`` block.

    Solution:
        Handle ``Exception``, ``KeyboardInterrupt``,
        ``GeneratorExit``, and ``SystemExit`` separately.
        Do not use the plain ``except:`` keyword.

    Example::

        # Correct:
        except Exception as ex: ...

        # Wrong:
        except BaseException as ex: ...

    .. versionadded:: 0.3.0

    See also:
        https://docs.python.org/3/library/exceptions.html#exception-hierarchy
        https://help.semmle.com/wiki/pages/viewpage.action?pageId=1608527

    """

    error_template = 'Found except `BaseException`'
    code = 424


@final
class BooleanPositionalArgumentViolation(ASTViolation):
    """
    Forbid booleans as non-keyword parameters.

    Reasoning:
        Passing booleans as regular positional parameters
        is very non-descriptive.
        It is almost impossible to tell what this
        parameter means and you almost always have to look up the implementation
        to tell what is going on.
        The only exception from this rule is passing a boolean as a
        non-keyword argument when it is the only passed argument.


    Solution:
        Pass booleans as keywords only.
        This will help you to save extra context on what's going on.

    Example::

        # Correct:
        UserRepository.update(True)
        UsersRepository.add(user, cache=True)

        # Wrong:
        UsersRepository.add(user, True)

    .. versionadded:: 0.6.0

    """

    error_template = 'Found boolean non-keyword argument: {0}'
    code = 425


@final
class LambdaInsideLoopViolation(ASTViolation):
    """
    Forbid ``lambda`` inside loops.

    We check ``while``, ``for``, and ``async for`` loop bodies.
    We also check comprehension value parts.

    Reasoning:
        It is error-prone to use ``lambda`` inside
        ``for`` and ``while`` loops due to the famous late-binding.

    Solution:
        Use regular functions, factory functions, or ``partial`` functions.
        Save yourself from possible confusion.

    Example::

        # Correct:
        for index in range(10):
            some.append(partial_function(index))

        # Wrong:
        for index in range(10):
            some.append(lambda index=index: index * 10))
            other.append(lambda: index * 10))

    .. versionadded:: 0.5.0
    .. versionchanged:: 0.11.0
    .. versionchanged:: 0.14.0

    See also:
        https://docs.python-guide.org/writing/gotchas/#late-binding-closures

    """

    error_template = "Found `lambda` in loop's body"
    code = 426
    previous_codes = {442}


@final
class UnreachableCodeViolation(ASTViolation):
    """
    Forbid unreachable code.

    What is unreachable code? It is some lines of code that
    cannot be executed by python's interpreter.

    This is probably caused by ``return`` or ``raise`` statements.
    However, we cannot cover 100% of truly unreachable code by this rule.
    This happens due to the dynamic nature of python.
    For example, detecting that ``1 / some_value`` would sometimes raise
    an exception is too complicated and is out of the scope of this rule.

    Reasoning:
        Having dead code in your project is an indicator that
        you do not care about your codebase at all.
        It dramatically reduces code quality and readability.
        It also demotivates team members.

    Solution:
        Delete any unreachable code you have or refactor it,
        if this happens by your mistake.

    Example::

        # Correct:
        def some_function():
            print('This line is reachable, all good')
            return 5

        # Wrong:
        def some_function():
            return 5
            print('This line is unreachable')

    .. versionadded:: 0.5.0
    .. versionchanged:: 0.11.0

    """

    error_template = 'Found unreachable code'
    code = 427
    previous_codes = {443}


@final
class StatementHasNoEffectViolation(ASTViolation):
    """
    Forbid statements that do nothing.

    Reasoning:
        Statements that just access the value or expressions
        used as statements indicate that your code
        contains deadlines.
        They just pollute your codebase and do nothing.

    Solution:
        Refactor your code in case it was a typo or error
        or just delete this code.

    Example::

        # Correct:
        def some_function():
            price = 8 + 2
            return price

        # Wrong:
        def some_function():
            8 + 2
            print

    .. versionadded:: 0.5.0
    .. versionchanged:: 0.11.0
    """

    error_template = 'Found statement that has no effect'
    code = 428
    previous_codes = {444}


@final
class MultipleAssignmentsViolation(ASTViolation):
    """
    Forbid multiple assignments on the same line.

    Reasoning:
        Multiple assignments on the same line might not do what you think
        they do. They can also grow pretty long and you might not notice
        the rising complexity of your code.

    Solution:
        Use separate lines for each assignment.

    Example::

        # Correct:
        a = 1
        b = 1

        # Wrong:
        a = b = 1

    .. versionadded:: 0.6.0
    .. versionchanged:: 0.11.0

    """

    error_template = 'Found multiple assign targets'
    code = 429
    previous_codes = {445}


@final
class NestedFunctionViolation(ASTViolation):
    """
    Forbid nested functions.

    Reasoning:
        Nesting functions is bad practice.
        It is hard to test them and it is hard to separate them later.
        People tend to overuse closures, so it's hard to manage the dataflow.

    Solution:
        Just write flat functions, there's no need to nest them.
        Pass parameters as normal arguments, do not use closures
        until you need them for decorators or factories.

    We also forbid nesting ``lambda`` and ``async`` functions.

    See
    :py:data:`~wemake_python_styleguide.constants.NESTED_FUNCTIONS_WHITELIST`
    for the whole list of whitelisted names.

    Example::

        # Correct:
        def do_some(): ...
        def other(): ...

        # Wrong:
        def do_some():
            def inner():
                ...

    .. versionadded:: 0.1.0

    """

    error_template = 'Found nested function: {0}'
    code = 430


@final
class NestedClassViolation(ASTViolation):
    """
    Forbid nested classes.

    Reasoning:
        Nested classes are really hard to manage.
        You cannot even create an instance of this class in many cases.
        Testing them is also really hard.

    Solution:
        Just write flat classes, there's no need to nest them.
        If you are nesting classes inside a function for parametrization,
        then you will probably need to use a different design (or metaclasses).

    Configuration:
        This rule is configurable with ``--nested-classes-whitelist``.
        Default:
        :str:`wemake_python_styleguide.options.defaults.NESTED_CLASSES_WHITELIST`

    Example::

        # Correct:
        class Some(object): ...
        class Other(object): ...

        # Wrong:
        class Some(object):
            class Inner(object):
                ...

    .. versionadded:: 0.1.0
    .. versionchanged:: 0.13.0

    """

    error_template = 'Found nested class: {0}'
    code = 431


@final
class MagicNumberViolation(ASTViolation):
    """
    Forbid magic numbers.

    What do we call a "magic number"? Well, it is actually any number that
    appears in your code out of nowhere. Like ``42``. Or ``0.32``.

    Reasoning:
        It is very hard to remember what these numbers mean.
        Why were they used? Should they ever be changed?
        Or are they eternal like ``3.14``?

    Solution:
        Give these numbers a name! Move them to a separate variable,
        giving more context to the reader. And by moving things into new
        variables you will trigger other complexity checks.

    Example::

        # Correct:
        price_in_euro = 3.33  # could be changed later
        total = get_items_from_cart() * price_in_euro

        # Wrong:
        total = get_items_from_cart() * 3.33

    What are the numbers that we exclude from this check?
    Any numbers that are assigned to a variable, array, dictionary,
    or keyword arguments inside a function.
    ``int`` numbers that are in range ``[-10, 10]`` and
    some other common numbers, that are defined in
    :py:data:`~wemake_python_styleguide.constants.MAGIC_NUMBERS_WHITELIST`

    .. versionadded:: 0.1.0

    See also:
        https://en.wikipedia.org/wiki/Magic_number_(programming)

    """

    code = 432
    error_template = 'Found magic number: {0}'


@final
class NestedImportViolation(ASTViolation):
    """
    Forbid imports nested in functions.

    Reasoning:
        Usually, nested imports are used to fix the import cycle.
        So, nested imports show that there's an issue with your design.

    Solution:
        You don't need nested imports, you need to refactor your code.
        Introduce a new module or find another way to do what you want to do.
        Rethink how your layered architecture should look.

    Example::

        # Correct:
        from my_module import some_function

        def some(): ...

        # Wrong:
        def some():
            from my_module import some_function

    .. versionadded:: 0.1.0
    .. versionchanged:: 0.11.0

    See also:
        https://github.com/seddonym/layer_linter

    """

    error_template = 'Found nested import'
    code = 433
    previous_codes = {435}


@final
class ReassigningVariableToItselfViolation(ASTViolation):
    """
    Forbid assigning a variable to itself.

    Reasoning:
        There is no need to do that.
        Generally, it is an indication of some errors or just dead code.

    Example::

        # Correct:
        some = some + 1
        x_coord, y_coord = y_coord, x_coord

        # Wrong:
        some = some
        x_coord, y_coord = x_coord, y_coord

    .. versionadded:: 0.3.0
    .. versionchanged:: 0.11.0

    """

    error_template = 'Found reassigning variable to itself: {0}'
    code = 434
    previous_codes = {438}


@final
class ListMultiplyViolation(ASTViolation):
    """
    Forbid multiplying lists.

    Reasoning:
        When you multiply lists - it does not create new values,
        it creates references to the existing value.
        It is not what people mean in 99.9% of cases.

    Solution:
        Use list comprehension or loop instead.

    Example::

        # Wrong:
        my_list = [1, 2, 3] * 3

    See also:
        https://github.com/satwikkansal/wtfPython#-explanation-8

    .. versionadded:: 0.12.0

    """

    error_template = 'Found list multiply'
    code = 435


@final
class ProtectedModuleViolation(ASTViolation):
    """
    Forbid importing protected modules.

    Related to :class:`~ProtectedModuleMemberViolation`.

    Reasoning:
        When importing protected modules we break a contract
        that authors of this module enforce.
        This way we are not respecting encapsulation and it may break
        our code at any moment.

    Solution:
        Do not import protected modules.
        Respect the encapsulation.

    Example::

        # Correct:
        import public_module
        from some.public.module import FooClass

        # Wrong:
        import _compat
        from some._protected.module import BarClass

    .. versionadded:: 0.3.0
    .. versionchanged:: 0.11.0
    .. versionchanged:: 0.14.0

    """

    error_template = 'Found protected module import: {0}'
    code = 436
    previous_codes = {440}


@final
class ProtectedAttributeViolation(ASTViolation):
    """
    Forbid protected attributes and methods.

    Reasoning:
        When using protected attributes and method we break a contract
        that authors of this class enforce.
        This way we are not respecting encapsulation and it may break
        our code at any moment.

    Solution:
        Do not use protected attributes and methods.
        Respect the encapsulation.

    Example::

        # Correct:
        self._protected = 1
        cls._hidden_method()
        some.public()
        super()._protected()

        # Wrong:
        print(some._protected)
        instance._hidden()
        self.container._internal = 10

    Note, that it is possible to use protected attributes with
    ``self``, ``cls``, and ``super()`` as base names.
    We allow this so you can create and
    use protected attributes and methods inside the class context.
    This is how protected attributes should be used.

    .. versionadded:: 0.3.0
    .. versionchanged:: 0.11.0

    """

    error_template = 'Found protected attribute usage: {0}'
    code = 437
    previous_codes = {441}


@final
class StopIterationInsideGeneratorViolation(ASTViolation):
    """
    Forbid raising ``StopIteration`` inside generators.

    Reasoning:
        ``StopIteration`` should not be raised explicitly in generators.

    Solution:
        Use a return statement to get out of a generator.

    Example::

        # Correct:
        def some_generator():
            if some_value:
                return
            yield 1

        # Wrong:
        def some_generator():
            if some_value:
                raise StopIteration
            yield 1

    See also:
        https://docs.python.org/3/library/exceptions.html#StopIteration

    .. versionadded:: 0.12.0

    """

    error_template = 'Found `StopIteration` raising inside generator'
    code = 438


@final
class WrongUnicodeEscapeViolation(TokenizeViolation):
    r"""
    Forbid Unicode escape sequences in binary strings.

    Reasoning:
        Binary strings do not work with Unicode.
        Having Unicode escape characters in there means
        that you have an error in your code.

    Solution:
        Use regular strings when escaping Unicode strings.

    Example::

        # Correct:
        escaped = '\u0041'  # equals to 'A'

        # Wrong:
        escaped = b'\u0040'  # equals to b'\\u0040'

    .. versionadded:: 0.12.0

    """

    error_template = 'Found unicode escape in a binary string: {0}'
    code = 439


@final
class BlockAndLocalOverlapViolation(ASTViolation):
    """
    Forbid overlapping local and block variables.

    What we call local variables:

    1. Assigns and annotations
    2. Function arguments (they are local to the function body)

    What we call block variables:

    1. Imports
    2. Functions and async functions definitions
    3. Classes, methods, and async methods definitions
    4. For and async for loops variables
    5. Except for block exception aliases

    We allow local variables to overlap themselves,
    we forbid block variables to overlap themselves.

    Example::

        # Correct:
        my_value = 1
        my_value = my_value + 1

        # Wrong:
        import my_value
        my_value = 1  # overlaps with import

    See also:
        https://github.com/satwikkansal/wtfPython#-explanation-20

    .. versionadded:: 0.12.0

    """

    error_template = 'Found block variables overlap: {0}'
    code = 440


@final
class ControlVarUsedAfterBlockViolation(ASTViolation):
    """
    Forbid control variables after the block body.

    What we call block control variables:

    1. ``for`` loop unpacked variables
    2. ``with`` context variables

    Reasoning:
        Variables leaking from the blocks can damage your logic.
        It might not contain what you think they contain.

    Solution:
        Use names inside the scope they are defined.
        Create new functions to return values in case
        you need to use block variables: when searching for a value, etc.

    Example::

        # Correct:
        for my_item in collection:
            print(my_item)

        # Wrong:
        for my_item in collection:
            ...
        print(my_item)

    See also:
        https://github.com/satwikkansal/wtfPython#-explanation-32

    .. versionadded:: 0.12.0
    .. versionchanged:: 0.14.0

    """

    error_template = 'Found control variable used after block: {0}'
    code = 441


@final
class OuterScopeShadowingViolation(ASTViolation):
    """
    Forbid shadowing variables from outer scopes.

    We check the function, method, and module scopes.
    While we do not check the class scope. Because class level constants
    are not available via regular name,
    and they are scope to ``ClassName.var_name``.

    Reasoning:
        Shadowing can lead you to a big pile of storage and unexpected bugs.


    Solution:
        Use different names and do not allow scoping.

    Example::

        # Correct:
        def test(): ...

        def other():
            test1 = 1

        # Wrong:
        def test(): ...

        def other():
            test = 1  # shadows `test()` function

    .. versionadded:: 0.12.0

    """

    error_template = 'Found outer scope names shadowing: {0}'
    code = 442


@final
class UnhashableTypeInHashViolation(ASTViolation):
    """
    Forbid explicit unhashable types of asset items and dict keys.

    Reasoning:
        This will resolve in ``TypeError`` in runtime.

    Solution:
        Use hashable types to define set items and dict keys.

    Example::

        # Correct:
        my_dict = {1: {}, (1, 2): [], (2, 3): {1, 2}}

        # Wrong:
        my_dict = {[1, 2]: [], {2, 3}: {1, 2}}

    .. versionadded:: 0.12.0

    """

    error_template = 'Found unhashable item'
    code = 443


@final
class WrongKeywordConditionViolation(ASTViolation):
    """
    Forbid explicit falsely-evaluated conditions with several keywords.

    We check:

    - ``ast.While``
    - ``ast.Assert``

    We do not check variables, attributes, calls, bool and bin operators, etc.
    We forbid constants and some expressions.

    Reasoning:
        Some conditions tell us that this node won't work correctly.
        So, we need to check if we can fix that.

    Solution:
        Remove the unreachable node, or change the condition item.

    Example::

        # Correct:
        assert some_variable

        while True:
            ...

        # Wrong:
        assert []

        while False:
            ...

    .. versionadded:: 0.12.0
    .. versionchanged:: 0.13.0

    """

    error_template = 'Found incorrect keyword condition'
    code = 444


@final
class WrongNamedKeywordViolation(ASTViolation):
    """
    Forbid incorrectly named keywords in starred dicts.

    Reasoning:
        Using the incorrect keywords in a starred dict.
        Eg.: ``print(**{'@': 1})``.

    Solution:
        Don't use incorrect identifiers as keywords.

    Example::

        # Correct:
        print(**{'end': '|'})

        # Wrong:
        print(**{'3end': '|'})

    .. versionadded:: 0.13.0

    """

    code = 445
    error_template = 'Found incorrectly named keyword in the starred dict'


@final
class ApproximateConstantViolation(ASTViolation):
    """
    Forbid approximate constants.

    Reasoning:
        Some constants are already defined.
        No need to write them again, use existing values.
        We just compare numbers as strings and raise this
        violation when they start with the same chars.

    Solution:
        Use pre-defined constants.

    Example::

        # Correct:
        from math import pi
        random_number = 3.15
        too_short = 3.1

        # Wrong:
        pi = 3.14

    See
    :py:data:`~wemake_python_styleguide.constants.MATH_APPROXIMATE_CONSTANTS`
    for full list of math constants that we check for.

    See also:
        https://docs.python.org/3/library/math.html#constants

    .. versionadded:: 0.13.0

    """

    code = 446
    error_template = 'Found approximate constant: {0}'


@final
class StringConstantRedefinedViolation(ASTViolation):
    """
    Forbid using the alphabet as a string.

    Reasoning:
        Some constants are already defined.
        No need to write to them again, use existing values.
        We just compare strings and raise this violation
        when they have the same chars.

    Solution:
        Use pre-defined constants.

    Example::

        # Correct:
        import string
        UPPERCASE_ALPH = string.ascii_uppercase
        LOWERCASE_ALPH = string.ascii_lowercase

        # Wrong:
        GUESS_MY_NAME = "abcde...WXYZ"
        UPPERCASE_ALPH = "ABCD...WXYZ"
        LOWERCASE_ALPH = "abcd...wxyz"

    .. versionadded:: 0.13.0

    """

    error_template = 'Found alphabet as strings: {0}'
    code = 447


@final
class IncorrectExceptOrderViolation(ASTViolation):
    """
    Forbid incorrect order of ``except``.

    Note, we only check for built-in exceptions
    because we cannot statically identify
    the inheritance order of custom ones.

    Reasoning:
        Using incorrect order of exceptions is error-prone, since
        you end up with some unreachable exception clauses.

    Solution:
        Use the correct order of exceptions.

    Example::

        # Correct:
        try:
            ...
        except ValueError:
            ...
        except Exception:
            ...

        # Wrong:
        try:
            ...
        except Exception:
            ...
        except ValueError:
            ...

    See also:
        https://bit.ly/36MHlzw

    .. versionadded:: 0.13.0

    """

    error_template = 'Found incorrect exception order'
    code = 448


@final
class FloatKeyViolation(ASTViolation):
    """
    Forbid ``float`` keys.

    Reasoning:
        ``float`` is a very ugly data type.
        It has a lot of "precision" errors.
        When we use ``float`` as keys we can hit this wall.
        Moreover, we cannot use ``float`` keys with lists, by design.

    Solution:
        Use other data types: integers, decimals, or use fuzzy logic.

    Example::

        # Correct:
        some = {1: 'a'}
        some[1]

        # Wrong:
        some = {1.0: 'a'}
        some[1.0]

    .. versionadded:: 0.13.0

    """

    error_template = 'Found float used as a key'
    code = 449


@final
class ProtectedModuleMemberViolation(ASTViolation):
    """
    Forbid importing protected objects from modules.

    Related to :class:`~ProtectedModuleViolation`.

    Reasoning:
        When importing a protected modules' members, we break the contract
        which the authors of this module enforce.
        By disrespecting encapsulation, we may break the code at any moment.

    Solution:
        Do not import protected objects from modules.
        Respect the encapsulation.

    Example::

        # Correct:
        from some.public.module import FooClass

        # Wrong:
        from some.module import _protected
        from some.module import _protected as not_protected

    .. versionadded:: 0.14.0

    """

    error_template = 'Found protected object import: {0}'
    code = 450


@final
class PositionalOnlyArgumentsViolation(ASTViolation):
    """
    Forbid positional only or ``/`` arguments.

    This violation is only raised for ``python3.8+``,
    earlier versions do not have this concept.

    Reasoning:
        This is a very rare case.
        Almost exclusively used by C code and stdlib.
        There's no point in declaring your own parameters as positional only.
        It will break your code!

    Solution:
        Use regular arguments.
        In case you are working with C, then this violation
        can be ignored.

    Example::

        # Correct:
        def my_function(first, second):
            ...

        # Wrong:
        def my_function(first, /, second):
            ...

    See also:
        https://www.python.org/dev/peps/pep-0570/

    .. versionadded:: 0.14.0

    """

    error_template = 'Found positional-only argument'
    code = 451


class LoopControlFinallyViolation(ASTViolation):
    """
    Forbid ``break`` and ``continue`` in a ``finally`` block.

    Related to :class:`~TryExceptMultipleReturnPathViolation`.

    Reasoning:
        Putting any control statements in `finally` is a
        terrible practice, because `finally` is implicitly
        called and can cause damage to your logic with
        its implicitness.
        It should not be allowed.

    Solution:
        Remove ``break`` and ``continue`` from ``finally`` blocks.

    Example::

        # Correct:
        try:
            ...
        finally:
            ...

        # Wrong:
        try:
            ...
        finally:
            break

        try:
            ...
        finally:
            continue

    .. versionadded:: 0.14.0

    """

    error_template = 'Found `break` or `continue` in `finally` block'
    code = 452


@final
class ShebangViolation(SimpleViolation):
    """
    Forbid executing a file with shebang incorrectly set.

    A violation is raised in these cases :
        - Shebang is present but the file is not executable.
        - The file is executable but no shebang is present.
        - Shebang is present but does not contain "python".
        - Whitespace is present before the shebang.
        - Presence of blank lines or commented lines before the shebang.

    Reasoning:
        Setting the shebang incorrectly causes an executable mismatch.

    Solution:
        Ensure that the shebang is present on the first line,
        and contains "python", and there is no leading whitespace.

    Example::

        # Correct:
        #!/usr/bin/env python

        # Wrong:
        #!/usr/bin/env
            #!/usr/bin/env python

    .. versionadded:: 0.14.0

    """

    error_template = 'Found executable mismatch: {0}'
    code = 453


@final
<<<<<<< HEAD
class ForbiddenInlineIgnoreViolation(SimpleViolation):
    """
    Forbids to use specific inline ignore violations.

    There can be forbidden a specific violation or whole
    class of violations.

    Reasoning:
        There are violations important for specific project that must not
        be ignored, e.g. complexity or best practices violations.

    Solution:
        Remove inline ignore for forbidden violations.

    Configuration:
        This rule is configurable with `--forbidden-inline-ignore``.
        Default:
        :str:`wemake_python_styleguide.options.defaults.FORBIDDEN_INLINE_IGNORE`

    .. versionadded:: 0.16.0

    """

    error_template = 'Forbidden inline ignore: {0}'
    code = 454
=======
class BaseExceptionRaiseViolation(ASTViolation):
    """
    Forbid raising ``Exception`` or ``BaseException``.

    Reasoning:
        ``Exception`` and ``BaseException`` are inconvenient to catch.
        And when you catch them you can accidentally suppress other exceptions.

    Solution:
        Use a user-defined exception, subclassed from ``Exception``.

    Example::

        # Correct:
        raise UserNotFoundError
        raise UserNotFoundError("cannot find user with the given id")

        # Wrong:
        raise Exception
        raise Exception("user not found")
        raise BaseException
        raise BaseException("user not found")

    See also:
        https://docs.python.org/3/library/exceptions.html#exception-hierarchy
        https://docs.python.org/3/tutorial/errors.html#user-defined-exceptions

    .. versionadded:: 0.15.0

    """

    error_template = 'Found wrong `raise` exception type: {0}'
    code = 454


@final
class NonTrivialExceptViolation(ASTViolation):
    """
    Forbids using non-trivial expressions as a parameter for ``except``.

    Reasoning:
        Expressions used as an argument for ``except`` could be hard to read
        and hide real list of exceptions being expected to occur in the outlined
        code block.

    Solution:
        Use separate ``except`` blocks for each exception or provide a tuple
        of exception classes.

    Example::

        # Correct:
        try:
            ...
        except ValueError:
            ...
        except TypeError:
            ...

        try:
            ...
        except (TypeError, ValueError):
            ...

        # Wrong:
        try:
            ...
        except TypeError or ValueError:
            ...

    .. versionadded:: 0.15.0

    """

    error_template = 'Found non-trivial expression as an argument for "except"'
    code = 455


@final
class FloatingNanViolation(ASTViolation):
    """
    Forbids using ``float("NaN")`` construct to generate NaN.

    Reasoning:
        This method to generate NaN is really confusing and is a good way to
        catch a lot of unexpected bugs.

    Solution:
        Even if you're 100% sure what you're doing, use ``math.nan`` instead.

    Example::

        # Correct:
        min(math.nan, 3)

        # Wrong:
        min(float("NAN"), 3)

    .. versionadded:: 0.15.0

    """

    error_template = 'Found "NaN" as argument to float()'
    code = 456


@final
class InfiniteWhileLoopViolation(ASTViolation):
    """
    Forbids use of infinite ``while True:`` loops.

    Reasoning:
        Infinite loops will cause bugs in code.

    Solution:
        Add either a return, raise, or break to handle the infinite loop.

    Example::

        # Correct:
        while True:
            print('forever')
            break

        # Wrong:
        while True:
            print('forever')

    .. versionadded:: 0.15.0

    """

    error_template = 'Found an infinite while loop'
    code = 457


@final
class ImportCollisionViolation(ASTViolation):
    """
    Forbids to import from already imported modules.

    Reasoning:
        Importing objects from already imported modules is inconsitent
        and error-prone.

    Solution:
        Do not import objects from already imported modules or use aliases
        when it cannot be avoided.

    Example::

        # Correct:
        import public
        from some.module import FooClass

        import hypothesis
        from hypothesis import strategies as st

        # Wrong:
        from public import utils
        from public.utils import something

        import hypothesis
        from hypothesis import strategies

    .. versionadded:: 0.15.0

    """

    error_template = 'Found imports collision: {0}'
    code = 458


@final
class FloatComplexCompareViolation(ASTViolation):
    """
    Forbids comparisons with ``float`` and ``complex``.

    Reasoning:
        This is a best practice rule, as ``float`` and ``complex``
        suffer from representation error, leading to possibly
        incorrect results during comparison.

    Solution:
        Use fuzzy operators.
        1. ``abs(f1 - f2) <= allowed_error``
        2. ``math.isclose(f1, f2)`` (for ``float``)
        3. ``cmath.isclose(c1, c2)`` (for ``complex``)
        4. Custom logic, not using operators

    Example::

        # Correct:
        math.isclose(3.0, 0.3 / 0.1)
        cmath.isclose(3 + 4j, (0.3 + 0.4j) / 0.1)

        # Wrong:
        3.0 == 0.3 / 0.1
        3 + 4j == (0.3 + 0.4j) / 0.1

    .. versionadded:: 0.15.0

    """

    error_template = 'Found comparison with float or complex number'
    code = 459


@final
class SingleElementDestructuringViolation(ASTViolation):
    """
    Forbids to have single element destructuring.

    Reasoning:
        Having single element destructuring is not readable.

    Solution:
        Use access by index instead.

    Example::

        # Correct:
        first = single_element_list[0]

        # Wrong:
        (first,) = [1]

    .. versionadded:: 0.15.0

    """

    error_template = 'Found single element destructuring'
    code = 460
>>>>>>> 5ef03466
<|MERGE_RESOLUTION|>--- conflicted
+++ resolved
@@ -70,9 +70,6 @@
    PositionalOnlyArgumentsViolation
    LoopControlFinallyViolation
    ShebangViolation
-<<<<<<< HEAD
-   ForbiddenInlineIgnoreViolation
-=======
    BaseExceptionRaiseViolation
    NonTrivialExceptViolation
    FloatingNanViolation
@@ -80,7 +77,7 @@
    ImportCollisionViolation
    FloatComplexCompareViolation
    SingleElementDestructuringViolation
->>>>>>> 5ef03466
+   ForbiddenInlineIgnoreViolation
 
 Best practices
 --------------
@@ -139,9 +136,6 @@
 .. autoclass:: PositionalOnlyArgumentsViolation
 .. autoclass:: LoopControlFinallyViolation
 .. autoclass:: ShebangViolation
-<<<<<<< HEAD
-.. autoclass:: ForbiddenInlineIgnoreViolation
-=======
 .. autoclass:: BaseExceptionRaiseViolation
 .. autoclass:: NonTrivialExceptViolation
 .. autoclass:: FloatingNanViolation
@@ -149,7 +143,7 @@
 .. autoclass:: ImportCollisionViolation
 .. autoclass:: FloatComplexCompareViolation
 .. autoclass:: SingleElementDestructuringViolation
->>>>>>> 5ef03466
+.. autoclass:: ForbiddenInlineIgnoreViolation
 
 """
 
@@ -2135,33 +2129,6 @@
 
 
 @final
-<<<<<<< HEAD
-class ForbiddenInlineIgnoreViolation(SimpleViolation):
-    """
-    Forbids to use specific inline ignore violations.
-
-    There can be forbidden a specific violation or whole
-    class of violations.
-
-    Reasoning:
-        There are violations important for specific project that must not
-        be ignored, e.g. complexity or best practices violations.
-
-    Solution:
-        Remove inline ignore for forbidden violations.
-
-    Configuration:
-        This rule is configurable with `--forbidden-inline-ignore``.
-        Default:
-        :str:`wemake_python_styleguide.options.defaults.FORBIDDEN_INLINE_IGNORE`
-
-    .. versionadded:: 0.16.0
-
-    """
-
-    error_template = 'Forbidden inline ignore: {0}'
-    code = 454
-=======
 class BaseExceptionRaiseViolation(ASTViolation):
     """
     Forbid raising ``Exception`` or ``BaseException``.
@@ -2395,4 +2362,31 @@
 
     error_template = 'Found single element destructuring'
     code = 460
->>>>>>> 5ef03466
+
+
+@final
+class ForbiddenInlineIgnoreViolation(SimpleViolation):
+    """
+    Forbids to use specific inline ignore violations.
+
+    There can be forbidden a specific violation or whole
+    class of violations.
+
+    Reasoning:
+        There are violations important for specific project that must not
+        be ignored, e.g. complexity or best practices violations.
+
+    Solution:
+        Remove inline ignore for forbidden violations.
+
+    Configuration:
+        This rule is configurable with `--forbidden-inline-ignore``.
+        Default:
+        :str:`wemake_python_styleguide.options.defaults.FORBIDDEN_INLINE_IGNORE`
+
+    .. versionadded:: 0.15.0
+
+    """
+
+    error_template = 'Forbidden inline ignore: {0}'
+    code = 461