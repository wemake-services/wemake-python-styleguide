--- conflicted
+++ resolved
@@ -92,11 +92,8 @@
    WrongEmptyLinesCountViolation
    ImportObjectCollisionViolation
    ProblematicFunctionParamsViolation
-<<<<<<< HEAD
+   AwaitInLoopViolation
    SneakyTypeVarWithDefaultViolation
-=======
-   AwaitInLoopViolation
->>>>>>> df699b5c
 
 Best practices
 --------------
@@ -177,11 +174,8 @@
 .. autoclass:: WrongEmptyLinesCountViolation
 .. autoclass:: ImportObjectCollisionViolation
 .. autoclass:: ProblematicFunctionParamsViolation
-<<<<<<< HEAD
+.. autoclass:: AwaitInLoopViolation
 .. autoclass:: SneakyTypeVarWithDefaultViolation
-=======
-.. autoclass:: AwaitInLoopViolation
->>>>>>> df699b5c
 
 """
 
@@ -2981,33 +2975,6 @@
 
 
 @final
-<<<<<<< HEAD
-class SneakyTypeVarWithDefaultViolation(ASTViolation):
-    """
-    Forbid using TypeVarTuple after a TypeVar with default.
-
-    Reasoning:
-        Following a defaulted TypeVar with a TypeVarTuple is bad,
-        because you cannot specify the TypeVarTuple without
-        specifying the TypeVar.
-
-    Solution:
-        Consider refactoring and getting rid of this pattern.
-
-    Example::
-
-        # Wrong:
-        class Class[T=int, *Ts=*tuple[int, ...]]:
-            ...
-
-        # Correct (no default):
-        class Class[T, *Ts]:
-            ...
-
-        # Correct (no tuple):
-        class Class[T=int]:
-            ...
-=======
 class AwaitInLoopViolation(ASTViolation):
     """
     Do not use ``await`` in ``for`` loop.
@@ -3033,15 +3000,45 @@
             for url in urls:
                 result = await parse_content(url)
                 parsed_content.append(result)
->>>>>>> df699b5c
 
     .. versionadded:: 1.1.0
 
     """
 
-<<<<<<< HEAD
+    error_template = 'Found `await` in `for` loop'
+    code = 476
+
+
+@final
+class SneakyTypeVarWithDefaultViolation(ASTViolation):
+    """
+    Forbid using TypeVarTuple after a TypeVar with default.
+
+    Reasoning:
+        Following a defaulted TypeVar with a TypeVarTuple is bad,
+        because you cannot specify the TypeVarTuple without
+        specifying the TypeVar.
+
+    Solution:
+        Consider refactoring and getting rid of this pattern.
+
+    Example::
+
+        # Wrong:
+        class Class[T=int, *Ts=*tuple[int, ...]]:
+            ...
+
+        # Correct (no default):
+        class Class[T, *Ts]:
+            ...
+
+        # Correct (no tuple):
+        class Class[T=int]:
+            ...
+
+    .. versionadded:: 1.1.0
+
+    """
+
     error_template = 'Found a TypeVarTuple following a TypeVar with default'
-=======
-    error_template = 'Found `await` in `for` loop'
->>>>>>> df699b5c
-    code = 476+    code = 477