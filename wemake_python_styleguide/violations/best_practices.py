"""
These checks ensure that you follow the best practices.

The source for these best practices is countless hours
we have spent debugging software or reviewing it.

How do we find inspiration for new rules?
We find some ugly code during code reviews and audits,
then we forbid the use of code like it forever.

.. currentmodule:: wemake_python_styleguide.violations.best_practices

Summary
-------

.. autosummary::
   :nosignatures:

   WrongMagicCommentViolation
   WrongDocCommentViolation
   OveruseOfNoqaCommentViolation
   OveruseOfNoCoverCommentViolation
   ComplexDefaultValueViolation
   LoopVariableDefinitionViolation
   ContextManagerVariableDefinitionViolation
   MutableModuleConstantViolation
   SameElementsInConditionViolation
   HeterogenousCompareViolation
   WrongModuleMetadataViolation
   EmptyModuleViolation
   InitModuleHasLogicViolation
   BadMagicModuleFunctionViolation
   WrongUnpackingViolation
   DuplicateExceptionViolation
   YieldInComprehensionViolation
   NonUniqueItemsInHashViolation
   BaseExceptionSubclassViolation
   TryExceptMultipleReturnPathViolation
   WrongKeywordViolation
   WrongFunctionCallViolation
   FutureImportViolation
   RaiseNotImplementedViolation
   BaseExceptionViolation
   BooleanPositionalArgumentViolation
   LambdaInsideLoopViolation
   UnreachableCodeViolation
   StatementHasNoEffectViolation
   MultipleAssignmentsViolation
   NestedFunctionViolation
   NestedClassViolation
   MagicNumberViolation
   NestedImportViolation
   ReassigningVariableToItselfViolation
   ListMultiplyViolation
   ProtectedModuleViolation
   ProtectedAttributeViolation
   StopIterationInsideGeneratorViolation
   WrongUnicodeEscapeViolation
   BlockAndLocalOverlapViolation
   ControlVarUsedAfterBlockViolation
   OuterScopeShadowingViolation
   UnhashableTypeInHashViolation
   WrongKeywordConditionViolation
   WrongNamedKeywordViolation
   ApproximateConstantViolation
   StringConstantRedefinedViolation
   IncorrectExceptOrderViolation
   FloatKeyViolation
   ProtectedModuleMemberViolation
   PositionalOnlyArgumentsViolation
   LoopControlFinallyViolation
   ShebangViolation
   BaseExceptionRaiseViolation
   NonTrivialExceptViolation
   FloatingNanViolation
   InfiniteWhileLoopViolation
   ImportCollisionViolation
   FloatComplexCompareViolation
   SingleElementDestructuringViolation
   ForbiddenInlineIgnoreViolation
   WrongMultilineStringUseViolation
<<<<<<< HEAD
   EmptyCommentViolation
=======
   GetterWithoutReturnViolation
>>>>>>> e730410d

Best practices
--------------

.. autoclass:: WrongMagicCommentViolation
.. autoclass:: WrongDocCommentViolation
.. autoclass:: OveruseOfNoqaCommentViolation
.. autoclass:: OveruseOfNoCoverCommentViolation
.. autoclass:: ComplexDefaultValueViolation
.. autoclass:: LoopVariableDefinitionViolation
.. autoclass:: ContextManagerVariableDefinitionViolation
.. autoclass:: MutableModuleConstantViolation
.. autoclass:: SameElementsInConditionViolation
.. autoclass:: HeterogenousCompareViolation
.. autoclass:: WrongModuleMetadataViolation
.. autoclass:: EmptyModuleViolation
.. autoclass:: InitModuleHasLogicViolation
.. autoclass:: BadMagicModuleFunctionViolation
.. autoclass:: WrongUnpackingViolation
.. autoclass:: DuplicateExceptionViolation
.. autoclass:: YieldInComprehensionViolation
.. autoclass:: NonUniqueItemsInHashViolation
.. autoclass:: BaseExceptionSubclassViolation
.. autoclass:: TryExceptMultipleReturnPathViolation
.. autoclass:: WrongKeywordViolation
.. autoclass:: WrongFunctionCallViolation
.. autoclass:: FutureImportViolation
.. autoclass:: RaiseNotImplementedViolation
.. autoclass:: BaseExceptionViolation
.. autoclass:: BooleanPositionalArgumentViolation
.. autoclass:: LambdaInsideLoopViolation
.. autoclass:: UnreachableCodeViolation
.. autoclass:: StatementHasNoEffectViolation
.. autoclass:: MultipleAssignmentsViolation
.. autoclass:: NestedFunctionViolation
.. autoclass:: NestedClassViolation
.. autoclass:: MagicNumberViolation
.. autoclass:: NestedImportViolation
.. autoclass:: ReassigningVariableToItselfViolation
.. autoclass:: ListMultiplyViolation
.. autoclass:: ProtectedModuleViolation
.. autoclass:: ProtectedAttributeViolation
.. autoclass:: StopIterationInsideGeneratorViolation
.. autoclass:: WrongUnicodeEscapeViolation
.. autoclass:: BlockAndLocalOverlapViolation
.. autoclass:: ControlVarUsedAfterBlockViolation
.. autoclass:: OuterScopeShadowingViolation
.. autoclass:: UnhashableTypeInHashViolation
.. autoclass:: WrongKeywordConditionViolation
.. autoclass:: WrongNamedKeywordViolation
.. autoclass:: ApproximateConstantViolation
.. autoclass:: StringConstantRedefinedViolation
.. autoclass:: IncorrectExceptOrderViolation
.. autoclass:: FloatKeyViolation
.. autoclass:: ProtectedModuleMemberViolation
.. autoclass:: PositionalOnlyArgumentsViolation
.. autoclass:: LoopControlFinallyViolation
.. autoclass:: ShebangViolation
.. autoclass:: BaseExceptionRaiseViolation
.. autoclass:: NonTrivialExceptViolation
.. autoclass:: FloatingNanViolation
.. autoclass:: InfiniteWhileLoopViolation
.. autoclass:: ImportCollisionViolation
.. autoclass:: FloatComplexCompareViolation
.. autoclass:: SingleElementDestructuringViolation
.. autoclass:: ForbiddenInlineIgnoreViolation
.. autoclass:: WrongMultilineStringUseViolation
<<<<<<< HEAD
.. autoclass:: EmptyCommentViolation
=======
.. autoclass:: GetterWithoutReturnViolation

>>>>>>> e730410d
"""

from typing_extensions import final

from wemake_python_styleguide.violations.base import (
    ASTViolation,
    SimpleViolation,
    TokenizeViolation,
)


@final
class WrongMagicCommentViolation(SimpleViolation):
    """
    Restrict various control (such as magic) comments.

    We do not allow:

    1. ``# noqa`` comment without specified violations
    2. ``# type: some_type`` comments to specify a type for ``typed_ast``

    This violation is reported at the top of the module,
    so it cannot be locally ignored.

    Reasoning:
        We cover several use-cases in a single rule.
        ``# noqa`` comment is restricted because it can hide other violations.
        ``# type: some_type`` comment is restricted because we can use type annotations instead.

    Solution:
        Use ``# noqa`` comments with specified error types.
        Use type annotations to specify types.

    We still allow using ``# type: ignore`` comment,
    since sometimes it is required.

    Example::

        # Correct:
        type = MyClass.get_type()  # noqa: WPS125
        coordinate: int = 10
        some.int_field = 'text'  # type: ignore

        number: int
        for number in some_untyped_iterable():
            ...

        # Wrong:
        type = MyClass.get_type()  # noqa
        coordinate = 10  # type: int

    .. versionadded:: 0.1.0

    """

    code = 400
    error_template = 'Found wrong magic comment: {0}'


@final
class WrongDocCommentViolation(TokenizeViolation):
    """
    Forbid empty doc comments (``#:``).

    Reasoning:
        Doc comments are used to provide documentation
        but supplying empty doc comments breaks this use-case.
        It is unclear why they can be used with no contents.

    Solution:
        Add some documentation to this comment or remove it.

    Empty doc comments are not caught by the default ``pycodestyle`` checks.

    Example::

        # Correct:
        #: List of allowed names:
        NAMES_WHITELIST = ['feature', 'bug', 'research']

        # Wrong:
        #:
        NAMES_WHITELIST = ['feature', 'bug', 'research']

    .. versionadded:: 0.1.0

    """

    code = 401
    error_template = 'Found wrong doc comment'


@final
class OveruseOfNoqaCommentViolation(SimpleViolation):
    """
    Forbid too many ``# noqa`` comments.

    We count them on a per-module basis.

    Reasoning:
        Having too many ``# noqa`` comments makes your code
        less readable and indicates that there's something
        wrong with it.

    Solution:
        Refactor your code to match our style.
        Or use a config file to switch off some checks.

    Configuration:
        This rule is configurable with ``--max-noqa-comments``.
        Default:
        :str:`wemake_python_styleguide.options.defaults.MAX_NOQA_COMMENTS`

    .. versionadded:: 0.7.0

    """

    error_template = 'Found `noqa` comments overuse: {0}'
    code = 402


@final
class OveruseOfNoCoverCommentViolation(SimpleViolation):
    """
    Forbid too many ``# pragma: no cover`` comments.

    We count them on a per-module basis.
    We use :str:`wemake_python_styleguide.constants.MAX_NO_COVER_COMMENTS`
    as a default value.

    Reasoning:
        Having too many ``# pragma: no cover`` comments
        indicates that there's something wrong with the code.
        Moreover, it makes your tests useless, since they do not cover
        a big portion of your code.

    Solution:
        Refactor your code to match the style.
        Or use a config file to switch off some checks.

    .. versionadded:: 0.8.0

    """

    error_template = 'Found `noqa` comments overuse: {0}'
    code = 403


@final
class ComplexDefaultValueViolation(ASTViolation):
    """
    Forbid complex defaults.

    Anything that is not a ``ast.Name``, ``ast.Attribute``, ``ast.Str``,
    ``ast.NameConstant``, ``ast.Tuple``, ``ast.Bytes``, ``ast.Num``
    or ``ast.Ellipsis`` should be moved out from defaults.

    Reasoning:
        It can be tricky. Nothing stops you from making database calls or HTTP
        requests in such expressions. It is also not readable for us.

    Solution:
        Move the expression out from default value.

    Example::

        # Correct:
        SHOULD_USE_DOCTEST = 'PYFLAKES_DOCTEST' in os.environ
        def __init__(self, with_doctest=SHOULD_USE_DOCTEST):

        # Wrong:
        def __init__(self, with_doctest='PYFLAKES_DOCTEST' in os.environ):

    .. versionadded:: 0.8.0
    .. versionchanged:: 0.11.0

    """

    error_template = 'Found complex default value'
    code = 404
    previous_codes = {459}


@final
class LoopVariableDefinitionViolation(ASTViolation):
    """
    Forbid anything other than ``ast.Name`` to define loop variables.

    Reasoning:
        When defining a ``for`` loop with attributes, indexes, calls,
        or any other nodes it does dirty things inside.

    Solution:
        Use regular ``ast.Name`` variables.
        Or tuple of ``ast.Name`` variables.
        Star names are also fine.

    Example::

        # Correct:
        for person in database.people():
            ...

        # Wrong:
        for context['person'] in database.people():
            ...

    .. versionadded:: 0.8.0
    .. versionchanged:: 0.11.0

    """

    error_template = 'Found wrong `for` loop variable definition'
    code = 405
    previous_codes = {460}


@final
class ContextManagerVariableDefinitionViolation(ASTViolation):
    """
    Forbid anything other than ``ast.Name`` to define contexts.

    Reasoning:
        When defining a ``with`` context managers with attributes,
        indexes, calls, or any other nodes it does dirty things inside.

    Solution:
        Use regular ``ast.Name`` variables.
        Or tuple of ``ast.Name`` variables.
        Star names are also fine.

    Example::

        # Correct:
        with open('README.md') as readme:
            ...

        # Wrong:
        with open('README.md') as files['readme']:
            ...

    .. versionadded:: 0.8.0
    .. versionchanged:: 0.11.0

    """

    error_template = 'Found wrong context manager variable definition'
    code = 406
    previous_codes = {461}


@final
class MutableModuleConstantViolation(ASTViolation):
    """
    Forbid mutable constants on a module level.

    Reasoning:
        Constants should be immutable.

    Solution:
        Use immutable types for constants.

    We only treat ``ast.Set``, ``ast.Dict``, ``ast.List`` and comprehensions
    as mutable things. All other nodes are still fine.

    Example::

        # Correct:
        import types
        CONST1 = frozenset((1, 2, 3))
        CONST2 = (1, 2, 3)
        CONST3 = types.MappingProxyType({'key': 'value'})

        # Wrong:
        CONST1 = {1, 2, 3}
        CONST2 = [x for x in some()]
        CONST3 = {'key': 'value'}

    .. versionadded:: 0.10.0
    .. versionchanged:: 0.11.0

    """

    error_template = 'Found mutable module constant'
    code = 407
    previous_codes = {466}


@final
class SameElementsInConditionViolation(ASTViolation):
    """
    Forbid using the same logical conditions in one expression.

    Reasoning:
        Using the same name in a logical condition more than once
        indicates that you are either making a logical mistake,
        or just over-complicating your design.

    Solution:
        Remove the duplicated condition.

    Example::

        # Correct:
        if some_value or other_value:
            ...

        # Wrong:
        if some_value or some_value:
            ...

    .. versionadded:: 0.10.0
    .. versionchanged:: 0.11.0
    .. versionchanged:: 0.13.0

    """

    error_template = 'Found duplicate logical condition'
    code = 408
    previous_codes = {469}


@final
class HeterogenousCompareViolation(ASTViolation):
    """
    Forbid heterogenous operators in one comparison.

    Note, that we do allow mixing  ``>`` with ``>=``
    and ``<`` with ``<=`` operators.

    Reasoning:
        This is hard to read and understand.

    Solution:
        Refactor the expression to have separate parts
        joined with ``and`` boolean operator.

    Example::

        # Correct:
        if x == y == z:
            ...

        if x > y >= z:
            ...

        # Wrong:
        if x > y == 5:
            ...

        if x == y != z:
            ...

    .. versionadded:: 0.10.0
    .. versionchanged:: 0.11.0

    """

    error_template = 'Found heterogenous compare'
    code = 409
    previous_codes = {471}


@final
class WrongModuleMetadataViolation(ASTViolation):
    """
    Forbid some module-level variables.

    Reasoning:
        We discourage using module variables like ``__author__``,
        because code should not contain any metadata.

    Solution:
        Place all the metadata in ``setup.py``,
        ``setup.cfg``, or ``pyproject.toml``.
        Use proper docstrings and packaging classifiers.
        Use ``importlib.metadata`` (or ``importlib_metadata`` on python < 3.8)
        if you need to import this data into your app.

    See
    :py:data:`~wemake_python_styleguide.constants.MODULE_METADATA_VARIABLES_BLACKLIST`
    for full list of bad names.

    Example::

        # Wrong:
        __author__ = 'Nikita Sobolev'
        __version__ = 0.1.2

    .. versionadded:: 0.1.0

    """

    error_template = 'Found wrong metadata variable: {0}'
    code = 410


@final
class EmptyModuleViolation(SimpleViolation):
    """
    Forbid empty modules.

    Reasoning:
        Why is it even there? Do not pollute your project with empty files.

    Solution:
        If you have an empty module there are two ways to handle that:

        1. delete it
        2. drop some documentation in it, so you will explain why it is there

    .. versionadded:: 0.1.0

    """

    error_template = 'Found empty module'
    code = 411


@final
class InitModuleHasLogicViolation(SimpleViolation):
    """
    Forbid logic inside ``__init__`` module.

    Reasoning:
        If you have logic inside the ``__init__`` module
        It means several things:

        1. you are keeping some outdated stuff there, you need to refactor
        2. you are placing this logic in the wrong file,
           just create another one
        3. you are doing some dark magic, and you should not do that

    Solution:
        Put your code in other modules.

    However, we allow some contents inside the ``__init__`` module:

    1. comments, since they are dropped before AST comes in play
    2. docstrings are used sometimes when required to state something

    It is also fine when you have different users that use your code.
    And you do not want to break everything for them.
    In this case, this rule can be configured.

    Configuration:
        This rule is configurable with ``--i-control-code``
        and ``--i-dont-control-code``.
        Default:
        :str:`wemake_python_styleguide.options.defaults.I_CONTROL_CODE`

    .. versionadded:: 0.1.0

    """

    error_template = 'Found `__init__.py` module with logic'
    code = 412


@final
class BadMagicModuleFunctionViolation(ASTViolation):
    """
    Forbid ``__getattr__`` and ``__dir__`` module magic methods.

    Reasoning:
        It does not bring any features,
        only making it harder to understand what is going on.

    Solution:
        Refactor your code to use custom methods instead.

    Configuration:
        This rule is configurable with ``--i-control-code``
        and ``--i-dont-control-code``.
    Default:
        :str:`wemake_python_styleguide.options.defaults.I_CONTROL_CODE`

    .. versionadded:: 0.9.0

    """

    error_template = 'Found bad magic module function: {0}'
    code = 413


@final
class WrongUnpackingViolation(ASTViolation):
    """
    Forbid tuple unpacking with side-effects.

    Reasoning:
        Having unpacking with side-effects is very dirty.
        You might get in serious and very hard-to-debug troubles because of
        this technique so do not use it.

        This includes assigning to attributes, as this results in modifying
        the instance. Every modification should be explicit on it's own line.

    Solution:
        Use unpacking only with variables, not any other entities.

    Example::

        # Correct:
        first, second = some()

        # Wrong:
        first, some_dict['alias'] = some()

        # Wrong:
        self.reader, self.writer = call()

        # Correct:
        reader, writter = call()
        self.reader = reader
        self.writer = writer

    .. versionadded:: 0.6.0
    .. versionchanged:: 0.11.0

    """

    error_template = 'Found incorrect unpacking target'
    code = 414
    previous_codes = {446}


@final
class DuplicateExceptionViolation(ASTViolation):
    """
    Forbid the same exception class in multiple ``except`` blocks.

    Reasoning:
        Having the same exception name in different blocks means
        that something is not right: since only one branch will work.
        Another one will always be ignored. So, that is an error.

    Solution:
        Use unique exception handling rules.

    Example::

        # Correct:
        try:
            ...
        except ValueError:
            ...

        # Wrong:
        try:
            ...
        except ValueError:
            ...
        except ValueError:
            ...

    .. versionadded:: 0.6.0
    .. versionchanged:: 0.11.0

    """

    error_template = 'Found duplicate exception: {0}'
    code = 415
    previous_codes = {447}


@final
class YieldInComprehensionViolation(ASTViolation):
    """
    Forbid ``yield`` keyword inside comprehensions.

    This is a ``SyntaxError`` starting from ``python3.8``.

    Reasoning:
        Having the ``yield`` keyword inside comprehensions is error-prone.
        You can shoot yourself in the foot by
        an inaccurate usage of this feature.

    Solution:
        Use regular ``for`` loops with ``yield`` keywords
        or create a separate generator function.

    Example::

        # Wrong:
        list((yield letter) for letter in 'ab')
        # Will resilt in: ['a', None, 'b', None]

        list([(yield letter) for letter in 'ab'])
        # Will result in: ['a', 'b']

    See also:
        https://github.com/satwikkansal/wtfPython#-yielding-none

    .. versionadded:: 0.7.0
    .. versionchanged:: 0.11.0

    """

    error_template = 'Found `yield` inside comprehension'
    code = 416
    previous_codes = {448}


@final
class NonUniqueItemsInHashViolation(ASTViolation):
    """
    Forbid duplicate items in hashes.

    Reasoning:
        When you explicitly put duplicate items
        in ``set`` literals or in ``dict`` keys
        it just does not make any sense since hashes cannot contain
        duplicate items and they will be removed anyway.

    Solution:
        Remove duplicate items.

    Example::

        # Correct:
        some_set = {'a', variable1}
        some_set = {make_call(), make_call()}

        # Wrong:
        some_set = {'a', 'a', variable1, variable1}

    Things that we consider duplicates: builtins and variables.
    These nodes are not checked because they may return different results:

    - function and method calls
    - comprehensions
    - attributes
    - subscribe operations

    .. versionadded:: 0.7.0
    .. versionchanged:: 0.11.0
    .. versionchanged:: 0.12.0

    """

    error_template = 'Found non-unique item in hash: {0}'
    code = 417
    previous_codes = {449}


@final
class BaseExceptionSubclassViolation(ASTViolation):
    """
    Forbid exceptions inherited from ``BaseException``.

    Reasoning:
        ``BaseException`` is a special case:
        it is not designed to be extended by users.
        A lot of your ``except Exception`` cases won't work.
        That's incorrect and dangerous.

    Solution:
        Change the base class to ``Exception``.

    Example::

        # Correct:
        class MyException(Exception):
            ...

        # Wrong:
        class MyException(BaseException):
            ...

    See also:
        https://docs.python.org/3/library/exceptions.html#exception-hierarchy

    .. versionadded:: 0.7.0
    .. versionchanged:: 0.11.0

    """

    error_template = 'Found exception inherited from `BaseException`'
    code = 418
    previous_codes = {450}


@final
class TryExceptMultipleReturnPathViolation(ASTViolation):
    """
    Forbid multiple returning paths with ``try`` / ``except`` case.

    Note, that we check for any ``return``, ``break``, or ``raise`` nodes.

    Reasoning:
        The problem with ``return`` in ``else`` and ``finally``
        is that it is impossible to say what value is going to be
        returned without looking up the implementation details. Why?
        Because ``return`` does not expect
        that some other code will be executed after it.
        But, ``finally`` is always executed, even after ``return``.
        And ``else`` will not be executed when there are no exceptions
        in ``try`` case and a ``return`` statement.

    Solution:
        Remove ``return`` from one of the cases.

    Example::

        # Correct:
        try:
            return 1
        except YourException:
            ...
        finally:
            clear_things_up()

        # Wrong:
        try:
            return 1  # this line will never return
        except Exception:
            ...
        finally:
            return 2  # this line will actually return

        try:
            return 1  # this line will actually return
        except ZeroDivisionError:
            ...
        else:
            return 0  # this line will never return

    .. versionadded:: 0.7.0
    .. versionchanged:: 0.11.0
    .. versionchanged:: 0.12.0

    """

    error_template = 'Found `try`/`else`/`finally` with multiple return paths'
    code = 419
    previous_codes = {458}


@final
class WrongKeywordViolation(ASTViolation):
    """
    Forbid some ``python`` keywords.

    Reasoning:
        Using some keywords generally causes more pain than it relieves.

        ``del`` keyword is not composable with other functions,
        you cannot pass it as a regular function.
        It is also quite error-prone due to ``__del__`` magic method complexity
        and that ``del`` is actually used to nullify variables and delete them
        from the execution scope.
        Moreover, it has a lot of substitutions. You won't miss it!

        ``pass`` keyword is just useless by design. There's no use-case for it.
        Because it does literally nothing.

        ``global`` and ``nonlocal`` promote bad-practices of having an external
        mutable state somewhere. This solution does not scale
        and leads to multiple possible mistakes in the future.

    Solution:
        Solutions differ from keyword to keyword.
        ``pass`` should be replaced with docstring or ``contextlib.suppress``.
        ``del`` should be replaced with specialized methods like ``.pop()``.
        ``global`` and ``nonlocal`` usages should be refactored.

    .. versionadded:: 0.1.0

    """

    error_template = 'Found wrong keyword: {0}'
    code = 420


@final
class WrongFunctionCallViolation(ASTViolation):
    """
    Forbid calling some built-in functions.

    Reasoning:
        Some functions are only suitable
        for very specific use cases,
        we forbid the use of them in a free manner.

    See
    :py:data:`~wemake_python_styleguide.constants.FUNCTIONS_BLACKLIST`
    for the full list of blacklisted functions.

    See also:
        https://www.youtube.com/watch?v=YjHsOrOOSuI

    .. versionadded:: 0.1.0

    """

    error_template = 'Found wrong function call: {0}'
    code = 421


@final
class FutureImportViolation(ASTViolation):
    """
    Forbid ``__future__`` imports.

    Reasoning:
        Almost all ``__future__`` imports are legacy ``python2`` compatibility
        tools that are no longer required.

    Solution:
        Remove them. Drop ``python2`` support.

    Except, there are some new ones for ``python4`` support.
    See
    :py:data:`~wemake_python_styleguide.constants.FUTURE_IMPORTS_WHITELIST`
    for the full list of allowed future imports.

    Example::

        # Correct:
        from __future__ import annotations

        # Wrong:
        from __future__ import print_function

    .. versionadded:: 0.1.0

    """

    error_template = 'Found future import: {0}'
    code = 422


@final
class RaiseNotImplementedViolation(ASTViolation):
    """
    Forbid ``NotImplemented`` exception.

    Reasoning:
        ``NotImplemented`` and ``NotImplementedError`` look similar
        but they have different use cases.
        Use cases of ``NotImplemented`` are too limited
        to be generally available.

    Solution:
        Use ``NotImplementedError``.

    Example::

        # Correct:
        raise NotImplementedError('To be done')

        # Wrong:
        raise NotImplemented

    .. versionadded:: 0.1.0

    See also:
        https://stackoverflow.com/a/44575926/4842742

    """

    error_template = 'Found raise NotImplemented'
    code = 423


@final
class BaseExceptionViolation(ASTViolation):
    """
    Forbid ``BaseException`` exception.

    Reasoning:
        We can silence system exit and keyboard interrupt
        with this exception handler.
        It is almost the same as raw ``except:`` block.

    Solution:
        Handle ``Exception``, ``KeyboardInterrupt``,
        ``GeneratorExit``, and ``SystemExit`` separately.
        Do not use the plain ``except:`` keyword.

    Example::

        # Correct:
        except Exception as ex: ...

        # Wrong:
        except BaseException as ex: ...

    .. versionadded:: 0.3.0

    See also:
        https://docs.python.org/3/library/exceptions.html#exception-hierarchy
        https://help.semmle.com/wiki/pages/viewpage.action?pageId=1608527

    """

    error_template = 'Found except `BaseException`'
    code = 424


@final
class BooleanPositionalArgumentViolation(ASTViolation):
    """
    Forbid booleans as non-keyword parameters.

    Reasoning:
        Passing booleans as regular positional parameters
        is very non-descriptive.
        It is almost impossible to tell what this
        parameter means and you almost always have to look up the implementation
        to tell what is going on.
        The only exception from this rule is passing a boolean as a
        non-keyword argument when it is the only passed argument.


    Solution:
        Pass booleans as keywords only.
        This will help you to save extra context on what's going on.

    Example::

        # Correct:
        UserRepository.update(True)
        UsersRepository.add(user, cache=True)

        # Wrong:
        UsersRepository.add(user, True)

    .. versionadded:: 0.6.0

    """

    error_template = 'Found boolean non-keyword argument: {0}'
    code = 425


@final
class LambdaInsideLoopViolation(ASTViolation):
    """
    Forbid ``lambda`` inside loops.

    We check ``while``, ``for``, and ``async for`` loop bodies.
    We also check comprehension value parts.

    Reasoning:
        It is error-prone to use ``lambda`` inside
        ``for`` and ``while`` loops due to the famous late-binding.

    Solution:
        Use regular functions, factory functions, or ``partial`` functions.
        Save yourself from possible confusion.

    Example::

        # Correct:
        for index in range(10):
            some.append(partial_function(index))

        # Wrong:
        for index in range(10):
            some.append(lambda index=index: index * 10))
            other.append(lambda: index * 10))

    .. versionadded:: 0.5.0
    .. versionchanged:: 0.11.0
    .. versionchanged:: 0.14.0

    See also:
        https://docs.python-guide.org/writing/gotchas/#late-binding-closures

    """

    error_template = "Found `lambda` in loop's body"
    code = 426
    previous_codes = {442}


@final
class UnreachableCodeViolation(ASTViolation):
    """
    Forbid unreachable code.

    What is unreachable code? It is some lines of code that
    cannot be executed by python's interpreter.

    This is probably caused by ``return`` or ``raise`` statements.
    However, we cannot cover 100% of truly unreachable code by this rule.
    This happens due to the dynamic nature of python.
    For example, detecting that ``1 / some_value`` would sometimes raise
    an exception is too complicated and is out of the scope of this rule.

    Reasoning:
        Having dead code in your project is an indicator that
        you do not care about your codebase at all.
        It dramatically reduces code quality and readability.
        It also demotivates team members.

    Solution:
        Delete any unreachable code you have or refactor it,
        if this happens by your mistake.

    Example::

        # Correct:
        def some_function():
            print('This line is reachable, all good')
            return 5

        # Wrong:
        def some_function():
            return 5
            print('This line is unreachable')

    .. versionadded:: 0.5.0
    .. versionchanged:: 0.11.0

    """

    error_template = 'Found unreachable code'
    code = 427
    previous_codes = {443}


@final
class StatementHasNoEffectViolation(ASTViolation):
    """
    Forbid statements that do nothing.

    Reasoning:
        Statements that just access the value or expressions
        used as statements indicate that your code
        contains deadlines.
        They just pollute your codebase and do nothing.

    Solution:
        Refactor your code in case it was a typo or error
        or just delete this code.

    Example::

        # Correct:
        def some_function():
            price = 8 + 2
            return price

        # Wrong:
        def some_function():
            8 + 2
            print

    .. versionadded:: 0.5.0
    .. versionchanged:: 0.11.0
    """

    error_template = 'Found statement that has no effect'
    code = 428
    previous_codes = {444}


@final
class MultipleAssignmentsViolation(ASTViolation):
    """
    Forbid multiple assignments on the same line.

    Reasoning:
        Multiple assignments on the same line might not do what you think
        they do. They can also grow pretty long and you might not notice
        the rising complexity of your code.

    Solution:
        Use separate lines for each assignment.

    Example::

        # Correct:
        a = 1
        b = 1

        # Wrong:
        a = b = 1

    .. versionadded:: 0.6.0
    .. versionchanged:: 0.11.0

    """

    error_template = 'Found multiple assign targets'
    code = 429
    previous_codes = {445}


@final
class NestedFunctionViolation(ASTViolation):
    """
    Forbid nested functions.

    Reasoning:
        Nesting functions is bad practice.
        It is hard to test them and it is hard to separate them later.
        People tend to overuse closures, so it's hard to manage the dataflow.

    Solution:
        Just write flat functions, there's no need to nest them.
        Pass parameters as normal arguments, do not use closures
        until you need them for decorators or factories.

    We also forbid nesting ``lambda`` and ``async`` functions.

    See
    :py:data:`~wemake_python_styleguide.constants.NESTED_FUNCTIONS_WHITELIST`
    for the whole list of whitelisted names.

    Example::

        # Correct:
        def do_some(): ...
        def other(): ...

        # Wrong:
        def do_some():
            def inner():
                ...

    .. versionadded:: 0.1.0

    """

    error_template = 'Found nested function: {0}'
    code = 430


@final
class NestedClassViolation(ASTViolation):
    """
    Forbid nested classes.

    Reasoning:
        Nested classes are really hard to manage.
        You cannot even create an instance of this class in many cases.
        Testing them is also really hard.

    Solution:
        Just write flat classes, there's no need to nest them.
        If you are nesting classes inside a function for parametrization,
        then you will probably need to use a different design (or metaclasses).

    Configuration:
        This rule is configurable with ``--nested-classes-whitelist``.
        Default:
        :str:`wemake_python_styleguide.options.defaults.NESTED_CLASSES_WHITELIST`

    Example::

        # Correct:
        class Some(object): ...
        class Other(object): ...

        # Wrong:
        class Some(object):
            class Inner(object):
                ...

    .. versionadded:: 0.1.0
    .. versionchanged:: 0.13.0

    """

    error_template = 'Found nested class: {0}'
    code = 431


@final
class MagicNumberViolation(ASTViolation):
    """
    Forbid magic numbers.

    What do we call a "magic number"? Well, it is actually any number that
    appears in your code out of nowhere. Like ``42``. Or ``0.32``.

    Reasoning:
        It is very hard to remember what these numbers mean.
        Why were they used? Should they ever be changed?
        Or are they eternal like ``3.14``?

    Solution:
        Give these numbers a name! Move them to a separate variable,
        giving more context to the reader. And by moving things into new
        variables you will trigger other complexity checks.

    Example::

        # Correct:
        price_in_euro = 3.33  # could be changed later
        total = get_items_from_cart() * price_in_euro

        # Wrong:
        total = get_items_from_cart() * 3.33

    What are the numbers that we exclude from this check?
    Any numbers that are assigned to a variable, array, dictionary,
    or keyword arguments inside a function.
    ``int`` numbers that are in range ``[-10, 10]`` and
    some other common numbers, that are defined in
    :py:data:`~wemake_python_styleguide.constants.MAGIC_NUMBERS_WHITELIST`

    .. versionadded:: 0.1.0

    See also:
        https://en.wikipedia.org/wiki/Magic_number_(programming)

    """

    code = 432
    error_template = 'Found magic number: {0}'


@final
class NestedImportViolation(ASTViolation):
    """
    Forbid imports nested in functions.

    Reasoning:
        Usually, nested imports are used to fix the import cycle.
        So, nested imports show that there's an issue with your design.

    Solution:
        You don't need nested imports, you need to refactor your code.
        Introduce a new module or find another way to do what you want to do.
        Rethink how your layered architecture should look.

    Example::

        # Correct:
        from my_module import some_function

        def some(): ...

        # Wrong:
        def some():
            from my_module import some_function

    .. versionadded:: 0.1.0
    .. versionchanged:: 0.11.0

    See also:
        https://github.com/seddonym/layer_linter

    """

    error_template = 'Found nested import'
    code = 433
    previous_codes = {435}


@final
class ReassigningVariableToItselfViolation(ASTViolation):
    """
    Forbid assigning a variable to itself.

    Reasoning:
        There is no need to do that.
        Generally, it is an indication of some errors or just dead code.

    Example::

        # Correct:
        some = some + 1
        x_coord, y_coord = y_coord, x_coord

        # Wrong:
        some = some
        x_coord, y_coord = x_coord, y_coord

    .. versionadded:: 0.3.0
    .. versionchanged:: 0.11.0

    """

    error_template = 'Found reassigning variable to itself: {0}'
    code = 434
    previous_codes = {438}


@final
class ListMultiplyViolation(ASTViolation):
    """
    Forbid multiplying lists.

    Reasoning:
        When you multiply lists - it does not create new values,
        it creates references to the existing value.
        It is not what people mean in 99.9% of cases.

    Solution:
        Use list comprehension or loop instead.

    Example::

        # Wrong:
        my_list = [1, 2, 3] * 3

    See also:
        https://github.com/satwikkansal/wtfPython#-explanation-8

    .. versionadded:: 0.12.0

    """

    error_template = 'Found list multiply'
    code = 435


@final
class ProtectedModuleViolation(ASTViolation):
    """
    Forbid importing protected modules.

    Related to :class:`~ProtectedModuleMemberViolation`.

    Reasoning:
        When importing protected modules we break a contract
        that authors of this module enforce.
        This way we are not respecting encapsulation and it may break
        our code at any moment.

    Solution:
        Do not import protected modules.
        Respect the encapsulation.

    Example::

        # Correct:
        import public_module
        from some.public.module import FooClass

        # Wrong:
        import _compat
        from some._protected.module import BarClass

    .. versionadded:: 0.3.0
    .. versionchanged:: 0.11.0
    .. versionchanged:: 0.14.0

    """

    error_template = 'Found protected module import: {0}'
    code = 436
    previous_codes = {440}


@final
class ProtectedAttributeViolation(ASTViolation):
    """
    Forbid protected attributes and methods.

    Reasoning:
        When using protected attributes and method we break a contract
        that authors of this class enforce.
        This way we are not respecting encapsulation and it may break
        our code at any moment.

    Solution:
        Do not use protected attributes and methods.
        Respect the encapsulation.

    Example::

        # Correct:
        self._protected = 1
        cls._hidden_method()
        some.public()
        super()._protected()

        # Wrong:
        print(some._protected)
        instance._hidden()
        self.container._internal = 10

    Note, that it is possible to use protected attributes with
    ``self``, ``cls``, and ``super()`` as base names.
    We allow this so you can create and
    use protected attributes and methods inside the class context.
    This is how protected attributes should be used.

    .. versionadded:: 0.3.0
    .. versionchanged:: 0.11.0

    """

    error_template = 'Found protected attribute usage: {0}'
    code = 437
    previous_codes = {441}


@final
class StopIterationInsideGeneratorViolation(ASTViolation):
    """
    Forbid raising ``StopIteration`` inside generators.

    Reasoning:
        ``StopIteration`` should not be raised explicitly in generators.

    Solution:
        Use a return statement to get out of a generator.

    Example::

        # Correct:
        def some_generator():
            if some_value:
                return
            yield 1

        # Wrong:
        def some_generator():
            if some_value:
                raise StopIteration
            yield 1

    See also:
        https://docs.python.org/3/library/exceptions.html#StopIteration

    .. versionadded:: 0.12.0

    """

    error_template = 'Found `StopIteration` raising inside generator'
    code = 438


@final
class WrongUnicodeEscapeViolation(TokenizeViolation):
    r"""
    Forbid Unicode escape sequences in binary strings.

    Reasoning:
        Binary strings do not work with Unicode.
        Having Unicode escape characters in there means
        that you have an error in your code.

    Solution:
        Use regular strings when escaping Unicode strings.

    Example::

        # Correct:
        escaped = '\u0041'  # equals to 'A'

        # Wrong:
        escaped = b'\u0040'  # equals to b'\\u0040'

    .. versionadded:: 0.12.0

    """

    error_template = 'Found unicode escape in a binary string: {0}'
    code = 439


@final
class BlockAndLocalOverlapViolation(ASTViolation):
    """
    Forbid overlapping local and block variables.

    What we call local variables:

    1. Assigns and annotations
    2. Function arguments (they are local to the function body)

    What we call block variables:

    1. Imports
    2. Functions and async functions definitions
    3. Classes, methods, and async methods definitions
    4. For and async for loops variables
    5. Except for block exception aliases

    We allow local variables to overlap themselves,
    we forbid block variables to overlap themselves.

    Example::

        # Correct:
        my_value = 1
        my_value = my_value + 1

        # Wrong:
        import my_value
        my_value = 1  # overlaps with import

    See also:
        https://github.com/satwikkansal/wtfPython#-explanation-20

    .. versionadded:: 0.12.0

    """

    error_template = 'Found block variables overlap: {0}'
    code = 440


@final
class ControlVarUsedAfterBlockViolation(ASTViolation):
    """
    Forbid control variables after the block body.

    What we call block control variables:

    1. ``for`` loop unpacked variables
    2. ``with`` context variables

    Reasoning:
        Variables leaking from the blocks can damage your logic.
        It might not contain what you think they contain.

    Solution:
        Use names inside the scope they are defined.
        Create new functions to return values in case
        you need to use block variables: when searching for a value, etc.

    Example::

        # Correct:
        for my_item in collection:
            print(my_item)

        # Wrong:
        for my_item in collection:
            ...
        print(my_item)

    See also:
        https://github.com/satwikkansal/wtfPython#-explanation-32

    .. versionadded:: 0.12.0
    .. versionchanged:: 0.14.0

    """

    error_template = 'Found control variable used after block: {0}'
    code = 441


@final
class OuterScopeShadowingViolation(ASTViolation):
    """
    Forbid shadowing variables from outer scopes.

    We check the function, method, and module scopes.
    While we do not check the class scope. Because class level constants
    are not available via regular name,
    and they are scope to ``ClassName.var_name``.

    Reasoning:
        Shadowing can lead you to a big pile of storage and unexpected bugs.


    Solution:
        Use different names and do not allow scoping.

    Example::

        # Correct:
        def test(): ...

        def other():
            test1 = 1

        # Wrong:
        def test(): ...

        def other():
            test = 1  # shadows `test()` function

    .. versionadded:: 0.12.0

    """

    error_template = 'Found outer scope names shadowing: {0}'
    code = 442


@final
class UnhashableTypeInHashViolation(ASTViolation):
    """
    Forbid explicit unhashable types of asset items and dict keys.

    Reasoning:
        This will resolve in ``TypeError`` in runtime.

    Solution:
        Use hashable types to define set items and dict keys.

    Example::

        # Correct:
        my_dict = {1: {}, (1, 2): [], (2, 3): {1, 2}}

        # Wrong:
        my_dict = {[1, 2]: [], {2, 3}: {1, 2}}

    .. versionadded:: 0.12.0

    """

    error_template = 'Found unhashable item'
    code = 443


@final
class WrongKeywordConditionViolation(ASTViolation):
    """
    Forbid explicit falsely-evaluated conditions with several keywords.

    We check:

    - ``ast.While``
    - ``ast.Assert``

    We do not check variables, attributes, calls, bool and bin operators, etc.
    We forbid constants and some expressions.

    Reasoning:
        Some conditions tell us that this node won't work correctly.
        So, we need to check if we can fix that.

    Solution:
        Remove the unreachable node, or change the condition item.

    Example::

        # Correct:
        assert some_variable

        while True:
            ...

        # Wrong:
        assert []

        while False:
            ...

    .. versionadded:: 0.12.0
    .. versionchanged:: 0.13.0

    """

    error_template = 'Found incorrect keyword condition'
    code = 444


@final
class WrongNamedKeywordViolation(ASTViolation):
    """
    Forbid incorrectly named keywords in starred dicts.

    Reasoning:
        Using the incorrect keywords in a starred dict.
        Eg.: ``print(**{'@': 1})``.

    Solution:
        Don't use incorrect identifiers as keywords.

    Example::

        # Correct:
        print(**{'end': '|'})

        # Wrong:
        print(**{'3end': '|'})

    .. versionadded:: 0.13.0

    """

    code = 445
    error_template = 'Found incorrectly named keyword in the starred dict'


@final
class ApproximateConstantViolation(ASTViolation):
    """
    Forbid approximate constants.

    Reasoning:
        Some constants are already defined.
        No need to write them again, use existing values.
        We just compare numbers as strings and raise this
        violation when they start with the same chars.

    Solution:
        Use pre-defined constants.

    Example::

        # Correct:
        from math import pi
        random_number = 3.15
        too_short = 3.1

        # Wrong:
        pi = 3.14

    See
    :py:data:`~wemake_python_styleguide.constants.MATH_APPROXIMATE_CONSTANTS`
    for full list of math constants that we check for.

    See also:
        https://docs.python.org/3/library/math.html#constants

    .. versionadded:: 0.13.0

    """

    code = 446
    error_template = 'Found approximate constant: {0}'


@final
class StringConstantRedefinedViolation(ASTViolation):
    """
    Forbid using the alphabet as a string.

    Reasoning:
        Some constants are already defined.
        No need to write to them again, use existing values.
        We just compare strings and raise this violation
        when they have the same chars.

    Solution:
        Use pre-defined constants.

    Example::

        # Correct:
        import string
        UPPERCASE_ALPH = string.ascii_uppercase
        LOWERCASE_ALPH = string.ascii_lowercase

        # Wrong:
        GUESS_MY_NAME = "abcde...WXYZ"
        UPPERCASE_ALPH = "ABCD...WXYZ"
        LOWERCASE_ALPH = "abcd...wxyz"

    .. versionadded:: 0.13.0

    """

    error_template = 'Found alphabet as strings: {0}'
    code = 447


@final
class IncorrectExceptOrderViolation(ASTViolation):
    """
    Forbid incorrect order of ``except``.

    Note, we only check for built-in exceptions
    because we cannot statically identify
    the inheritance order of custom ones.

    Reasoning:
        Using incorrect order of exceptions is error-prone, since
        you end up with some unreachable exception clauses.

    Solution:
        Use the correct order of exceptions.

    Example::

        # Correct:
        try:
            ...
        except ValueError:
            ...
        except Exception:
            ...

        # Wrong:
        try:
            ...
        except Exception:
            ...
        except ValueError:
            ...

    See also:
        https://bit.ly/36MHlzw

    .. versionadded:: 0.13.0

    """

    error_template = 'Found incorrect exception order'
    code = 448


@final
class FloatKeyViolation(ASTViolation):
    """
    Forbid ``float`` keys.

    Reasoning:
        ``float`` is a very ugly data type.
        It has a lot of "precision" errors.
        When we use ``float`` as keys we can hit this wall.
        Moreover, we cannot use ``float`` keys with lists, by design.

    Solution:
        Use other data types: integers, decimals, or use fuzzy logic.

    Example::

        # Correct:
        some = {1: 'a'}
        some[1]

        # Wrong:
        some = {1.0: 'a'}
        some[1.0]

    .. versionadded:: 0.13.0

    """

    error_template = 'Found float used as a key'
    code = 449


@final
class ProtectedModuleMemberViolation(ASTViolation):
    """
    Forbid importing protected objects from modules.

    Related to :class:`~ProtectedModuleViolation`.

    Reasoning:
        When importing a protected modules' members, we break the contract
        which the authors of this module enforce.
        By disrespecting encapsulation, we may break the code at any moment.

    Solution:
        Do not import protected objects from modules.
        Respect the encapsulation.

    Example::

        # Correct:
        from some.public.module import FooClass

        # Wrong:
        from some.module import _protected
        from some.module import _protected as not_protected

    .. versionadded:: 0.14.0

    """

    error_template = 'Found protected object import: {0}'
    code = 450


@final
class PositionalOnlyArgumentsViolation(ASTViolation):
    """
    Forbid positional only or ``/`` arguments.

    This violation is only raised for ``python3.8+``,
    earlier versions do not have this concept.

    Reasoning:
        This is a very rare case.
        Almost exclusively used by C code and stdlib.
        There's no point in declaring your own parameters as positional only.
        It will break your code!

    Solution:
        Use regular arguments.
        In case you are working with C, then this violation
        can be ignored.

    Example::

        # Correct:
        def my_function(first, second):
            ...

        # Wrong:
        def my_function(first, /, second):
            ...

    See also:
        https://www.python.org/dev/peps/pep-0570/

    .. versionadded:: 0.14.0

    """

    error_template = 'Found positional-only argument'
    code = 451


class LoopControlFinallyViolation(ASTViolation):
    """
    Forbid ``break`` and ``continue`` in a ``finally`` block.

    Related to :class:`~TryExceptMultipleReturnPathViolation`.

    Reasoning:
        Putting any control statements in `finally` is a
        terrible practice, because `finally` is implicitly
        called and can cause damage to your logic with
        its implicitness.
        It should not be allowed.

    Solution:
        Remove ``break`` and ``continue`` from ``finally`` blocks.

    Example::

        # Correct:
        try:
            ...
        finally:
            ...

        # Wrong:
        try:
            ...
        finally:
            break

        try:
            ...
        finally:
            continue

    .. versionadded:: 0.14.0

    """

    error_template = 'Found `break` or `continue` in `finally` block'
    code = 452


@final
class ShebangViolation(SimpleViolation):
    """
    Forbid executing a file with shebang incorrectly set.

    A violation is raised in these cases :
        - Shebang is present but the file is not executable.
        - The file is executable but no shebang is present.
        - Shebang is present but does not contain "python".
        - Whitespace is present before the shebang.
        - Presence of blank lines or commented lines before the shebang.

    Reasoning:
        Setting the shebang incorrectly causes an executable mismatch.

    Solution:
        Ensure that the shebang is present on the first line,
        and contains "python", and there is no leading whitespace.

    Example::

        # Correct:
        #!/usr/bin/env python

        # Wrong:
        #!/usr/bin/env
            #!/usr/bin/env python

    .. versionadded:: 0.14.0

    """

    error_template = 'Found executable mismatch: {0}'
    code = 453


@final
class BaseExceptionRaiseViolation(ASTViolation):
    """
    Forbid raising ``Exception`` or ``BaseException``.

    Reasoning:
        ``Exception`` and ``BaseException`` are inconvenient to catch.
        And when you catch them you can accidentally suppress other exceptions.

    Solution:
        Use a user-defined exception, subclassed from ``Exception``.

    Example::

        # Correct:
        raise UserNotFoundError
        raise UserNotFoundError("cannot find user with the given id")

        # Wrong:
        raise Exception
        raise Exception("user not found")
        raise BaseException
        raise BaseException("user not found")

    See also:
        https://docs.python.org/3/library/exceptions.html#exception-hierarchy
        https://docs.python.org/3/tutorial/errors.html#user-defined-exceptions

    .. versionadded:: 0.15.0

    """

    error_template = 'Found wrong `raise` exception type: {0}'
    code = 454


@final
class NonTrivialExceptViolation(ASTViolation):
    """
    Forbids using non-trivial expressions as a parameter for ``except``.

    Reasoning:
        Expressions used as an argument for ``except`` could be hard to read
        and hide real list of exceptions being expected to occur in the outlined
        code block.

    Solution:
        Use separate ``except`` blocks for each exception or provide a tuple
        of exception classes.

    Example::

        # Correct:
        try:
            ...
        except ValueError:
            ...
        except TypeError:
            ...

        try:
            ...
        except (TypeError, ValueError):
            ...

        # Wrong:
        try:
            ...
        except TypeError or ValueError:
            ...

    .. versionadded:: 0.15.0

    """

    error_template = 'Found non-trivial expression as an argument for "except"'
    code = 455


@final
class FloatingNanViolation(ASTViolation):
    """
    Forbids using ``float("NaN")`` construct to generate NaN.

    Reasoning:
        This method to generate NaN is really confusing and is a good way to
        catch a lot of unexpected bugs.

    Solution:
        Even if you're 100% sure what you're doing, use ``math.nan`` instead.

    Example::

        # Correct:
        min(math.nan, 3)

        # Wrong:
        min(float("NAN"), 3)

    .. versionadded:: 0.15.0

    """

    error_template = 'Found "NaN" as argument to float()'
    code = 456


@final
class InfiniteWhileLoopViolation(ASTViolation):
    """
    Forbids use of infinite ``while True:`` loops.

    Reasoning:
        Infinite loops will cause bugs in code.

    Solution:
        Add either a return, raise, or break to handle the infinite loop.

    Example::

        # Correct:
        while True:
            print('forever')
            break

        # Wrong:
        while True:
            print('forever')

    .. versionadded:: 0.15.0

    """

    error_template = 'Found an infinite while loop'
    code = 457


@final
class ImportCollisionViolation(ASTViolation):
    """
    Forbids to import from already imported modules.

    Reasoning:
        Importing objects from already imported modules is inconsitent
        and error-prone.

    Solution:
        Do not import objects from already imported modules or use aliases
        when it cannot be avoided.

    Example::

        # Correct:
        import public
        from some.module import FooClass

        import hypothesis
        from hypothesis import strategies as st

        # Wrong:
        from public import utils
        from public.utils import something

        import hypothesis
        from hypothesis import strategies

    .. versionadded:: 0.15.0

    """

    error_template = 'Found imports collision: {0}'
    code = 458


@final
class FloatComplexCompareViolation(ASTViolation):
    """
    Forbids comparisons with ``float`` and ``complex``.

    Reasoning:
        This is a best practice rule, as ``float`` and ``complex``
        suffer from representation error, leading to possibly
        incorrect results during comparison.

    Solution:
        Use fuzzy operators.
        1. ``abs(f1 - f2) <= allowed_error``
        2. ``math.isclose(f1, f2)`` (for ``float``)
        3. ``cmath.isclose(c1, c2)`` (for ``complex``)
        4. Custom logic, not using operators

    Example::

        # Correct:
        math.isclose(3.0, 0.3 / 0.1)
        cmath.isclose(3 + 4j, (0.3 + 0.4j) / 0.1)

        # Wrong:
        3.0 == 0.3 / 0.1
        3 + 4j == (0.3 + 0.4j) / 0.1

    .. versionadded:: 0.15.0

    """

    error_template = 'Found comparison with float or complex number'
    code = 459


@final
class SingleElementDestructuringViolation(ASTViolation):
    """
    Forbids to have single element destructuring.

    Reasoning:
        Having single element destructuring is not readable.

    Solution:
        Use access by index instead.

    Example::

        # Correct:
        first = single_element_list[0]

        # Wrong:
        (first,) = [1]

    .. versionadded:: 0.15.0

    """

    error_template = 'Found single element destructuring'
    code = 460


@final
class ForbiddenInlineIgnoreViolation(SimpleViolation):
    """
    Forbids to use specific inline ignore violations.

    There can be forbidden a specific violation or whole
    class of violations.

    Reasoning:
        There are violations important for specific project that must not
        be ignored, e.g. complexity or best practices violations.

    Solution:
        Remove inline ignore for forbidden violations.

    Configuration:
        This rule is configurable with `--forbidden-inline-ignore``.
        Default:
        :str:`wemake_python_styleguide.options.defaults.FORBIDDEN_INLINE_IGNORE`

    .. versionadded:: 0.15.0

    """

    error_template = 'Forbidden inline ignore: {0}'
    code = 461


@final
class WrongMultilineStringUseViolation(TokenizeViolation):
    '''
    Frobids direct usage of multiline strings.

    Multiline strings are only allowed in docstrings
    or assignments to variables.

    Reasoning:
        Direct usage of multiline strings is not readable.
        One should not depend on the current indentation,
        e.g. in comparisons or function calls.

    Solution:
        Assign a multiline string to a variable.

    Example::

        # Correct:
        multiline = """
            abc
            abc
        """

        # Wrong:
        function("""
            abc
            abc
        """)

    .. versionadded:: 0.15.0

    '''

    error_template = 'Wrong multiline string usage'
    code = 462


@final
<<<<<<< HEAD
class EmptyCommentViolation(TokenizeViolation):
    """
    Forbid empty comments.

    Empty comments are only allowed in between valid comments.

    Reasoning:
        Empty comments that do not help formatting should be excluded.

    Solution:
        Remove the empty comments.

    Example::

        # Correct:

        # First line
        #
        # Samples:
        # One
        # Two
        my_var = 1

        # Wrong:

        #
        my_var = 1
=======
class GetterWithoutReturnViolation(ASTViolation):
    """
    Forbids to have functions starting with ``get_`` without returning a value.

    Applies to both methods and functions.

    Reasoning:
        A ``get_`` function is generally expected to return a value. Otherwise,
        it is most likely either an error or bad naming.

    Solution:
        Make sure getter functions ``return`` or ``yield`` a value on all
        execution paths, or rename the function.

    Example::

        # Correct
        def get_random_number():
             return random.randint(1, 10)

        # Wrong
        def get_random_number():
             print('I do not return a value!')
>>>>>>> e730410d

    .. versionadded:: 0.15.0

    """

<<<<<<< HEAD
    error_template = 'Found empty comment'
=======
    error_template = 'Found a getter without a return value'
>>>>>>> e730410d
    code = 463<|MERGE_RESOLUTION|>--- conflicted
+++ resolved
@@ -79,11 +79,8 @@
    SingleElementDestructuringViolation
    ForbiddenInlineIgnoreViolation
    WrongMultilineStringUseViolation
-<<<<<<< HEAD
+   GetterWithoutReturnViolation
    EmptyCommentViolation
-=======
-   GetterWithoutReturnViolation
->>>>>>> e730410d
 
 Best practices
 --------------
@@ -151,12 +148,9 @@
 .. autoclass:: SingleElementDestructuringViolation
 .. autoclass:: ForbiddenInlineIgnoreViolation
 .. autoclass:: WrongMultilineStringUseViolation
-<<<<<<< HEAD
+.. autoclass:: GetterWithoutReturnViolation
 .. autoclass:: EmptyCommentViolation
-=======
-.. autoclass:: GetterWithoutReturnViolation
-
->>>>>>> e730410d
+
 """
 
 from typing_extensions import final
@@ -2443,7 +2437,39 @@
 
 
 @final
-<<<<<<< HEAD
+class GetterWithoutReturnViolation(ASTViolation):
+    """
+    Forbids to have functions starting with ``get_`` without returning a value.
+
+    Applies to both methods and functions.
+
+    Reasoning:
+        A ``get_`` function is generally expected to return a value. Otherwise,
+        it is most likely either an error or bad naming.
+
+    Solution:
+        Make sure getter functions ``return`` or ``yield`` a value on all
+        execution paths, or rename the function.
+
+    Example::
+
+        # Correct
+        def get_random_number():
+             return random.randint(1, 10)
+
+        # Wrong
+        def get_random_number():
+             print('I do not return a value!')
+
+    .. versionadded:: 0.15.0
+
+    """
+
+    error_template = 'Found a getter without a return value'
+    code = 463
+
+
+@final
 class EmptyCommentViolation(TokenizeViolation):
     """
     Forbid empty comments.
@@ -2471,39 +2497,6 @@
 
         #
         my_var = 1
-=======
-class GetterWithoutReturnViolation(ASTViolation):
-    """
-    Forbids to have functions starting with ``get_`` without returning a value.
-
-    Applies to both methods and functions.
-
-    Reasoning:
-        A ``get_`` function is generally expected to return a value. Otherwise,
-        it is most likely either an error or bad naming.
-
-    Solution:
-        Make sure getter functions ``return`` or ``yield`` a value on all
-        execution paths, or rename the function.
-
-    Example::
-
-        # Correct
-        def get_random_number():
-             return random.randint(1, 10)
-
-        # Wrong
-        def get_random_number():
-             print('I do not return a value!')
->>>>>>> e730410d
-
-    .. versionadded:: 0.15.0
-
-    """
-
-<<<<<<< HEAD
+    """
     error_template = 'Found empty comment'
-=======
-    error_template = 'Found a getter without a return value'
->>>>>>> e730410d
-    code = 463+    code = 464