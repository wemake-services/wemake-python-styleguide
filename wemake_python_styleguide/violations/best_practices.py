--- conflicted
+++ resolved
@@ -71,11 +71,8 @@
    FloatKeyViolation
    ProtectedModuleMemberViolation
    PositionalOnlyArgumentsViolation
-<<<<<<< HEAD
+   LoopControlFinallyViolation
    ExecutableMismatchViolation
-=======
-   LoopControlFinallyViolation
->>>>>>> 145a77a7
 
 Best practices
 --------------
@@ -132,11 +129,8 @@
 .. autoclass:: FloatKeyViolation
 .. autoclass:: ProtectedModuleMemberViolation
 .. autoclass:: PositionalOnlyArgumentsViolation
-<<<<<<< HEAD
+.. autoclass:: LoopControlFinallyViolation
 .. autoclass:: ExecutableMismatchViolation
-=======
-.. autoclass:: LoopControlFinallyViolation
->>>>>>> 145a77a7
 
 """
 
@@ -2032,19 +2026,6 @@
     code = 451
 
 
-<<<<<<< HEAD
-@final
-class ExecutableMismatchViolation(TokenizeViolation):
-    """
-    Forbids to execute the file with shebang incorrectly set.
-
-    Reasoning:
-        Setting the shebang incorrectly causes executable mismatch.
-
-    Solution:
-        Ensure the shebang is present on the first line,
-        contains "python", and there is no whitespace before.
-=======
 class LoopControlFinallyViolation(ASTViolation):
     """
     Forbids to use ``break`` and ``continue`` in ``finally`` case.
@@ -2060,42 +2041,58 @@
 
     Solution:
         Remove ``break`` and ``continue`` from ``finally`` blocks.
->>>>>>> 145a77a7
-
-    Example::
-
-        # Correct:
-<<<<<<< HEAD
+
+    Example::
+
+        # Correct:
+        try:
+            ...
+        finally:
+            ...
+
+        # Wrong:
+        try:
+            ...
+        finally:
+            break
+
+        try:
+            ...
+        finally:
+            continue
+
+    .. versionadded:: 0.14.0
+
+    """
+
+    error_template = 'Found `break` or `continue` in `finally` block'
+    code = 452
+
+
+@final
+class ExecutableMismatchViolation(TokenizeViolation):
+    """
+    Forbids to execute the file with shebang incorrectly set.
+
+    Reasoning:
+        Setting the shebang incorrectly causes executable mismatch.
+
+    Solution:
+        Ensure the shebang is present on the first line,
+        contains "python", and there is no whitespace before.
+
+    Example::
+
+        # Correct:
         #!/usr/bin/env python
 
         # Wrong:
         #!/usr/bin/env
          #!/usr/bin/env python
-=======
-        try:
-            ...
-        finally:
-            ...
-
-        # Wrong:
-        try:
-            ...
-        finally:
-            break
-
-        try:
-            ...
-        finally:
-            continue
->>>>>>> 145a77a7
 
     .. versionadded:: 0.14.0
 
     """
 
-<<<<<<< HEAD
     error_template = 'Found executable mismatch: {0}'
-=======
-    error_template = 'Found `break` or `continue` in `finally` block'
->>>>>>> 145a77a7
-    code = 452+    code = 453