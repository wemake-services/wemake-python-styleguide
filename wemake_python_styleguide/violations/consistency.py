--- conflicted
+++ resolved
@@ -73,11 +73,8 @@
    MeaninglessNumberOperationViolation
    OperationSignNegationViolation
    VagueImportViolation
-<<<<<<< HEAD
+   AdditionAssignmentOnListViolation
    RedundantSubscriptViolation
-=======
-   AdditionAssignmentOnListViolation
->>>>>>> dd63da42
 
 Consistency checks
 ------------------
@@ -130,11 +127,8 @@
 .. autoclass:: MeaninglessNumberOperationViolation
 .. autoclass:: OperationSignNegationViolation
 .. autoclass:: VagueImportViolation
-<<<<<<< HEAD
 .. autoclass:: RedundantSubscriptViolation
-=======
 .. autoclass:: AdditionAssignmentOnListViolation
->>>>>>> dd63da42
 
 """
 
@@ -1796,15 +1790,6 @@
     code = 347
 
 
-@final
-<<<<<<< HEAD
-class RedundantSubscriptViolation(ASTViolation):
-    """
-    Forbids the use of redundant components in a subscript's slice.
-
-    Reasoning:
-        We do it for consistency reasons.
-=======
 class AdditionAssignmentOnListViolation(ASTViolation):
     """
     Forbids usage of += with list arguments.
@@ -1812,12 +1797,34 @@
     Reasoning:
         ``+=`` works like ``extend()`` method.
         Why not just use ``extend()`` instead of ``+=`` to be consistent.
->>>>>>> dd63da42
-
-    Example::
-
-        # Correct:
-<<<<<<< HEAD
+
+    Example::
+
+        # Correct:
+        some_list.extend([1, 2, 3])
+
+        # Wrong:
+        some_list += [1, 2, 3]
+
+    .. versionadded:: 0.13.0
+
+    """
+
+    error_template = 'Found addition assignment with list argument'
+    code = 348
+
+
+@final
+class RedundantSubscriptViolation(ASTViolation):
+    """
+    Forbids the use of redundant components in a subscript's slice.
+
+    Reasoning:
+        We do it for consistency reasons.
+
+    Example::
+
+        # Correct:
         array[:7]
 
         ...
@@ -1825,30 +1832,19 @@
         array[3:]
 
         # Wrong:
-        x[0:7]
+        array[0:7]
 
         ...
 
-        x[3:None]
+        array[3:None]
 
         ...
 
-        x[3:7:1]
-
-=======
-        some_list.extend([1, 2, 3])
-
-        # Wrong:
-        some_list += [1, 2, 3]
->>>>>>> dd63da42
+        array[3:7:1]
 
     .. versionadded:: 0.13.0
 
     """
 
-<<<<<<< HEAD
     error_template = 'Found redundant subscript slice: {0}'
-=======
-    error_template = 'Found addition assignment with list argument'
->>>>>>> dd63da42
-    code = 348+    code = 349