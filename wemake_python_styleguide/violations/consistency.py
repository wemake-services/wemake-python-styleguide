--- conflicted
+++ resolved
@@ -75,13 +75,10 @@
    VagueImportViolation
    AdditionAssignmentOnListViolation
    RedundantSubscriptViolation
-<<<<<<< HEAD
-   UselessBlankLineViolation
-=======
    AugmentedAssignPatternViolation
    UnnecessaryLiteralsViolation
    MultilineLoopViolation
->>>>>>> 924fe11a
+   UselessBlankLineViolation
 
 Consistency checks
 ------------------
@@ -136,13 +133,10 @@
 .. autoclass:: VagueImportViolation
 .. autoclass:: AdditionAssignmentOnListViolation
 .. autoclass:: RedundantSubscriptViolation
-<<<<<<< HEAD
-.. autoclass:: UselessBlankLineViolation
-=======
 .. autoclass:: AugmentedAssignPatternViolation
 .. autoclass:: UnnecessaryLiteralsViolation
 .. autoclass:: MultilineLoopViolation
->>>>>>> 924fe11a
+.. autoclass:: UselessBlankLineViolation
 
 """
 
@@ -1862,14 +1856,6 @@
 
 
 @final
-<<<<<<< HEAD
-class UselessBlankLineViolation(TokenizeViolation):
-    """
-    Forbids useless blank lines in between brackets.
-
-    Reasoning:
-        We do this for consistency.
-=======
 class AugmentedAssignPatternViolation(ASTViolation):
     """
     Enforce using augmented assign pattern.
@@ -1877,24 +1863,10 @@
     Reasoning:
         ``a += b`` is short and correct version of ``a = a + b``.
         Why not using the short version?
->>>>>>> 924fe11a
-
-    Example::
-
-        # Correct:
-<<<<<<< HEAD
-        arr = [
-            1,
-            2
-        ]
-
-        # Wrong:
-        arr = [
-
-            1,
-            2
-        ]
-=======
+
+    Example::
+
+        # Correct:
         a += b
 
         # Wrong:
@@ -1961,16 +1933,41 @@
             arg2,
         ):
             ...
->>>>>>> 924fe11a
 
     .. versionadded:: 0.13.0
 
     """
 
-<<<<<<< HEAD
-    error_template = 'Found an unnecessary blank line'
-    code = 350
-=======
     error_template = 'Forbids multiline loops'
     code = 352
->>>>>>> 924fe11a
+
+
+@final
+class UselessBlankLineViolation(TokenizeViolation):
+    """
+    Forbids useless blank lines in between brackets.
+
+    Reasoning:
+        We do this for consistency.
+
+    Example::
+
+        # Correct:
+        arr = [
+            1,
+            2
+        ]
+
+        # Wrong:
+        arr = [
+
+            1,
+            2
+        ]
+
+    .. versionadded:: 0.13.0
+
+    """
+
+    error_template = 'Found an unnecessary blank line'
+    code = 353