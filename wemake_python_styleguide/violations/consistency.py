--- conflicted
+++ resolved
@@ -75,12 +75,9 @@
    VagueImportViolation
    AdditionAssignmentOnListViolation
    RedundantSubscriptViolation
-<<<<<<< HEAD
-   MultilineLoopViolation
-=======
    AugmentedAssignPatternViolation
    UnnecessaryLiteralsViolation
->>>>>>> 46a43416
+   MultilineLoopViolation
 
 Consistency checks
 ------------------
@@ -135,12 +132,9 @@
 .. autoclass:: VagueImportViolation
 .. autoclass:: AdditionAssignmentOnListViolation
 .. autoclass:: RedundantSubscriptViolation
-<<<<<<< HEAD
-.. autoclass:: MultilineLoopViolation
-=======
 .. autoclass:: AugmentedAssignPatternViolation
 .. autoclass:: UnnecessaryLiteralsViolation
->>>>>>> 46a43416
+.. autoclass:: MultilineLoopViolation
 
 """
 
@@ -1862,19 +1856,75 @@
 
 
 @final
-<<<<<<< HEAD
+class AugmentedAssignPatternViolation(ASTViolation):
+    """
+    Enforce using augmented assign pattern.
+
+    Reasoning:
+        ``a += b`` is short and correct version of ``a = a + b``.
+        Why not using the short version?
+
+    Example::
+
+        # Correct:
+        a += b
+
+        # Wrong:
+        a = a + b
+
+    .. versionadded:: 0.13.0
+
+    """
+
+    error_template = 'Found usable augmented assign pattern'
+    code = 350
+
+
+@final
+class UnnecessaryLiteralsViolation(ASTViolation):
+    """
+    Forbids the use of unnecessary literals in your code.
+
+    Reasoning:
+        We discourage using primitive calls to get default type values.
+        There are better ways to get these values.
+
+    Solution:
+        Use direct default values of the given type
+
+    Example::
+
+        # Correct:
+        default = 0
+
+        # Wrong:
+        default = int()
+
+    .. versionadded:: 0.13.0
+
+    """
+
+    error_template = 'Found unnecessary literals.'
+    code = 351
+
+    
+@final
 class MultilineLoopViolation(ASTViolation):
     """
     Forbids multiline loops.
 
     Reasoning:
-        Decreased the readability of the code.
+        It decreased the readability of the code.
+    
+    Solution:
+        Use single line loops and create new variables 
+        in case you need to fit too many logic inside the loop definition.
 
     Example::
 
         # Correct
 
-        for num in SomeFunc(arg1, arg2):
+        for num in some_function(arg1, arg2):
             ...
 
         # Wrong
@@ -1887,56 +1937,4 @@
     """
 
     error_template = 'Forbids multiline loops'
-    code = 350
-=======
-class AugmentedAssignPatternViolation(ASTViolation):
-    """
-    Enforce using augmented assign pattern.
-
-    Reasoning:
-        ``a += b`` is short and correct version of ``a = a + b``.
-        Why not using the short version?
-
-    Example::
-
-        # Correct:
-        a += b
-
-        # Wrong:
-        a = a + b
-
-    .. versionadded:: 0.13.0
-
-    """
-
-    error_template = 'Found usable augmented assign pattern'
-    code = 350
-
-
-@final
-class UnnecessaryLiteralsViolation(ASTViolation):
-    """
-    Forbids the use of unnecessary literals in your code.
-
-    Reasoning:
-        We discourage using primitive calls to get default type values.
-        There are better ways to get these values.
-
-    Solution:
-        Use direct default values of the given type
-
-    Example::
-
-        # Correct:
-        default = 0
-
-        # Wrong:
-        default = int()
-
-    .. versionadded:: 0.13.0
-
-    """
-
-    error_template = 'Found unnecessary literals.'
-    code = 351
->>>>>>> 46a43416
+    code = 352
