# -*- coding: utf-8 -*-

"""
These checks limit the Python's inconsistency.

We can do the same things differently in Python.
For example, there are three ways to format a string.
There are several ways to write the same number.

We like our code to be consistent.
It is easier to bare with your code base if you follow these rules.

Note:

    Beautiful is better than ugly.
    Explicit is better than implicit.
    Simple is better than complex.
    Complex is better than complicated.
    Flat is better than nested.
    Sparse is better than dense.
    Readability counts.
    Special cases aren't special enough to break the rules.
    In the face of ambiguity, refuse the temptation to guess.
    There should be one-- and preferably only one --obvious way to do it.

.. currentmodule:: wemake_python_styleguide.violations.consistency

Summary
-------

.. autosummary::
   :nosignatures:

   LocalFolderImportViolation
   DottedRawImportViolation
   UnicodeStringViolation
   UnderscoredNumberViolation
   PartialFloatViolation
   FormattedStringViolation
   RequiredBaseClassViolation
   MultipleIfsInComprehensionViolation
   ConstantComparisonViolation
   BadNumberSuffixViolation
   ComparisonOrderViolation
   MultipleInComparisonViolation
<<<<<<< HEAD
   NamedConstantConditionalViolation
=======
   RedundantComparisonViolation
>>>>>>> ce19b15f

Consistency checks
------------------

.. autoclass:: LocalFolderImportViolation
.. autoclass:: DottedRawImportViolation
.. autoclass:: UnicodeStringViolation
.. autoclass:: UnderscoredNumberViolation
.. autoclass:: PartialFloatViolation
.. autoclass:: FormattedStringViolation
.. autoclass:: RequiredBaseClassViolation
.. autoclass:: MultipleIfsInComprehensionViolation
.. autoclass:: ConstantComparisonViolation
.. autoclass:: BadNumberSuffixViolation
.. autoclass:: ComparisonOrderViolation
.. autoclass:: MultipleInComparisonViolation
<<<<<<< HEAD
.. autoclass:: NamedConstantConditionalViolation
=======
.. autoclass:: RedundantComparisonViolation
>>>>>>> ce19b15f

"""

from wemake_python_styleguide.violations.base import (
    ASTViolation,
    TokenizeViolation,
)


class LocalFolderImportViolation(ASTViolation):
    """
    Forbids to have imports relative to the current folder.

    Reasoning:
        We should pick one style and stick to it.
        We have decided to use the explicit one.

    Example::

        # Correct:
        from my_package.version import get_version

        # Wrong:
        from .version import get_version
        from ..drivers import MySQLDriver

    Note:
        Returns Z300 as error code

    """

    #: Error message shown to the user.
    error_template = 'Found local folder import "{0}"'
    code = 300


class DottedRawImportViolation(ASTViolation):
    """
    Forbids to use imports like ``import os.path``.

    Reasoning:
        There too many different ways to import something.
        We should pick one style and stick to it.
        We have decided to use the readable one.

    Solution:
        Refactor your import statement.

    Example::

        # Correct:
        from os import path

        # Wrong:
        import os.path

    Note:
        Returns Z301 as error code

    """

    #: Error message shown to the user.
    error_template = 'Found dotted raw import "{0}"'
    code = 301


class UnicodeStringViolation(TokenizeViolation):
    """
    Forbids to use ``u`` string prefix.

    Reasoning:
        We do not need this prefix since ``python2``.
        But, it is still possible to find it inside the codebase.

    Solution:
        Remove this prefix.

    Example::

        # Correct:
        nickname = 'sobolevn'
        file_contents = b'aabbcc'

        # Wrong:
        nickname = u'sobolevn'

    Note:
        Returns Z302 as error code

    """

    code = 302
    #: Error message shown to the user.
    error_template = 'Found unicode string prefix: {0}'


class UnderscoredNumberViolation(TokenizeViolation):
    """
    Forbids to use underscores (``_``) in numbers.

    Reasoning:
        It is possible to write ``1000`` in three different ways:
        ``1_000``, ``10_00``, and ``100_0``.
        And it would be still the same number.
        Count how many ways there are to write bigger numbers.
        Currently, it all depends on cultural habits of the author.
        We enforce a single way to write numbers: without the underscore.

    Solution:
        Numbers should be written as numbers: ``1000``.
        If you have a very big number with a lot of zeros, use multiplication.

    Example::

        # Correct:
        phone = 88313443
        million = 1000000

        # Wrong:
        phone = 8_83_134_43
        million = 100_00_00

    Note:
        Returns Z303 as error code

    """

    code = 303
    #: Error message shown to the user.
    error_template = 'Found underscored number: {0}'


class PartialFloatViolation(TokenizeViolation):
    """
    Forbids to use partial floats like ``.05`` or ``23.``.

    Reasoning:
        Partial numbers are hard to read and they can be confused with
        other numbers. For example, it is really
        easy to confuse ``0.5`` and ``.05`` when reading
        through the source code.

    Solution:
        Use full versions with leading and starting zeros.

    Example::

        # Correct:
        half = 0.5
        ten_float = 10.0

        # Wrong:
        half = .5
        ten_float = 10.

    Note:
        Returns Z304 as error code

    """

    code = 304
    #: Error message shown to the user.
    error_template = 'Found partial float: {0}'


class FormattedStringViolation(ASTViolation):
    """
    Forbids to use ``f`` strings.

    Reasoning:
        ``f`` strings looses context too often and they are hard to lint.
        Imagine that you have a string that breaks
        when you move it two lines above.
        That's not how a string should behave.
        Also, they promote a bad practice:
        putting your logic inside the template.

    Solution:
        Use ``.format()`` with indexed params instead.

    See also:
        https://github.com/xZise/flake8-string-format

    Example::

        # Wrong:
        f'Result is: {2 + 2}'

        # Correct:
        'Result is: {0}'.format(2 + 2)
        'Hey {user}! How are you?'.format(user='sobolevn')

    Note:
        Returns Z305 as error code

    """

    should_use_text = False
    #: Error message shown to the user.
    error_template = 'Found `f` string'
    code = 305


class RequiredBaseClassViolation(ASTViolation):
    """
    Forbids to write classes without base classes.

    Reasoning:
        We just need to decide how to do it.
        We need a single and unified rule about base classes.
        We have decided to stick to the explicit base class notation.

    Solution:
        Add a base class.

    Example::

        # Correct:
        class Some(object): ...

        # Wrong:
        class Some: ...

    Note:
        Returns Z306 as error code

    """

    #: Error message shown to the user.
    error_template = 'Found class without a base class "{0}"'
    code = 306


class MultipleIfsInComprehensionViolation(ASTViolation):
    """
    Forbids to have multiple ``if`` statements inside list comprehensions.

    Reasoning:
        It is very hard to read multiple ``if`` statements inside
        a list comprehension. Since, it is even hard to tell all of them
        should pass or fail.

    Solution:
        Use a single ``if`` statement inside list comprehensions.
        Use ``filter()`` if you have complicated logic.

    Example::

        # Wrong:
        nodes = [node for node in html if node != 'b' if node != 'i']

        # Correct:
        nodes = [node for node in html if node not in ('b', 'i')]

    Note:
        Returns Z307 as error code

    """

    should_use_text = False
    #: Error message shown to the user.
    error_template = 'Found list comprehension with multiple `if`s'
    code = 307


class ConstantComparisonViolation(ASTViolation):
    """
    Forbids to have comparisons between two literals.

    Reasoning:
        When two constants are compared it is typically an indication of a
        mistake, since the Boolean value of the comparison will always be
        the same.

    Solution:
        Remove the constant comparison and any associated dead code.

    Example::

        # Wrong:
        if 60 * 60 < 1000:
            do_something()
        else:
            do_something_else()

        # Correct:
        do_something_else()

    Note:
        Returns Z308 as error code

    """

    should_use_text = False
    #: Error message shown to the user.
    error_template = 'Found constant comparison'
    code = 308


class ComparisonOrderViolation(ASTViolation):
    """
    Forbids comparision where argument doesn't come first.

    Reasoning:
        It is hard to read the code when
        you have to shuffle ordering of the arguments all the time.
        Bring a consistency to the comparison!

    Solution:
        Refactor your comparison expression, place the argument first.

    Example::

        # Correct:
        if some_x > 3:
        if 3 < some_x < 10:

        # Wrong:
        if 3 < some_x:

    Note:
        Returns Z309 as error code

    """

    should_use_text = False
    #: Error message shown to the user.
    error_template = 'Found reversed comparison order'
    code = 309


class BadNumberSuffixViolation(TokenizeViolation):
    """
    Forbids to use capital ``X``, ``O``, ``B``, and ``E`` in numbers.

    Reasoning:
        Octal, hex, binary and scientific notation suffixes could
        be written in two possible notations: lowercase and uppercase.
        Which brings confusion and decreases code consistency and readability.
        We enforce a single way to write numbers with suffixes:
        suffix with lowercase chars.

    Solution:
        Octal, hex, binary and scientific notation suffixes in numbers
        should be written lowercase.

    Example::

        # Correct:
        hex_number = 0xFF
        octal_number = 0o11
        binary_number = 0b1001
        number_with_scientific_notation = 1.5e+10

        # Wrong:
        hex_number = 0XFF
        octal_number = 0O11
        binary_number = 0B1001
        number_with_scientific_notation = 1.5E+10

    Note:
        Returns Z310 as error code

    """

    #: Error message shown to the user.
    error_template = 'Found underscored number: {0}'
    code = 310


class MultipleInComparisonViolation(ASTViolation):
    """
    Forbids comparision where multiple ``in`` checks.

    Reasoning:
        Using multiple ``in`` is unreadable.

    Solution:
        Refactor your comparison expression to use several ``and`` conditions
        or separate ``if`` statements in case it is appropriate.

    Example::

        # Correct:
        if item in bucket and bucket in master_list_of_buckets:
        if x_coord in line and line in square:

        # Wrong:
        if item in bucket in master_list_of_buckets:
        if x_cord in line in square:

    Note:
        Returns Z311 as error code

    """

    should_use_text = False
    #: Error message shown to the user.
<<<<<<< HEAD
    error_template = 'Found multiple in comparisons'
    code = 311


class NamedConstantConditionalViolation(ASTViolation):
    """
    Forbids using if statements that use only constant boolean values.

    Reasoning:
        When a constant boolean value is used in conditional
        it is typically an indication of a mistake, since
        the boolean value of the comparison will always be the same.

    Solution:
        Remove the conditional and any associated dead code.

    Example::

        # Correct:
        if value is True: ...

        # Wrong:
        if True: ...

    Note:
        Returns Z313 as error code
=======
    error_template = 'Found multiple `in` comparisons'
    code = 311


class RedundantComparisonViolation(ASTViolation):
    """
    Forbids to have comparisons between the same variable.

    Reasoning:
        When the same variables are compared it is typically an indication
        of a mistake, since the Boolean value of the comparison will always be
        the same.

    Solution:
        Remove the same variable comparison and any associated dead code.

    Example::

        # Wrong:
        a = 1
        if a < a:
            do_something()
        else:
            do_something_else()

        # Correct:
        do_something()

    Note:
        Returns Z312 as error code
>>>>>>> ce19b15f

    """

    should_use_text = False
    #: Error message shown to the user.
<<<<<<< HEAD
    error_template = 'Conditional is always true or false'
    code = 313
=======
    error_template = 'Found comparison between same variable'
    code = 312
>>>>>>> ce19b15f
<|MERGE_RESOLUTION|>--- conflicted
+++ resolved
@@ -43,11 +43,9 @@
    BadNumberSuffixViolation
    ComparisonOrderViolation
    MultipleInComparisonViolation
-<<<<<<< HEAD
+   RedundantComparisonViolation
    NamedConstantConditionalViolation
-=======
-   RedundantComparisonViolation
->>>>>>> ce19b15f
+
 
 Consistency checks
 ------------------
@@ -64,11 +62,8 @@
 .. autoclass:: BadNumberSuffixViolation
 .. autoclass:: ComparisonOrderViolation
 .. autoclass:: MultipleInComparisonViolation
-<<<<<<< HEAD
+.. autoclass:: RedundantComparisonViolation
 .. autoclass:: NamedConstantConditionalViolation
-=======
-.. autoclass:: RedundantComparisonViolation
->>>>>>> ce19b15f
 
 """
 
@@ -467,34 +462,6 @@
 
     should_use_text = False
     #: Error message shown to the user.
-<<<<<<< HEAD
-    error_template = 'Found multiple in comparisons'
-    code = 311
-
-
-class NamedConstantConditionalViolation(ASTViolation):
-    """
-    Forbids using if statements that use only constant boolean values.
-
-    Reasoning:
-        When a constant boolean value is used in conditional
-        it is typically an indication of a mistake, since
-        the boolean value of the comparison will always be the same.
-
-    Solution:
-        Remove the conditional and any associated dead code.
-
-    Example::
-
-        # Correct:
-        if value is True: ...
-
-        # Wrong:
-        if True: ...
-
-    Note:
-        Returns Z313 as error code
-=======
     error_template = 'Found multiple `in` comparisons'
     code = 311
 
@@ -525,16 +492,39 @@
 
     Note:
         Returns Z312 as error code
->>>>>>> ce19b15f
-
-    """
-
-    should_use_text = False
-    #: Error message shown to the user.
-<<<<<<< HEAD
-    error_template = 'Conditional is always true or false'
-    code = 313
-=======
+    """
+
+    should_use_text = False
+    #: Error message shown to the user.
     error_template = 'Found comparison between same variable'
     code = 312
->>>>>>> ce19b15f
+
+
+class NamedConstantConditionalViolation(ASTViolation):
+    """
+    Forbids using if statements that use only constant boolean values.
+
+    Reasoning:
+        When a constant boolean value is used in conditional
+        it is typically an indication of a mistake, since
+        the boolean value of the comparison will always be the same.
+
+    Solution:
+        Remove the conditional and any associated dead code.
+
+    Example::
+
+        # Correct:
+        if value is True: ...
+
+        # Wrong:
+        if True: ...
+
+    Note:
+        Returns Z313 as error code
+    """
+
+    should_use_text = False
+    #: Error message shown to the user.
+    error_template = 'Conditional is always true or false'
+    code = 313