--- conflicted
+++ resolved
@@ -82,13 +82,10 @@
    IterableUnpackingViolation
    LineCompriseCarriageReturnViolation
    FloatZeroViolation
-<<<<<<< HEAD
-   AssignToSliceViolation
-=======
    UnpackingIterableToListViolation
    RawStringNotNeededViolation
    InconsistentComprehensionViolation
->>>>>>> dce62cb8
+   AssignToSliceViolation
 
 Consistency checks
 ------------------
@@ -152,13 +149,10 @@
 .. autoclass:: IterableUnpackingViolation
 .. autoclass:: LineCompriseCarriageReturnViolation
 .. autoclass:: FloatZeroViolation
-<<<<<<< HEAD
-.. autoclass:: AssignToSliceViolation
-=======
 .. autoclass:: UnpackingIterableToListViolation
 .. autoclass:: RawStringNotNeededViolation
 .. autoclass:: InconsistentComprehensionViolation
->>>>>>> dce62cb8
+.. autoclass:: AssignToSliceViolation
 
 """
 
@@ -2219,28 +2213,6 @@
 
 
 @final
-<<<<<<< HEAD
-class AssignToSliceViolation(ASTViolation):
-    """
-    Forbid assignment to a subscript slice.
-
-    Reasoning:
-        Assingment to a slice may lead to a list changing its size
-        implicitly and strangely which makes it hard to spot bugs.
-
-    Solution:
-        Use explicit index assignment in place of slice assignment.
-
-    Why you may disable or inline-ignore this rule?
-
-    The quite common and useful example which violates this rule
-    is inplace list replacement via ``[:]`` - this helps
-    to keep the same object reference while it content could be completely
-    erased or replaced with the new one.
-
-    One more thing: slice assignment is the only way
-    for inplace array multiple replacement when you need that.
-=======
 class UnpackingIterableToListViolation(ASTViolation):
     """
     Forbids to unpack iterable objects to lists.
@@ -2279,32 +2251,19 @@
 
     Solution:
         Do not prefix the string with ``r``. Use a normal string instead.
->>>>>>> dce62cb8
-
-    Example::
-
-        # Correct:
-<<<<<<< HEAD
-        a[5] = 1
-
-        # Wrong:
-        a[1:3] = [1, 2]
-        a[slice(1)] = [1, 3]
-=======
+
+    Example::
+
+        # Correct:
         r'This is a correct use \n'
 
         # Wrong:
         r'This string should not be prefixed with r.'
->>>>>>> dce62cb8
 
     .. versionadded:: 0.15.0
 
     """
 
-<<<<<<< HEAD
-    error_template = 'Found assignment to a subscript slice'
-    code = 359
-=======
     error_template = 'Found an unnecessary use of a raw string: {0}'
     code = 360
 
@@ -2340,8 +2299,47 @@
         ]
 
     .. versionadded:: 0.15.0
+
     """
 
     error_template = 'Found an inconsistently structured comprehension'
     code = 361
->>>>>>> dce62cb8
+
+
+@final
+class AssignToSliceViolation(ASTViolation):
+    """
+    Forbid assignment to a subscript slice.
+
+    Reasoning:
+        Assingment to a slice may lead to a list changing its size
+        implicitly and strangely which makes it hard to spot bugs.
+
+    Solution:
+        Use explicit index assignment in place of slice assignment.
+
+    Why you may disable or inline-ignore this rule?
+
+    The quite common and useful example which violates this rule
+    is inplace list replacement via ``[:]`` - this helps
+    to keep the same object reference while it content could be completely
+    erased or replaced with the new one.
+
+    One more thing: slice assignment is the only way
+    for inplace array multiple replacement when you need that.
+
+    Example::
+
+        # Correct:
+        a[5] = 1
+
+        # Wrong:
+        a[1:3] = [1, 2]
+        a[slice(1)] = [1, 3]
+
+    .. versionadded:: 0.15.0
+
+    """
+
+    error_template = 'Found assignment to a subscript slice'
+    code = 362