"""
These checks find flaws in your application design.

We try to stick to "the magical 7 ± 2 number" when counting things.
https://en.wikipedia.org/wiki/The_Magical_Number_Seven,_Plus_or_Minus_Two

That's how many objects we can keep in our memory at a time.
We try hard not to exceed the memory capacity limit.

You can also find interesting reading about "Cognitive complexity":
https://www.sonarsource.com/docs/CognitiveComplexity.pdf

Note:
    Simple is better than complex.
    Complex is better than complicated.

See also:
    https://sobolevn.me/2019/10/complexity-waterfall

.. currentmodule:: wemake_python_styleguide.violations.complexity

Summary
-------

.. autosummary::
   :nosignatures:

   JonesScoreViolation
   TooManyImportsViolation
   TooManyModuleMembersViolation
   TooManyImportedNamesViolation
   OverusedExpressionViolation
   TooManyLocalsViolation
   TooManyArgumentsViolation
   TooManyReturnsViolation
   TooManyExpressionsViolation
   TooManyMethodsViolation
   TooManyBaseClassesViolation
   TooManyDecoratorsViolation
   TooManyAwaitsViolation
   TooManyAssertsViolation
   TooDeepAccessViolation
   TooDeepNestingViolation
   LineComplexityViolation
   TooManyConditionsViolation
   TooManyElifsViolation
   TooManyForsInComprehensionViolation
   TooManyExceptCasesViolation
   OverusedStringViolation
   TooLongYieldTupleViolation
   TooLongCompareViolation
   TooLongTryBodyViolation
   TooManyPublicAttributesViolation
   CognitiveComplexityViolation
   CognitiveModuleComplexityViolation
   TooLongCallChainViolation
   TooComplexAnnotationViolation
   TooManyImportedModuleMembersViolation
   TooLongTupleUnpackViolation
   TooComplexFormattedStringViolation
   TooManyRaisesViolation

Module complexity
-----------------

.. autoclass:: JonesScoreViolation
.. autoclass:: TooManyImportsViolation
.. autoclass:: TooManyModuleMembersViolation
.. autoclass:: TooManyImportedNamesViolation
.. autoclass:: OverusedExpressionViolation

Structure complexity
--------------------

.. autoclass:: TooManyLocalsViolation
.. autoclass:: TooManyArgumentsViolation
.. autoclass:: TooManyReturnsViolation
.. autoclass:: TooManyExpressionsViolation
.. autoclass:: TooManyMethodsViolation
.. autoclass:: TooManyBaseClassesViolation
.. autoclass:: TooManyDecoratorsViolation
.. autoclass:: TooManyAwaitsViolation
.. autoclass:: TooManyAssertsViolation
.. autoclass:: TooDeepAccessViolation
.. autoclass:: TooDeepNestingViolation
.. autoclass:: LineComplexityViolation
.. autoclass:: TooManyConditionsViolation
.. autoclass:: TooManyElifsViolation
.. autoclass:: TooManyForsInComprehensionViolation
.. autoclass:: TooManyExceptCasesViolation
.. autoclass:: OverusedStringViolation
.. autoclass:: TooLongYieldTupleViolation
.. autoclass:: TooLongCompareViolation
.. autoclass:: TooLongTryBodyViolation
.. autoclass:: TooManyPublicAttributesViolation
.. autoclass:: CognitiveComplexityViolation
.. autoclass:: CognitiveModuleComplexityViolation
.. autoclass:: TooLongCallChainViolation
.. autoclass:: TooComplexAnnotationViolation
.. autoclass:: TooManyImportedModuleMembersViolation
.. autoclass:: TooLongTupleUnpackViolation
.. autoclass:: TooComplexFormattedStringViolation
.. autoclass:: TooManyRaisesViolation

"""

from typing_extensions import final

from wemake_python_styleguide.violations.base import (
    ASTViolation,
    MaybeASTViolation,
    SimpleViolation,
)


@final
class JonesScoreViolation(SimpleViolation):
    """
    Forbid modules with complex lines.

    We are using the Jones Complexity algorithm to count module's score.
    See
    :py:class:`~.LineComplexityViolation` for details of per-line-complexity.
    How it is done: we count complexity per line, then measure the median
    complexity across the lines in the whole module.

    Reasoning:
        Having complex modules will decrease your code maintainability.

    Solution:
        Refactor the module contents.

    Configuration:
        This rule is configurable with ``--max-jones-score``.
        Default:
        :str:`wemake_python_styleguide.options.defaults.MAX_JONES_SCORE`

    .. versionadded:: 0.1.0

    See also:
        https://github.com/Miserlou/JonesComplexity

    """

    error_template = 'Found module with high Jones Complexity score: {0}'
    code = 200


@final
class TooManyImportsViolation(SimpleViolation):
    """
    Forbid modules with too many imports.

    Namespaces are one honking great idea -- let's do more of those!

    Reasoning:
        Having too many imports without prefixes is quite expensive.
        You have to memorize all the source locations of the imports
        and sometimes it is hard to remember what kind of functions and classes
        are already injected into your context.

        It is also a questionable design if a single module has a lot of
        imports. Why would a single module have so many dependencies?
        So, the module becomes too coupled.

    Solution:
        Refactor the imports to import a common namespace. Something like
        ``from package import module`` and then
        use it like ``module.function()``.

        Or refactor your code and split the complex module
        into several modules.

    We do not make any distinction between
    ``import`` and ``from ... import ...``.

    Configuration:
        This rule is configurable with ``--max-imports``.
        Default: :str:`wemake_python_styleguide.options.defaults.MAX_IMPORTS`

    .. versionadded:: 0.1.0

    """

    error_template = 'Found module with too many imports: {0}'
    code = 201


@final
class TooManyModuleMembersViolation(SimpleViolation):
    """
    Forbid too many classes and functions in a single module.

    Reasoning:
        Having many classes and functions in a single module is a bad thing.
        Soon it will be hard to read through this code and understand it.

    Solution:
        It is better to split this module into several modules or a package.

    We do not make any distinctions between classes and functions in this check.
    They are treated as the same unit of logic.
    We also do not care about functions and classes being public or not.
    However, methods are counted separately on a per-class basis.

    Configuration:
        This rule is configurable with ``--max-module-members``.
        Default:
        :str:`wemake_python_styleguide.options.defaults.MAX_MODULE_MEMBERS`

    .. versionadded:: 0.1.0

    """

    error_template = 'Found too many module members: {0}'
    code = 202


@final
class TooManyImportedNamesViolation(SimpleViolation):
    """
    Forbid modules with too many imported names.

    Namespaces are one honking great idea -- let's do more of those!

    Reasoning:
        Having too many imported names without prefixes is quite expensive.
        You have to memorize all the source locations of the imports
        and sometimes it is hard to remember what kind of functions and classes
        are already injected into your context.

        It is also a questionable design if a single module has a lot of
        imports. Why would a single module have so many dependencies?
        So, the module becomes too coupled.

    Solution:
        Refactor the imports to import a common namespace. Something like
        ``from package import module`` and then
        use it like ``module.function()``.

        Or refactor your code and split the complex module into several modules.

    Example::

        # Correct:
        import module  # 1 imported name

        # Wrong:
        from module import func1, func2, ..., funcN  # N imported names

    We do not make any differences between
    ``import`` and ``from ... import ...``.

    Configuration:
        This rule is configurable with ``--max-imported-names``.
        Default:
        :str:`wemake_python_styleguide.options.defaults.MAX_IMPORTED_NAMES`

    .. versionadded:: 0.12.0

    """

    error_template = 'Found module with too many imported names: {0}'
    code = 203


@final
class OverusedExpressionViolation(ASTViolation):
    """
    Forbid overused expressions in a module, function or method.

    What do we call an "overused expression"? When you use any expression
    (like ``user_dict['age']`` for example) inside your code,
    you always have to track that you are not using it "too much"
    because if that expression is everywhere inside your code,
    it is a sign of a problem. It means that you are missing an abstraction.

    We check for overused expressions on two levels:

    - per each function
    - per all module

    Related to :class:`~TooManyExpressionsViolation`.

    Reasoning:
        Overusing expressions leads to losing the parts that can and should
        be refactored into variables, methods, and properties of objects.

    Solution:
        Refactor expressions to be an attribute, a method, or a new variable.

    Configuration:
        This rule is configurable with ``--max-module-expressions``.
        Default:
        :str:`wemake_python_styleguide.options.defaults.MAX_MODULE_EXPRESSIONS`

        And with ``--max-function-expressions``.
        Default:
        :str:`wemake_python_styleguide.options.defaults.MAX_FUNCTION_EXPRESSIONS`

    .. versionadded:: 0.12.0
    .. versionchanged:: 0.14.0

    """

    error_template = 'Found overused expression: {0}'
    code = 204


# Functions and classes:

@final
class TooManyLocalsViolation(ASTViolation):
    """
    Forbid too many local variables in the unit of code.

    Reasoning:
        Having too many variables in a single function is a bad thing.
        Soon, you will have trouble understanding what this variable means.
        It will also become hard to name new variables.

    Solution:
        If you have too many variables in a function, you have to refactor it.

    What counts as a local variable? We only count a variable as local
    in the following case: it is assigned inside the function body.
    We do not count variables defined inside comprehensions as local variables,
    since it is impossible to use them outside of the comprehension.

    Example::

        def first_function(param):
            first_var = 1

        def second_function(argument):
            second_var = 1
            argument = int(argument)
            third_var, _ = some_call()

    In this example we will count as locals only several variables:

    1. ``first_var``, because it is assigned inside the function's body
    2. ``second_var``, because it is assigned inside the function's body
    3. ``argument``, because it is reassigned inside the function's body
    4. ``third_var``, because it is assigned inside the function's body

    Please, note that ``_`` is a special case. It is not counted as a local
    variable. Since by design it means: do not count me as a real variable.

    Configuration:
        This rule is configurable with ``--max-local-variables``.
        Default:
        :str:`wemake_python_styleguide.options.defaults.MAX_LOCAL_VARIABLES`

    .. versionadded:: 0.1.0

    """

    error_template = 'Found too many local variables: {0}'
    code = 210


@final
class TooManyArgumentsViolation(ASTViolation):
    """
    Forbid too many arguments for a function or method.

    Reasoning:
        This is an indicator of a bad design. When a function requires many
        arguments it is a sign that it should be refactored.
        It also indicates that the function does too many things at once.

    Solution:
        Split the function into several functions.
        Then it will be easier to use them.

    Configuration:
        This rule is configurable with ``--max-arguments``.
        Default: :str:`wemake_python_styleguide.options.defaults.MAX_ARGUMENTS`

    .. versionadded:: 0.1.0

    """

    error_template = 'Found too many arguments: {0}'
    code = 211


@final
class TooManyReturnsViolation(ASTViolation):
    """
    Forbid placing too many ``return`` statements in a function.

    Reasoning:
        When there are too many ``return`` keywords,
        functions are hard to test. They are also hard to read and
        hard to change and keep everything inside your head at once.

    Solution:
        Change your design. Split the function into multiple functions.

    Configuration:
        This rule is configurable with ``--max-returns``.
        Default: :str:`wemake_python_styleguide.options.defaults.MAX_RETURNS`

    .. versionadded:: 0.1.0

    """

    error_template = 'Found too many return statements: {0}'
    code = 212


@final
class TooManyExpressionsViolation(ASTViolation):
    """
    Forbid putting too many expressions in a single function.

    This rule is quite similar to "max lines" in a function,
    but is much nicer because we don't count lines,
    we count real code entities. This way adding just several extra empty
    lines for readability will never trigger this violation.

    Related to :class:`~OverusedExpressionViolation`.

    Reasoning:
        When there are too many expressions it means that this
        function does too many things at once. It has too much logic.

    Solution:
        Split function into several functions, refactor your API.

    Configuration:
        This rule is configurable with ``--max-expressions``.
        Default:
        :str:`wemake_python_styleguide.options.defaults.MAX_EXPRESSIONS`

    .. versionadded:: 0.1.0

    See also:
        https://en.wikipedia.org/wiki/Expression_(computer_science)

    """

    error_template = 'Found too many expressions: {0}'
    code = 213


@final
class TooManyMethodsViolation(ASTViolation):
    """
    Forbid too many methods in a single class.

    Reasoning:
        Having too many methods might lead to the "God object" anti-pattern.
        This kind of object can handle everything.
        So, in the end, your code becomes too hard to maintain and test.

    Solution:
        What to do if you have too many methods in a single class?
        Split this class into several classes,
        then use composition or inheritance to refactor your code.
        This will protect you from the "God object" anti-pattern.

    We do not make any distinctions between instance and class methods.
    We also do not care about functions and classes being public or not.
    We also do not count inherited methods from parents.
    This rule does not count the attributes of a class.

    Configuration:
        This rule is configurable with ``--max-methods``.
        Default: :str:`wemake_python_styleguide.options.defaults.MAX_METHODS`

    .. versionadded:: 0.1.0

    See also:
        https://en.wikipedia.org/wiki/God_object

    """

    error_template = 'Found too many methods: {0}'
    code = 214


@final
class TooManyBaseClassesViolation(ASTViolation):
    """
    Restrict the maximum number of base classes.

    Reasoning:
        It is almost never possible to navigate
        to the desired method of a parent class
        when you need it with multiple mixins.
        It is hard to understand ``mro`` and ``super`` calls.
        Do not overuse this technique.

    Solution:
        Reduce the number of base classes.
        Use composition over inheritance.

    Example::

       # Correct:
       class SomeClassName(First, Second, Mixin): ...

       # Wrong:
       class SomeClassName(
           FirstParentClass,
           SecondParentClass,
           ThirdParentClass,
           CustomClass,
           AddedClass,
        ): ...

    Configuration:
        This rule is configurable with ``--max-base-classes``.
        Default:
        :str:`wemake_python_styleguide.options.defaults.MAX_BASE_CLASSES`

    .. versionadded:: 0.3.0
    .. versionchanged:: 0.5.0

    See also:
        https://en.wikipedia.org/wiki/Composition_over_inheritance

    """

    error_template = 'Too many base classes: {0}'
    code = 215


@final
class TooManyDecoratorsViolation(ASTViolation):
    """
    Restrict the maximum number of decorators.

    Reasoning:
        When you are using too many decorators it means that
        you are trying to overuse the magic.
        You have to ask yourself: do I really know what happens inside
        this decorator tree? Typically, the answer will be "no".

    Solution:
        Using too many decorators typically means that
        you are trying to configure the behavior from outside of the class.
        Do not do that too much.
        Split functions or classes into smaller ones.
        Use higher order decorators.

    Configuration:
        This rule is configurable with ``--max-decorators``.
        Default:
        :str:`wemake_python_styleguide.options.defaults.MAX_DECORATORS`

    This rule checks: functions, methods, and classes.

    .. versionadded:: 0.5.0

    """

    error_template = 'Too many decorators: {0}'
    code = 216


@final
class TooManyAwaitsViolation(ASTViolation):
    """
    Forbid placing too many ``await`` expressions in a function.

    Reasoning:
        When there are too many ``await`` keywords,
        functions are starting to get really complex.
        It is hard to tell where we are and what is going on.

    Solution:
        Change your design. Split functions into smaller ones.

    Configuration:
        This rule is configurable with ``--max-awaits``.
        Default: :str:`wemake_python_styleguide.options.defaults.MAX_AWAITS`

    .. versionadded:: 0.10.0

    """

    error_template = 'Found too many await expressions: {0}'
    code = 217


@final
class TooManyAssertsViolation(ASTViolation):
    """
    Forbid placing too many ``assert`` statements into a function.

    Reasoning:
        When there are too many ``assert`` keywords,
        functions are starting to get really complex.
        It might indicate that your tests or contracts are too big.

    Solution:
        Create rich ``assert`` statements, use higher-level contracts,
        or create special guard functions.

    Configuration:
        This rule is configurable with ``--max-asserts``.
        Default: :str:`wemake_python_styleguide.options.defaults.MAX_ASSERTS`

    .. versionadded:: 0.12.0

    """

    error_template = 'Found too many `assert` statements: {0}'
    code = 218


@final
class TooDeepAccessViolation(ASTViolation):
    """
    Forbid consecutive expressions with too deep access level.

    We consider only these expressions as accesses:

    - ``ast.Subscript``
    - ``ast.Attribute``

    We do not treat ``ast.Call`` as an access, since there are
    a lot of call-based APIs like Django ORM, builder patterns, etc.

    Reasoning:
        Having too deep access level indicates a bad design
        and overcomplicated data without proper API.

    Solution:
        Split the expression into variables, functions or classes.
        Refactor the API for your data layout.

    Example::

        # Correct: access level = 4
        self.attr.inner.wrapper[1]

        # Correct: access level = 1
        manager.filter().exclude().annotate().values().first()

        # Wrong: access level = 5
        self.attr.inner.wrapper.method.call()

        # Wrong: access level = 5
        # `obj` has access level of 2:
        # `.attr`, `.call`
        # `call()` has access level of 5:
        # `.other`, `[0]`, `.field`, `.type`, `.boom`
        obj.attr.call().other[0].field.type.boom

    Configuration:
        This rule is configurable with ``--max-access-level``.
        Default:
        :str:`wemake_python_styleguide.options.defaults.MAX_ACCESS_LEVEL`

    .. versionadded:: 0.12.0

    """

    error_template = 'Found too deep access level: {0}'
    code = 219


@final
class TooDeepNestingViolation(ASTViolation):
    """
    Forbid nesting blocks too deep.

    Reasoning:
        If nesting is too deep that indicates usage of complex logic
        and language constructions. This means that our design is not
        suited to handle such construction.

    Solution:
        We need to refactor our complex construction into simpler ones.
        We can use new functions or different constructions.

    .. versionadded:: 0.1.0
    .. versionchanged:: 0.5.0

    """

    error_template = 'Found too deep nesting: {0}'
    code = 220


@final
class LineComplexityViolation(ASTViolation):
    """
    Forbid complex lines.

    We are using the Jones Complexity algorithm to count complexity.
    What is the Jones Complexity? It is a simple yet powerful method to count
    the number of ``ast`` nodes per line.
    If the complexity of a single line is higher than a threshold,
    then an error is raised.

    What nodes do we count? All except the following:

    1. modules
    2. function and classes, since they are checked differently
    3. type annotations, since they do not increase the complexity

    Reasoning:
        Having a complex line indicates that you somehow managed to put too
        much logic inside a single line.
        At some point in time, you will no longer be able to understand
        what this line means and what it does.

    Solution:
        Split a single line into several lines: by creating new variables,
        statements or functions. Note, this might trigger new complexity issues.
        With this technique, a single new node in a line might trigger a complex
        refactoring process including several modules.

    Configuration:
        This rule is configurable with ``--max-line-complexity``.
        Default:
        :str:`wemake_python_styleguide.options.defaults.MAX_LINE_COMPLEXITY`

    .. versionadded:: 0.1.0

    See also:
        https://github.com/Miserlou/JonesComplexity

    """

    error_template = 'Found line with high Jones Complexity: {0}'
    code = 221


@final
class TooManyConditionsViolation(ASTViolation):
    """
    Forbid conditions with too many logical operators.

    We use :str:`wemake_python_styleguide.constants.MAX_CONDITIONS`
    as a default value.

    Reasoning:
        When reading through the complex conditions you will fail
        to understand all the possible branches. And you will end up putting
        debug breakpoint on this line just to figure out how it works.

    Solution:
        We can reduce the complexity of a single ``if`` by doing two things:
        creating new variables or creating nested ``if`` statements.
        Both of these actions will trigger other complexity checks.

    We count ``and`` and ``or`` keywords as conditions.

    .. versionadded:: 0.1.0
    .. versionchanged:: 0.5.0

    """

    error_template = 'Found a condition with too much logic: {0}'
    code = 222


@final
class TooManyElifsViolation(ASTViolation):
    """
    Forbid too many ``elif`` branches.

    We use :str:`wemake_python_styleguide.constants.MAX_ELIFS`
    as a default value.

    Reasoning:
        This rule is specifically important because many ``elif``
        branches indicates a complex flow in your design:
        you are reimplementing ``switch`` in python.

    Solution:
        There are different design patterns to use instead.
        For example, you can use an interface that
        just calls a specific method without ``if``.
        Another option is to separate your ``if`` into multiple functions.

    .. versionadded:: 0.1.0
    .. versionchanged:: 0.5.0

    """

    error_template = 'Found too many `elif` branches: {0}'
    code = 223


@final
class TooManyForsInComprehensionViolation(ASTViolation):
    """
    Forbid too many ``for`` statements within a comprehension.

    Reasoning:
        When reading through the complex comprehension you will fail
        to understand it.

    Solution:
        We can reduce the complexity of the comprehension by reducing the
        amount of ``for`` statements. Refactor your code to use several
        ``for`` loops, comprehensions, or different functions.

    Example::

        # Wrong:
        ast_nodes = [
            target
            for assignment in top_level_assigns
            for target in assignment.targets
            for _ in range(10)
        ]

    .. versionadded:: 0.3.0

    """

    error_template = 'Found a comprehension with too many `for` statements'
    code = 224


@final
class TooManyExceptCasesViolation(ASTViolation):
    """
    Forbid too many ``except`` cases in a single ``try`` clause.

    We use :str:`wemake_python_styleguide.constants.MAX_EXCEPT_CASES`
    as a default value.

    Reasoning:
        Handling too many exceptions in a single place
        is a good indicator of a bad design
        since one controlling structure will become too complex.
        Also, you will need to test a lot of logic paths in your application.

    Solution:
        We can reduce the complexity of this case by splitting it into multiple
        ``try`` cases, functions or using a decorator
        to handle different exceptions.

    .. versionadded:: 0.7.0

    """

    error_template = 'Found too many `except` cases: {0}'
    code = 225


@final
class OverusedStringViolation(MaybeASTViolation):
    """
    Forbid the overuse of string constants.

    We allow to use strings without any restrictions as annotations for
    variables, arguments, return values, and class attributes.

    Reasoning:
        When some string is used more than several time in your code,
        it probably means that this string is a meaningful constant
        and should be treated like one.

    Solution:
        Deduplicate you string usages
        by defining new functions or constants.

    Configuration:
        This rule is configurable with ``--max-string-usages``.
        Default:
        :str:`wemake_python_styleguide.options.defaults.MAX_STRING_USAGES`

    .. versionadded:: 0.10.0

    """

    error_template = 'Found string constant over-use: {0}'
    code = 226


@final
class TooLongYieldTupleViolation(ASTViolation):
    """
    Forbid yielding tuples that are too long.

    Reasoning:
        Long yield tuples complicate generator usage.
        This rule helps to reduce complication.

    Solution:
        Use lists of similar type or wrapper objects.

    .. versionadded:: 0.10.0

    """

    error_template = 'Found too long yield tuple: {0}'
    code = 227


@final
class TooLongCompareViolation(ASTViolation):
    """
    Forbid compare expressions that are too long.

    Reasoning:
        Compare expressions that are too long indicate
        that there's something wrong going on in the code.
        Compares should not be longer than 3 or 4 items.

    Solution:
        Use several conditions, seprate variables, or functions.

    .. versionadded:: 0.10.0

    """

    error_template = 'Found too long compare'
    code = 228


@final
class TooLongTryBodyViolation(ASTViolation):
    """
    Forbid ``try`` blocks with bodies that are too long.

    Reasoning:
        Having too many statements inside your ``try`` block
        can lead to situations when a statement
        raises an exception and you are not aware of it
        since it is not expected.

    Solution:
        Move things out of the ``try`` block or create new functions.
        The fewer lines you have in your ``try`` block - the safer
        you are from accidental errors.

    Configuration:
        This rule is configurable with ``--max-try-body-length``.
        Default:
        :str:`wemake_python_styleguide.options.defaults.MAX_TRY_BODY_LENGTH`

    See also:
        https://adamj.eu/tech/2019/10/02/limit-your-try-clauses-in-python/

    .. versionadded:: 0.12.0

    """

    error_template = 'Found too long ``try`` body length: {0}'
    code = 229


@final
class TooManyPublicAttributesViolation(ASTViolation):
    """
<<<<<<< HEAD
    Forbids to have instances with too many public attributes.
=======
    Forbid instances with too many public attributes.
>>>>>>> d95c9dff

    We only check static definitions in a form of ``self.public = ...``.
    We do not count parent attributes.
    We do not count properties.
    We do not count annotations.
    We do not count class attributes.
    We do not count duplicates.

    Reasoning:
        Having too many public instance attributes means
        that your class is too complex in terms of coupling.
        Other classes and functions will rely on these concrete fields
        instead of better abstraction layers.

    Solution:
        Make some attributes protected.
        Split this class into several.
        If the class is a Data Transfer Object,
        then use ``@dataclass`` decorator.

    Configuration:
        This rule is configurable with ``--max-attributes``.
        Default:
        :str:`wemake_python_styleguide.options.defaults.MAX_ATTRIBUTES`

    See also:
        https://en.wikipedia.org/wiki/Coupling_(computer_programming)

    .. versionadded:: 0.12.0

    """

    error_template = 'Found too many public instance attributes: {0}'
    code = 230


@final
class CognitiveComplexityViolation(ASTViolation):
    """
    Forbid functions with too much cognitive complexity.

    Reasoning:
        People are not great at reading and interpreting code in their heads.
        That's why code with a lot of nested loops,
        conditions, exceptions handlers,
        and context managers is hard to read and understand.

    Solution:
        Rewrite your code to be simplier.
        Use flat structures and conditions, remove nested loops.

    Configuration:
        This rule is configurable with ``--max-cognitive-score``.
        Default:
        :str:`wemake_python_styleguide.options.defaults.MAX_COGNITIVE_SCORE`

    See also:
        https://en.wikipedia.org/wiki/Cognitive_complexity
        https://pypi.org/project/cognitive-complexity/
        https://github.com/Melevir/flake8-cognitive-complexity

    .. versionadded:: 0.13.0

    """

    error_template = 'Found function with too much cognitive complexity: {0}'
    code = 231


@final
class CognitiveModuleComplexityViolation(SimpleViolation):
    """
    Forbid modules with average cognitive complexity that is too high.

    Reasoning:
        Modules with lots of functions might hide cognitive complexity
        inside many small and relatively simple functions.

    Solution:
        Rewrite your code to be simplier
        or use several modules.

    Configuration:
        This rule is configurable with ``--max-cognitive-average``.
        Default:
        :str:`wemake_python_styleguide.options.defaults.MAX_COGNITIVE_AVERAGE`

    See also:
        https://en.wikipedia.org/wiki/Cognitive_complexity

    .. versionadded:: 0.13.0

    """

    error_template = 'Found module cognitive complexity that is too high: {0}'
    code = 232


@final
class TooLongCallChainViolation(ASTViolation):
    """
    Forbid call chains that are too long.

    Reasoning:
        Call chains that are too long are overcomplicated and
        indicators of bad API design.

    Solution:
        Split the expression into variables, functions or classes.
        Refactor the API to allow higher-level access to functions.

    Configuration:
        This rule is configurable with ``--max-call-level``.
        Default:
        :str:`wemake_python_styleguide.options.defaults.MAX_CALL_LEVEL`

    .. versionadded:: 0.13.0

    """

<<<<<<< HEAD
    error_template = 'Found too long call chain length: {0}'
=======
    error_template = 'Found call chain that is too long: {0}'
>>>>>>> d95c9dff
    code = 233


@final
class TooComplexAnnotationViolation(ASTViolation):
    """
    Forbid overly complex annotations.

    Annotation complexity is maximum annotation nesting level.
    Example: ``List[int]`` has complexity of 2
    and ``Tuple[List[Optional[str]], int]`` has complexity of 4.

    Reasoning:
        Overly complex annotations make your types unreadable.
        And make developers afraid of types.

    Solution:
        Create type aliases. And use them a lot!

    Configuration:
        This rule is configurable with ``--max-annotation-complexity``.
        Default:
        :str:`wemake_python_styleguide.options.defaults.MAX_ANN_COMPLEXITY`

    See also:
        https://mypy.readthedocs.io/en/stable/kinds_of_types.html#type-aliases
        https://github.com/best-doctor/flake8-annotations-complexity

    .. versionadded:: 0.14.0

    """

    error_template = 'Found overly complex annotation: {0}'
    code = 234


@final
class TooManyImportedModuleMembersViolation(ASTViolation):
    """
    Forbid ``from ... import ...`` with too many imported names.

    Reasoning:
        Importing too many names from one import is an easy way to cause
        the violation ``WPS203`` - too many imported names.

    Solution:
        Refactor the imports to import a common namespace. Something like
        ``from package import module`` and then
        use it like ``module.function()``.

    Example::

        # Correct:
        import module  # 1 imported name

        # Wrong:
        from module import func1, func2, ..., funcN  # N imported names

    Configuration:
        This rule is configurable with ``--max-import-from-members``.
        Default:
        :str:`wemake_python_styleguide.options.defaults.MAX_IMPORT_FROM_MEMBERS`

    .. versionadded:: 0.15.0

    """

    error_template = 'Found too many imported names from a module: {0}'

    code = 235


@final
class TooLongTupleUnpackViolation(ASTViolation):
    """
    Forbid using too many variables to unpack a tuple.

    Reasoning:
        The order and meaning are hard to remember.

    Solution:
        If you have more than 2 values in a tuple, consider using
        ``typing.NamedTuple`` or a dataclass instead.

    Example::

        # Correct:
        result = foo()

        # Wrong:
        a, b, c, d, e = foo()

    Configuration:
        This rule is configurable with ``--max-tuple-unpack-length``.
        Default:
        :str:`wemake_python_styleguide.options.defaults.MAX_TUPLE_UNPACK_LENGTH`

    .. versionadded:: 0.15.0

    """

    error_template = 'Found too many variables used to unpack a tuple: {0}'
    code = 236


@final
class TooComplexFormattedStringViolation(ASTViolation):
    """
    Forbids ``f`` strings that are too complex.

    A complex format string is defined as use of any formatted value
    that is not:

    - the value of a variable
    - the value of a collection through lookup with a variable, number, or
      string as the key
    - the return value of a procedure call without arguments

    Related to :class:`~FormattedStringViolation`.

    Reasoning:
        Complex ``f`` strings are often difficult to understand,
        making the code less readible. Generally we don't allow
        ``f`` strings but this violation exists in case the user
        decides to ignore the general violation.

    Solution:
        Use ``.format()`` or assign complex expressions to variables
        before formatting.

    Example::

        # Correct:
        f'smth {user.get_full_name()}'

        # Wrong:
        f'{reverse("url-name")}?{"&".join("user="+uid for uid in user_ids)}'

    .. versionadded:: 0.15.0

    """

    error_template = 'Found a too complex `f` string'
    code = 237


@final
class TooManyRaisesViolation(ASTViolation):
    """
    Forbids too many ``raise`` statements in a function.

    Reasoning:
        Too many ``raise`` statements in a function make the code
        untraceable and overcomplicated.

    Solution:
        Split the function into smaller functions, such that
        each of them can raise less errors.
        Create more standard errors, or use alternative ways to
        raise them.

    Configuration:
        This rule is configurable with ``--max-raises``.
        Default:
        :str:`wemake_python_styleguide.options.defaults.MAX_RAISES`

    .. versionadded:: 0.15.0

    """

    error_template = 'Found too many raises in a function: {0}'
    code = 238<|MERGE_RESOLUTION|>--- conflicted
+++ resolved
@@ -955,11 +955,7 @@
 @final
 class TooManyPublicAttributesViolation(ASTViolation):
     """
-<<<<<<< HEAD
-    Forbids to have instances with too many public attributes.
-=======
     Forbid instances with too many public attributes.
->>>>>>> d95c9dff
 
     We only check static definitions in a form of ``self.public = ...``.
     We do not count parent attributes.
@@ -1080,11 +1076,7 @@
 
     """
 
-<<<<<<< HEAD
-    error_template = 'Found too long call chain length: {0}'
-=======
     error_template = 'Found call chain that is too long: {0}'
->>>>>>> d95c9dff
     code = 233
 
 
