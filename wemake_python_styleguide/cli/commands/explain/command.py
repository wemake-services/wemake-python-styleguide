"""Contains command implementation."""
<<<<<<< HEAD
from typing import final
=======
>>>>>>> 4a976cac

from attrs import frozen

from wemake_python_styleguide.cli.commands.base import AbstractCommand
from wemake_python_styleguide.cli.commands.explain import (
    message_formatter,
    violation_loader,
)
from wemake_python_styleguide.cli.output import print_stderr, print_stdout


def _clean_violation_code(violation_str: str) -> int:
    """Get int violation code from str violation code."""
    violation_str = violation_str.removeprefix('WPS')
    try:
        return int(violation_str)
    except ValueError:
        return -1


@final
@frozen
class ExplainCommandArgs:
    """Arguments for wps explain command."""

    violation_code: str


@final
class ExplainCommand(AbstractCommand[ExplainCommandArgs]):
    """Explain command impl."""

    _args_type = ExplainCommandArgs

    def _run(self, args: ExplainCommandArgs) -> int:
        """Run command."""
        code = _clean_violation_code(args.violation_code)
        violation = violation_loader.get_violation(code)
        if violation is None:
            print_stderr(f'Violation "{args.violation_code}" not found')
            return 1
        message = message_formatter.format_violation(violation)
        print_stdout(message)
        return 0<|MERGE_RESOLUTION|>--- conflicted
+++ resolved
@@ -1,8 +1,6 @@
 """Contains command implementation."""
-<<<<<<< HEAD
+
 from typing import final
-=======
->>>>>>> 4a976cac
 
 from attrs import frozen
 
@@ -37,7 +35,7 @@
 
     _args_type = ExplainCommandArgs
 
-    def _run(self, args: ExplainCommandArgs) -> int:
+    def run(self, args: ExplainCommandArgs) -> int:
         """Run command."""
         code = _clean_violation_code(args.violation_code)
         violation = violation_loader.get_violation(code)
