--- conflicted
+++ resolved
@@ -7,9 +7,9 @@
 _ArgsT = TypeVar('_ArgsT')
 
 
-<<<<<<< HEAD
 class AbstractCommand(ABC, Generic[_ArgsT]):
     """ABC for all commands."""
+
     _args_type: type[_ArgsT]
 
     def __call__(self, args: Namespace) -> int:
@@ -18,15 +18,6 @@
         args_dict.pop('func')  # argument classes do not expect that
         cmd_args = self._args_type(**args_dict)
         return self._run(cmd_args)
-=======
-    def __init__(self, **kwargs) -> None: ...
-
-
-class AbstractCommand[_ArgsT: Initialisable](ABC):
-    """ABC for all commands."""
-
-    args_type: type[_ArgsT]
->>>>>>> 4a976cac
 
     @abstractmethod
     def _run(self, args: _ArgsT) -> int:
