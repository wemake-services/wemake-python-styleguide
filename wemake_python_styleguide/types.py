--- conflicted
+++ resolved
@@ -28,15 +28,10 @@
 #: In cases we need to work with all function definitions (including lambdas).
 AnyFunctionDefAndLambda = Union[AnyFunctionDef, ast.Lambda]
 
-<<<<<<< HEAD
 #: In cases we need to work with both forms of if functions
 AnyIf = Union[ast.If, ast.IfExp]
 
-
 #: Flake8 API format to return error messages:
-=======
-#: Flake8 API format to return error messages.
->>>>>>> 4f6d7e2c
 CheckResult = Tuple[int, int, str, type]
 
 #: Tuple of AST node types for declarative syntax.
