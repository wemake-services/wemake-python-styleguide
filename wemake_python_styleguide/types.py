# -*- coding: utf-8 -*-

"""
This module contains knowledge about the most important types that we use.

There are also different :term:`visitor` specific types
that are defined and use exclusively in that file.

Policy
~~~~~~

If any of the following statements is true, move the type to this file:

- if type is used in multiple files
- if type is complex enough it has to be documented
- if type is very important for the public API

final
~~~~~

As you can see in the source code almost everything
is marked as ``@final`` or ``Final``.

It means that this value can not be subclassed or reassigned.
This it only a ``mypy`` feature, it does not affect ``python`` runtime.

We do this, because we value composition over inheritance.
And this ``@final`` decorators help you to define readable and clear APIs
for cases when inheritance is used.

See also:
    My guide about ``@final`` type in ``python``:
    https://sobolevn.me/2018/07/real-python-contants

Reference
~~~~~~~~~

"""

import ast
from typing import List, Tuple, Type, Union

from typing_extensions import Protocol, final

#: In cases we need to work with both import types.
AnyImport = Union[ast.Import, ast.ImportFrom]

#: In cases we need to work with both function definitions.
AnyFunctionDef = Union[ast.FunctionDef, ast.AsyncFunctionDef]

#: In cases we need to work with all function definitions (including lambdas).
AnyFunctionDefAndLambda = Union[AnyFunctionDef, ast.Lambda]

#: In cases we need to work with both forms of if functions.
AnyIf = Union[ast.If, ast.IfExp]

#: In cases we need to work with both sync and async loops.
AnyFor = Union[ast.For, ast.AsyncFor]

#: In cases we need to work with both sync and async context managers.
AnyWith = Union[ast.With, ast.AsyncWith]

#: Flake8 API format to return error messages.
CheckResult = Tuple[int, int, str, type]

#: Tuple of AST node types for declarative syntax.
AnyNodes = Tuple[Type[ast.AST], ...]

#: When we search for assign elements, we also need typed assign.
AnyAssign = Union[ast.Assign, ast.AnnAssign]

#: That's how we define context of operations.
ContextNodes = Union[
    ast.Module,
    ast.ClassDef,
    AnyFunctionDef,
]

#: In cases we need to work with both access types.
AnyAccess = Union[
    ast.Attribute,
    ast.Subscript,
]


@final
class ConfigurationOptions(Protocol):
    """
    Provides structure for the options we use in our checker and visitors.

    Then this protocol is passed to each individual visitor.
    It uses structural sub-typing, and does not represent any kind of a real
    class or structure.

    See also:
        https://mypy.readthedocs.io/en/latest/protocols.html

    """

    # General:
    min_name_length: int
    i_control_code: bool
    max_name_length: int

    # Complexity:
    max_arguments: int
    max_local_variables: int
    max_returns: int
    max_expressions: int
    max_module_members: int
    max_methods: int
    max_line_complexity: int
    max_jones_score: int
    max_imports: int
    max_imported_names: int
    max_base_classes: int
    max_decorators: int
    max_string_usages: int
    max_awaits: int
    max_try_body_length: int
    max_module_expressions: int
    max_function_expressions: int
    max_asserts: int
    max_access_level: int
    max_attributes: int
<<<<<<< HEAD
    nested_classes_whitelist: List[str]
=======
    nested_classes_whitelist: List[str]  # flake8 passes lists

    # Comments
    max_noqa_comments: int
>>>>>>> 8dcbbb79
<|MERGE_RESOLUTION|>--- conflicted
+++ resolved
@@ -123,11 +123,7 @@
     max_asserts: int
     max_access_level: int
     max_attributes: int
-<<<<<<< HEAD
-    nested_classes_whitelist: List[str]
-=======
     nested_classes_whitelist: List[str]  # flake8 passes lists
 
     # Comments
-    max_noqa_comments: int
->>>>>>> 8dcbbb79
+    max_noqa_comments: int