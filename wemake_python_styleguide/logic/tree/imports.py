<<<<<<< HEAD
# -*- coding: utf-8 -*-

from typing import List, NamedTuple

from typing_extensions import final
=======
import ast
from typing import List
>>>>>>> 1e6f9a3e

from wemake_python_styleguide import constants
from wemake_python_styleguide.logic.naming import logical
from wemake_python_styleguide.types import AnyImport


@final
class ImportedObjectInfo(NamedTuple):
    """Information about imported object."""

    node: AnyImport
    # `position` is needed to distinguish imported names in single
    # import statement (`import x, y, z`)
    position: int
    name: str


def get_import_parts(node: AnyImport) -> List[str]:
    """Returns list of import modules."""
    module_path = getattr(node, 'module', '') or ''
    return module_path.split('.')


def is_vague_import(name: str) -> bool:
    """
    Tells whether this import name is vague or not.

    >>> is_vague_import('a')
    True

    >>> is_vague_import('from_model')
    True

    >>> is_vague_import('dumps')
    True

    >>> is_vague_import('regular')
    False

    """
    blacklisted = name in constants.VAGUE_IMPORTS_BLACKLIST
    with_from_or_to = (
        name.startswith('from_') or
        name.startswith('to_')
    )
    too_short = logical.is_too_short_name(name, 2, trim=True)
    return blacklisted or with_from_or_to or too_short


def is_nested_typing_import(parent: ast.AST) -> bool:
    """Tells whether ``if`` checks for ``TYPE_CHECKING``."""
    checked_condition = None
    if isinstance(parent, ast.If):
        if isinstance(parent.test, ast.Name):
            checked_condition = parent.test.id
        elif isinstance(parent.test, ast.Attribute):
            checked_condition = parent.test.attr
    return checked_condition in constants.ALLOWED_NESTED_IMPORTS_CONDITIONS<|MERGE_RESOLUTION|>--- conflicted
+++ resolved
@@ -1,13 +1,7 @@
-<<<<<<< HEAD
-# -*- coding: utf-8 -*-
-
+import ast
 from typing import List, NamedTuple
 
 from typing_extensions import final
-=======
-import ast
-from typing import List
->>>>>>> 1e6f9a3e
 
 from wemake_python_styleguide import constants
 from wemake_python_styleguide.logic.naming import logical
@@ -18,11 +12,8 @@
 class ImportedObjectInfo(NamedTuple):
     """Information about imported object."""
 
+    module: str
     node: AnyImport
-    # `position` is needed to distinguish imported names in single
-    # import statement (`import x, y, z`)
-    position: int
-    name: str
 
 
 def get_import_parts(node: AnyImport) -> List[str]:
