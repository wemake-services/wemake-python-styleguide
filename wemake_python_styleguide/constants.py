--- conflicted
+++ resolved
@@ -254,10 +254,7 @@
 #: List of magic methods that are not allowed to be generators.
 YIELD_MAGIC_METHODS_BLACKLIST: Final = ALL_MAGIC_METHODS.difference({
     # Allowed to be used with ``yield`` keyword:
-<<<<<<< HEAD
-=======
-    '__call__',  # Fixes Issue:146
->>>>>>> d95c9dff
+    '__call__',
     '__iter__',
 })
 
