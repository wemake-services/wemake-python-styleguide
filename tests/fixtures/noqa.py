--- conflicted
+++ resolved
@@ -571,18 +571,11 @@
 
 print(constant[0:7])  # noqa: WPS349
 var_a = var_a + var_b  # noqa: WPS350
-LOWERCASE_ALPH = "abcdefghijklmnopqrstuvwxyz" # noqa: WPS447
-
-<<<<<<< HEAD
-var_a = var_a + var_b  # noqa: WPS350
 
 class ChildClass(ParentClass):
-    @property
-    def some_var(self):
-        return super().other_var # noqa: WPS613
-
     def some_method(self):
         super().some_other_method() # noqa: WPS613
-=======
-int()  # noqa: WPS351
->>>>>>> 44951033
+
+LOWERCASE_ALPH = "abcdefghijklmnopqrstuvwxyz" # noqa: WPS447
+
+int()  # noqa: WPS351