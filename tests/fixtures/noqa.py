# -*- coding: utf-8 -*-

"""
This file contains all possible violations.

It is used for e2e tests.
"""

from __future__ import print_function  # noqa: WPS422

import os.path  # noqa: WPS301
import sys as sys  # noqa: WPS113

from some import _protected  # noqa: WPS436

from .version import get_version  # noqa: WPS300

full_name = u'Nikita Sobolev'  # noqa: WPS302
phone_number = 555_123_999  # noqa:  WPS303
partial_number = .05  # noqa: WPS304
formatted_string = f'Hi, {full_name}'  # noqa: WPS305


def __getattr__():  # noqa: WPS413
    # See:
    # https://github.com/wemake-services/wemake-python-styleguide/issues/461
    anti_z444 = 1


def foo_func():
    # See:
    # https://github.com/wemake-services/wemake-python-styleguide/issues/601

    yield (1, 2, 3, 4, 5, 6)  # noqa: WPS227


print(x > 2 > y > 4)  # noqa: WPS228

try:  # noqa: WPS229
    print(1)
    print(2)
    print(3)
except AnyError:
    print('nope')


class TooManyPublicAtts(object):  # noqa: WPS230
    def __init__(self):
        self.first = 1
        self.second = 2
        self.third = 3
        self.fourth = 4
        self.fifth = 5
        self.sixth = 6
        self.boom = 7


def function_name(
    value: int = 0,  # noqa: WPS110
):
    # See:
    # https://github.com/wemake-services/wemake-python-styleguide/issues/392
    anti_z444 = 1


def some():  # noqa: WPS110
    from my_module import some_import  # noqa: WPS433

    class Nested(object):  # noqa: WPS431
        ...  # noqa: WPS428, WPS604

    def nested():  # noqa: WPS430
        anti_z444 = 1

    raise NotImplemented  # noqa: WPS423


del {'a': 1}['a']  # noqa: WPS420
hasattr(object, 'some')  # noqa: WPS421
value = 1  # noqa: WPS110
x = 2  # noqa: WPS111
__private = 3  # noqa: WPS112
star_wars_episode_7 = 'the worst episode ever after 8'  # noqa: WPS114
consecutive__underscores = 4  # noqa: WPS116
cls = 5  # noqa: WPS117
__author__ = 'Nikita Sobolev'  # noqa: WPS410
extremely_long_name_that_needs_to_be_shortened_to_work_fine = 2  # noqa: WPS118
привет_по_русски = 'Hello, world!'  # noqa: WPS119
wrong_alias_ = 'some fake builtin alias'  # noqa: WPS120

def some_function():
    _should_not_be_used = 1  # noqa: WPS122
    print(_should_not_be_used)  # noqa: WPS121

used, __ = 1, 2  # noqa: WPS123

some._execute()  # noqa: WPS437


def many_locals():  # noqa: WPS210
    arg1, arg2, arg3, arg4, arg5, arg6 = range(6)


def many_arguments(_arg1, _arg2, _arg3, _arg4, _arg5, _arg6):  # noqa: WPS211
    anti_z444 = 1


def many_returns(xy):  # noqa: WPS212
    if xy > 1:
        return 1
    if xy > 2:
        return 2
    if xy > 3:
        return 3
    if xy > 4:
        return 4
    if xy > 5:
        return 5
    return 6


def many_expressions(xy):  # noqa: WPS213
    print(xy)
    print(xy)
    print(xy)

    print(xy)
    print(xy)
    print(xy)

    print(xy)
    print(xy)
    print(xy)

    print(xy)


class ManyParents(First, Second, Third, Exception):  # noqa: WPS215
    anti_z444 = 1


async def too_many_awaits():  # noqa: WPS217
    await test_function(1)
    await test_function(2)
    await test_function(3)
    await test_function(4)
    await test_function(5)
    await test_function(6)
    await test_function(7)


async def too_many_asserts():  # noqa: WPS218
    assert test_function(1)
    assert test_function(2)
    assert test_function(3)
    assert test_function(4)
    assert test_function(5)
    assert test_function(6)

deep_access = some.other[0].field.type.boom  # noqa: WPS219

def test_function():
    if xy > 1:
        if xy > 2:
            if xy > 3:
                if xy > 4:
                    if xy > 5:
                        test(5)  # noqa: WPS220


line = some.call(7 * 2, 3 / 4) / some.run(5 / some, 8 - 2 + 6)  # noqa: WPS221
if line and line > 2 and line > 3 and line > 4 and line > 5:  # noqa: WPS221,WPS222
    anti_z444 = 1

if line:  # noqa: WPS223
    anti_z444 = 1
elif line > 1:
    anti_z444 = 1
elif line > 2:
    anti_z444 = 1
elif line > 3:
    anti_z444 = 1
elif line > 4:
    anti_z444 = 1


try:  # noqa: WPS225
    do_some_bad()
except ValueError:
    print('value')
except KeyError:
    print('key')
except IndexError as exc:
    print('index', exc)
except TypeError:
    print('type')


class BadClass:  # noqa: WPS306
    UPPER_CASE_ATTRIBUTE = 12  # noqa: WPS115

    @staticmethod  # noqa: WPS602
    def some_static(arg1):
        return [
            target  # noqa: WPS224
            for assignment in range(hex_number)
            for target in range(assignment)
            for _ in range(10)
            if isinstance(target, int)
        ]

    @staticmethod  # noqa: WPS602
    async def some_async_static(arg1):
        return [
            node for node in 'ab' if node != 'a' if node != 'b'  # noqa: WPS307
        ]

    def __del__(self, *_args, **_kwargs):  # noqa: WPS603
        anti_z444 = 1  # noqa: WPS442

    class Nested:  # noqa: WPS306,WPS431
        anti_z444 = 1

    async def __eq__(self, other):  # noqa: WPS610
        anti_z444 = 3  # noqa: WPS442


magic_numbers = 13.2 + 50  # noqa: WPS432

assert 1 < 1 < hex_number  # noqa: WPS308
assert 2 > octal_number  # noqa: WPS309

hex_number = 0XFF  # noqa: WPS310
octal_number = 0O11  # noqa: WPS310
binary_number = 0B1001  # noqa: WPS310
number_with_scientific_notation = 1.5E-10  # noqa: WPS310
number_with_useless_plus = +5  # noqa: WPS330

if '6' in nodes in '6':  # noqa: WPS311
    anti_z444 = 1

assert hex_number == hex_number  # noqa: WPS312


async def test_async_function():
    return(123, 33)  # noqa: WPS313


if True:  # noqa: WPS314
    anti_z444 = 1


class SomeTestClass(FirstParent, SecondParent, object):  # noqa: WPS315
    anti_z444 = 1


class SomeClass(FirstParent,  # noqa: WPS317
                SecondParent,  # noqa: WPS318
                ThirdParent):  # noqa: WPS319
    anti_z444 = 1


if SomeClass:
        print(SomeClass)  # noqa: WPS318

print(
    1,
    2)  # noqa: WPS319


def function(  # noqa: WPS320
    arg: Optional[  # noqa: WPS320
        str,
    ]
) -> Optional[
    str,
]:
    some_set = {1
               }  # noqa: WPS318


string_modifier = R'(s)'  # noqa: WPS321
multiline_string = """abc"""  # noqa: WPS322


def function_with_wrong_return():
    if some:
        print(some)
    return  # noqa: WPS324


def function_with_wrong_yield():
    if some:
        yield  # noqa: WPS325
    yield 1

bad_concatenation = 'a' 'b'  # noqa: WPS326

for literal in bad_concatenation:  # noqa: WPS327, WPS328
    continue

with open(bad_concatenation):  # noqa: WPS328
    pass  # noqa: WPS420


try:
    anti_z444 = 1
except Exception as ex:  # noqa: WPS329
    raise ex

def some_other_function():
    some_value = 1
    return some_value  # noqa: WPS331

some_cond = cond() and 1 or None  # noqa: WPS332

print(one > two and two > three)  # noqa: WPS333

print(biggesst > middle >= smallest)  # noqa: WPS334

for index in [1, 2]:  # noqa: WPS335
    print(index)

string_concat = 'a' + 'b'  # noqa: WPS336

print(one == 'a' or one == 'b')  # noqa: WPS514
file_obj = open('filaname.py')  # noqa: WPS515
print(type(file_obj) == int)  # noqa: WPS516

print(*[], **{'@': 1})  # noqa: WPS517, WPS445
print(lambda: 0)  # noqa: WPS446

pi = 3.14 # noqa: WPS447

for range_len in range(len(file_obj)):  # noqa: WPS518
    print(range_len)

sum_container = 0
for sum_item in file_obj:  # noqa: WPS519
    sum_container += sum_item

print(sum_container == [])  # noqa: WPS520
print(sum_container is 0)  # noqa: WPS521

try:
    anti_z444 = 1
except BaseException:  # noqa: WPS424
    anti_z444 = 1

call_with_positional_bool(True)  # noqa: WPS425


class MyInt(int):  # noqa: WPS600
    """My custom int subclass."""


class ShadowsAttribute(object):
    """Redefines attr from class."""

    first: int
    second = 1

    def __init__(self) -> None:
        self.first = 1
        self.second = 2  # noqa: WPS601


for symbol in 'abc':  # noqa: WPS500
    anti_z444 = 1
else:
    anti_z444 = 1

try:  # noqa: WPS501
    anti_z444 = 1
finally:
    anti_z444 = 1

nodes = nodes  # noqa: WPS434


class Example(object):
    """Correct class docstring."""

    def __init__(self):  # noqa: WPS611
        """Correct function docstring."""
        yield 10

    def __eq__(self, object_: object) -> bool:  # noqa: WPS612
        return super().__eq__(object_)


for loop_index in range(6):  # noqa: WPS426
    print(lambda: loop_index)


async def function_with_unreachable():
    await test_function()
    raise ValueError()
    print(1)  # noqa: WPS427


1 + 2  # noqa: WPS428

first = second = 2  # noqa: WPS429

first, nodes[0] = range(2)  # noqa: WPS414


try:  # noqa: WPS415
    anti_z444 = 1
except ValueError:
    anti_z444 = 1
except ValueError:
    anti_z444 = 1

iters = list((yield letter) for letter in 'ab')  # noqa: WPS416


class MyBadException(BaseException):  # noqa: WPS418
    anti_z444 = 1


some_if_expr = True if some_set else False  # noqa: WPS502

if some_if_expr:  # noqa: WPS502
    some_dict['x'] = True
else:
    some_dict['x'] = False


class ClassWithWrongContents((lambda: object)()):  # noqa: WPS606
    __slots__ = ['a', 'a']  # noqa: WPS607

    for _ in range(1):  # noqa: WPS604
        anti_z444 = 1

    def method_with_no_args():  # noqa: WPS605
        super(ClassWithWrongContents, self).method_with_no_args()  # noqa: WPS608
        self.some_set = {1, 1}  # noqa: WPS417


def useless_returning_else():
    if some_set:
        return some_set
    else:
        return TypeError  # noqa: WPS503


def multiple_return_path():
    try:  # noqa: WPS419
        return 1
    except Exception:
        return 2
    else:
        return 3


def bad_default_values(
    self,
    withDoctest='PYFLAKES_DOCTEST' in os.environ,  # noqa: WPS404
):
    return True


for nodes[0] in (1, 2, 3):  # noqa: WPS405
    anti_z444 = 1

with open('some') as MyBadException.custom:  # noqa: WPS406
    anti_z444 = 1


anti_z444.__truediv__(1)  # noqa: WPS609

if not some: # noqa: WPS504
    print('False')
else:
    print('Wrong')

try:
    try:  # noqa: WPS505
        anti_z444 = 1
    except ValueError:
        raise TypeError('Second')
except TypeError:
    print('WTF?')

if some and (  # noqa: WPS337
    anti_z444 == 1
):
    anti_z444 = 'some text'


class WrongMethodOrder(object):  # noqa: WPS338
    def _protected(self):
        return self

    def public(self):
        return self


leading_zero = 1.2e01  # noqa: WPS339
positive_exponent = 1.1e+1  # noqa: WPS340
wrong_hex = 0xabc  # noqa: WPS341
wrong_escape_raw_string = '\\n'  # noqa: WPS342
bad_complex = 1J  # noqa: WPS343
zero_div = bad_complex / 0.0  # noqa: WPS344
mult_one = zero_div * 1  # noqa: WPS345
mult_one -= -1  # noqa: WPS346

CONSTANT = []  # noqa: WPS407

numbers = map(lambda string: int(string), ['1'])  # noqa: WPS506

if len(numbers) > 0:  # noqa: WPS507
    print('len!')

if numbers and numbers:  # noqa: WPS408
    print('duplicate boolop')

if not numbers == [1]:  # noqa: WPS508
    print('bad compare with not')

if numbers == CONSTANT != [2]:  # noqa: WPS409
    print(1 + (1 if number else 2))  # noqa: WPS509

print(numbers in [])  # noqa: WPS510

print(isinstance(number, int) or isinstance(number, (float, str)))  # noqa: 474

print(isinstance(numbers, (int,)))  # noqa: WPS512

if numbers:
    print('first')
else:
    if numbers:  # noqa: WPS513
        print('other')

def sync_gen():
    yield
    raise StopIteration  # noqa: WPS438

async def async_gen():
    yield
    raise StopIteration  # noqa: WPS438


class CheckStopIteration(object):
    def sync_gen(self):
        yield
        raise StopIteration()  # noqa: WPS438

    async def async_gen(self):
        yield
        raise StopIteration()  # noqa: WPS438

bad_unicode = b'\u1'  # noqa: WPS439

CheckStopIteration = 1  # noqa: WPS440

print(literal)  # noqa: WPS441

unhashable = {[]}  # noqa: WPS443
assert []  # noqa: WPS444
unhashable = [] * 2  # noqa: WPS435

def literal_none_func(arg: Literal[None]):  # noqa: WPS701
    """Literal[None]"""


def literal_none_return_func() -> Literal[None]:  # noqa: WPS701
    """Literal[None]"""


def nested_annotation_func(arg: Literal[Literal[1, 2], 3]): # noqa: WPS702
    """Literal[Literal[1, 2], 3]"""


def nested_annotation_return_func() -> Union[str, Union[int, float]]: # noqa: WPS702
    """Union[str, Union[int, float]]"""


from json import loads  # noqa: WPS347
from some_module import a  # noqa: WPS347
from text import from_file  # noqa: WPS347

<<<<<<< HEAD
constant[0:7]  # noqa: WPS348,WPS428
constant[3:None]  # noqa: WPS348,WPS428
constant[3:7:1]  # noqa: WPS348,WPS428
=======
some_list += [1, 2, 3, 4]  # noqa: WPS348

swap_a = swap_b
swap_b = swap_a  # noqa: WPS448
>>>>>>> dd63da42
<|MERGE_RESOLUTION|>--- conflicted
+++ resolved
@@ -583,13 +583,9 @@
 from some_module import a  # noqa: WPS347
 from text import from_file  # noqa: WPS347
 
-<<<<<<< HEAD
-constant[0:7]  # noqa: WPS348,WPS428
-constant[3:None]  # noqa: WPS348,WPS428
-constant[3:7:1]  # noqa: WPS348,WPS428
-=======
 some_list += [1, 2, 3, 4]  # noqa: WPS348
 
 swap_a = swap_b
 swap_b = swap_a  # noqa: WPS448
->>>>>>> dd63da42
+
+print(constant[0:7])  # noqa: WPS349