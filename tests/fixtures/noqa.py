--- conflicted
+++ resolved
@@ -583,10 +583,7 @@
 from some_module import a  # noqa: WPS347
 from text import from_file  # noqa: WPS347
 
-
-<<<<<<< HEAD
 some_list += [1, 2, 3, 4]  # noqa: WPS348
-=======
+
 swap_a = swap_b
-swap_b = swap_a  # noqa: WPS448
->>>>>>> d118b072
+swap_b = swap_a  # noqa: WPS448