"""
This file contains all possible violations.

It is used for e2e tests.
"""

from __future__ import print_function  # noqa: WPS422

from typing import List

import os.path  # noqa: WPS301
import sys as sys  # noqa: WPS113

from _some import protected  # noqa: WPS436
from some import _protected  # noqa: WPS450

from foo import bar
from foo.bar import baz  # noqa: WPS458

from .version import get_version  # noqa: WPS300

import import1
import import2
import import3
import import4

from some_name import (  # noqa: WPS235
    name1,
    name2,
    name3,
    name4,
    name5,
    name6,
    name7,
    name8,
    name9,
    name10,
    name11,
    name12,
    name13,
    name14,
    name15,
    name16,
    name17,
    name18,
    name19,
    name20,
    name21,
    name22,
    name23,
    name24,
    name25,
    name26,
    name27,
    name28,
    name29,
    name30,
    name31,
    name32,
    name33,
    name34,
    name35,
    name36,
    name37,
    name38,
)

# Raising and ignoring:
some_int = 1  # type: int


# =====

full_name = u'Nikita Sobolev'  # noqa: WPS302
phone_number = 555_123_999  # noqa:  WPS303
partial_number = .05  # noqa: WPS304
float_zero = 0.0  # noqa: WPS358
formatted_string = f'Hi, {full_name}'  # noqa: WPS305
formatted_string_complex = f'1+1={1 + 1}'  # noqa: WPS305, WPS237


def __getattr__():  # noqa: WPS413
    # See:
    # https://github.com/wemake-services/wemake-python-styleguide/issues/461
    anti_wps428 = 1


def foo_func():
    # See:
    # https://github.com/wemake-services/wemake-python-styleguide/issues/601

    yield (1, 2, 3, 4, 5, 6)  # noqa: WPS227


my_print(x > 2 > y > 4)  # noqa: WPS228

try:  # noqa: WPS229
    my_print(1)
    my_print(2)
    my_print(3)
except AnyError:
    my_print('nope')


class TooManyPublicAtts(object):  # noqa: WPS230
    def __init__(self):
        self.first = 1
        self.second = 2
        self.third = 3
        self.fourth = 4
        self.fifth = 5
        self.sixth = 6
        self.boom = 7


@property  # noqa: WPS614
def function_name(  # noqa: WPS614
    value: int = 0,  # noqa: WPS110
):
    # See:
    # https://github.com/wemake-services/wemake-python-styleguide/issues/392
    anti_wps428 = 1


def some():  # noqa: WPS110
    from my_module import some_import  # noqa: WPS433

    class Nested(object):  # noqa: WPS431
        ...  # noqa: WPS428, WPS604

    def nested():  # noqa: WPS430
        anti_wps428 = 1

    raise NotImplemented  # noqa: WPS423


del {'a': 1}['a']  # noqa: WPS420
hasattr(object, 'some')  # noqa: WPS421
value = 1  # noqa: WPS110
VALUE = 1  # noqa: WPS110
x = 2  # noqa: WPS111
__private = 3  # noqa: WPS112
star_wars_episode_7 = 'the worst episode ever after 8 and 9'  # noqa: WPS114
consecutive__underscores = 4  # noqa: WPS116
cls = 5  # noqa: WPS117
__author__ = 'Nikita Sobolev'  # noqa: WPS410
extremely_long_name_that_needs_to_be_shortened_to_work_fine = 2  # noqa: WPS118
привет_по_русски = 'Hello, world!'  # noqa: WPS119
wrong_alias_ = 'some fake builtin alias'  # noqa: WPS120

def some_function():
    _should_not_be_used = 1  # noqa: WPS122
    my_print(_should_not_be_used)  # noqa: WPS121

used, __ = 1, 2  # noqa: WPS123

class Mem0Output(object):  # noqa: WPS124
    # See:
    # https://github.com/wemake-services/wemake-python-styleguide/issues/1191
    anti_wps124 = 'unreadable class'

type = 'type'  # noqa: WPS125

some._execute()  # noqa: WPS437


def many_locals():  # noqa: WPS210
    arg1, arg2, arg3, arg4, arg5, arg6 = range(6)  # noqa: WPS236


def many_arguments(_arg1, _arg2, _arg3, _arg4, _arg5, _arg6):  # noqa: WPS211
    anti_wps428 = 1


def many_returns(xy):  # noqa: WPS212
    if xy > 1:
        return 1
    if xy > 2:
        return 2
    if xy > 3:
        return 3
    if xy > 4:
        return 4
    if xy > 5:
        return 5
    return 6


def many_expressions(xy):  # noqa: WPS213
    my_print(xy)
    my_print(xy)
    my_print(xy)

    my_print(xy)
    my_print(xy)
    my_print(xy)

    my_print(xy)
    my_print(xy)
    my_print(xy)

    my_print(xy)


class TooManyMethods(object):  # noqa: WPS214
    def method1(self):
        anti_wps428 = 1

    def method2(self):
        anti_wps428 = 1

    def method3(self):
        anti_wps428 = 1

    def method4(self):
        anti_wps428 = 1

    def method5(self):
        anti_wps428 = 1

    def method6(self):
        anti_wps428 = 1

    def method7(self):
        anti_wps428 = 1

    def method8(self):
        anti_wps428 = 1


class ManyParents(First, Second, Third, Exception):  # noqa: WPS215
    anti_wps428 = 1


async def too_many_awaits():  # noqa: WPS217
    await test_function(1)
    await test_function(2)
    await test_function(3)
    await test_function(4)
    await test_function(5)
    await test_function(6)
    await test_function(7)


async def too_many_asserts():  # noqa: WPS218
    assert test_function(1)
    assert test_function(2)
    assert test_function(3)
    assert test_function(4)
    assert test_function(5)
    assert test_function(6)

deep_access = some.other[0].field.type.boom  # noqa: WPS219

def test_function():  # noqa: WPS231
    if xy > 1:
        if xy > 2:
            if xy > 3:
                if xy > 4:
                    if xy > 5:
                        test(5)  # noqa: WPS220


line = some.call(7 * 2, 3 / 4) / some.run(5 / some, 8 - 2 + 6)  # noqa: WPS221
if line and line > 2 and line > 3 and line > 4 and line > 5:  # noqa: WPS221,WPS222
    anti_wps428 = 1

if line:  # noqa: WPS223
    anti_wps428 = 1
elif line > 1:
    anti_wps428 = 1
elif line > 2:
    anti_wps428 = 1
elif line > 3:
    anti_wps428 = 1
elif line > 4:
    anti_wps428 = 1


try:  # noqa: WPS225
    do_some_bad()
except ValueError:
    my_print('value')
except KeyError:
    my_print('key')
except IndexError as exc:
    my_print('index', exc)
except TypeError:
    my_print('type')


class BadClass:  # noqa: WPS306
    UPPER_CASE_ATTRIBUTE = 12  # noqa: WPS115

    def __del__(self, *_args, **_kwargs):  # noqa: WPS603
        anti_wps428 = 1  # noqa: WPS442

    class Nested:  # noqa: WPS306,WPS431
        anti_wps428 = 1

    async def __eq__(self, other):  # noqa: WPS610
        anti_wps428 = 3  # noqa: WPS442


magic_numbers = 13.2 + 50  # noqa: WPS432

assert 1 < 1 < hex_number  # noqa: WPS308
assert 2 > octal_number  # noqa: WPS309

hex_number = 0XFF  # noqa: WPS310
octal_number = 0O11  # noqa: WPS310
binary_number = 0B1001  # noqa: WPS310
number_with_scientific_notation = 1.5E-10  # noqa: WPS310
number_with_useless_plus = +5  # noqa: WPS330

if '6' in nodes in '6':  # noqa: WPS311, WPS525
    anti_wps428 = 1

assert hex_number == hex_number  # noqa: WPS312


async def test_async_function():
    return(123, 33)  # noqa: WPS313


if True:  # noqa: WPS314
    anti_wps428 = 1


class SomeTestClass(FirstParent, SecondParent, object):  # noqa: WPS315
    anti_wps428 = 1


with some_context as first_context, second_context:  # noqa: WPS316
    anti_wps428 = 1


class SomeClass(FirstParent,  # noqa: WPS317
                SecondParent,  # noqa: WPS318
                ThirdParent):  # noqa: WPS319
    anti_wps428 = 1


if SomeClass:
        my_print(SomeClass)  # noqa: WPS318

my_print(
    1,
    2)  # noqa: WPS319


def function(  # noqa: WPS320
    arg: Optional[  # noqa: WPS320
        str,
    ]
) -> Optional[
    str,
]:
    some_set = {1
               }  # noqa: WPS318


string_modifier = R'(\n)'  # noqa: WPS321
multiline_string = """abc"""  # noqa: WPS322
modulo_formatting = 'some %s'  # noqa: WPS323


def function_with_wrong_return():
    if some:
        my_print(some)
    return  # noqa: WPS324


def function_with_wrong_yield():
    if some:
        yield  # noqa: WPS325
    yield 1

bad_concatenation = 'a' 'b'  # noqa: WPS326

for literal in bad_concatenation:  # noqa: WPS327, WPS328
    continue

with open(bad_concatenation):  # noqa: WPS328
    pass  # noqa: WPS420


try:
    anti_wps428 = 1
except Exception as ex:  # noqa: WPS329
    raise ex

def some_other_function():
    some_value = 1
    return some_value  # noqa: WPS331

my_print(one > two and two > three)  # noqa: WPS333

my_print(biggesst > middle >= smallest)  # noqa: WPS334

for index in [1, 2]:  # noqa: WPS335
    my_print(index)

string_concat = 'a' + 'b'  # noqa: WPS336

my_print(one == 'a' or one == 'b')  # noqa: WPS514
file_obj = open('filaname.py')  # noqa: WPS515
my_print(type(file_obj) == int)  # noqa: WPS516

my_print(*[], **{'@': 1})  # noqa: WPS517, WPS445
pi = 3.14 # noqa: WPS446
my_print(lambda: 0)  # noqa: WPS522
xterm += xterm + 1  # noqa: WPS524

for range_len in range(len(file_obj)):  # noqa: WPS518
    my_print(range_len)

sum_container = 0
for sum_item in file_obj:  # noqa: WPS519
    sum_container += sum_item

my_print(sum_container == [])  # noqa: WPS520
my_print(sum_container is 0)  # noqa: WPS521

try:
    anti_wps428 = 1
except BaseException:  # noqa: WPS424
    anti_wps428 = 1

call_with_positional_bool(True, keyword=1)  # noqa: WPS425


class MyInt(int):  # noqa: WPS600
    """My custom int subclass."""


class ShadowsAttribute(object):
    """Redefines attr from class."""

    first: int
    second = 1

    def __init__(self) -> None:
        self.first = 1
        self.second = 2  # noqa: WPS601


for symbol in 'abc':  # noqa: WPS500
    anti_wps428 = 1
else:
    anti_wps428 = 1

try:  # noqa: WPS501
    anti_wps428 = 1
finally:
    anti_wps428 = 1

nodes = nodes  # noqa: WPS434


class Example(object):
    """Correct class docstring."""

    def __init__(self):  # noqa: WPS611
        """Correct function docstring."""
        yield 10

    def __eq__(self, object_: object) -> bool:  # noqa: WPS612
        return super().__eq__(object_)


for loop_index in range(6):  # noqa: WPS426
    my_print(lambda: loop_index)


async def function_with_unreachable():
    await test_function()
    raise ValueError()
    my_print(1)  # noqa: WPS427


1 + 2  # noqa: WPS428

first = second = 2  # noqa: WPS429

first, nodes[0] = range(2)  # noqa: WPS414


try:  # noqa: WPS415
    anti_wps428 = 1
except ValueError:
    anti_wps428 = 1
except ValueError:
    anti_wps428 = 1


class MyBadException(BaseException):  # noqa: WPS418
    anti_wps428 = 1


some_if_expr = True if some_set else False  # noqa: WPS502

if some_if_expr:  # noqa: WPS502
    some_dict['x'] = True
else:
    some_dict['x'] = False

def another_wrong_if():
    if full_name != 'Nikita Sobolev':  # noqa: WPS531
        return False
    return True



class ClassWithWrongContents((lambda: object)()):  # noqa: WPS606
    __slots__ = ['a', 'a']  # noqa: WPS607

    for bad_body_node in range(1):  # noqa: WPS604
        anti_wps428 = 1

    def method_with_no_args():  # noqa: WPS605
        super(ClassWithWrongContents, self).method_with_no_args()  # noqa: WPS608
        self.some_set = {1, 1}  # noqa: WPS417


def useless_returning_else():
    if some_set:
        return some_set
    else:
        return TypeError  # noqa: WPS503


def multiple_return_path():
    try:  # noqa: WPS419
        return 1
    except Exception:
        return 2
    else:
        return 3


def bad_default_values(
    self,
    withDoctest='PYFLAKES_DOCTEST' in os.environ,  # noqa: WPS404
):
    return True


for nodes[0] in (1, 2, 3):  # noqa: WPS405
    anti_wps428 = 1

with open('some') as MyBadException.custom:  # noqa: WPS406
    anti_wps428 = 1


anti_wps428.__truediv__(1)  # noqa: WPS609

if not some: # noqa: WPS504
    my_print('False')
else:
    my_print('Wrong')

try:
    try:  # noqa: WPS505
        anti_wps428 = 1
    except ValueError:
        raise TypeError('Second')
except TypeError:
    my_print('WTF?')

if some and (  # noqa: WPS337
    anti_wps428 == 1
):
    anti_wps428 = 'some text'


class WrongMethodOrder(object):  # noqa: WPS338
    def _protected(self):
        return self

    def public(self):
        return self


leading_zero = 1.2e01  # noqa: WPS339
positive_exponent = 1.1e+1  # noqa: WPS340
wrong_hex = 0xabc  # noqa: WPS341
wrong_escape_raw_string = '\\n'  # noqa: WPS342
bad_complex = 1J  # noqa: WPS343
zero_div = bad_complex / 0  # noqa: WPS344
mult_one = zero_div * 1  # noqa: WPS345
mult_one -= -1  # noqa: WPS346

CONSTANT = []  # noqa: WPS407

numbers = map(lambda string: int(string), ['1'])  # noqa: WPS506

if len(numbers) > 0:  # noqa: WPS507
    my_print('len!')

if numbers and numbers:  # noqa: WPS408
    my_print('duplicate boolop')

if not numbers == [1]:  # noqa: WPS508
    my_print('bad compare with not')

if numbers == CONSTANT != [2]:  # noqa: WPS409
    my_print(1 + (1 if number else 2))  # noqa: WPS509

my_print(numbers in [])  # noqa: WPS510
my_print(isinstance(number, int) or isinstance(number, (float, str)))  # noqa: 474
my_print(isinstance(numbers, (int,)))  # noqa: WPS512

if numbers:
    my_print('first')
else:
    if numbers:  # noqa: WPS513
        my_print('other')

def sync_gen():
    yield
    raise StopIteration  # noqa: WPS438

async def async_gen():
    yield
    raise StopIteration  # noqa: WPS438


class CheckStopIteration(object):
    def sync_gen(self):
        yield
        raise StopIteration()  # noqa: WPS438

    async def async_gen(self):
        yield
        raise StopIteration()  # noqa: WPS438

bad_unicode = b'\u1'  # noqa: WPS439
CheckStopIteration = 1  # noqa: WPS440
my_print(literal)  # noqa: WPS441
unhashable = {[]}  # noqa: WPS443
assert []  # noqa: WPS444
unhashable = [] * 2  # noqa: WPS435

from json import loads  # noqa: WPS347

some_model = (
    MyModel.objects.filter(...)
        .exclude(...)  # noqa: WPS348
)

swap_a = swap_b
swap_b = swap_a  # noqa: WPS523

my_print(constant[0:7])  # noqa: WPS349
var_a = var_a + var_b  # noqa: WPS350

class ChildClass(ParentClass):
    def some_method(self):
        super().some_other_method() # noqa: WPS613

LOWERCASE_ALPH = "abcdefghijklmnopqrstuvwxyz" # noqa: WPS447

int()  # noqa: WPS351

for wrong_loop in call(  # noqa: WPS352
    1, 2, 3,
):
    my_print('bad loop')

if a in {1}:  # noqa: WPS525
    my_print('bad!')

def implicit_yield_from():
    for wrong_yield in call():  # noqa: WPS526
        yield wrong_yield

try: # noqa: WPS448
    anti_wps428 = 1
except Exception:
    anti_wps428 = 1
except ValueError:
    anti_wps428 = 1


bad_frozenset = frozenset([1]) # noqa: WPS527


def wrong_yield_from():
    yield from []  # noqa: WPS353


def consecutive_yields():
    yield 1
    yield 2  # noqa: WPS354


for loop_var in loop_iter:  # noqa: WPS528
    my_print(loop_iter[loop_var])

if 'key' in some_dict:
    my_print(some_dict['key'])  # noqa: WPS529
    my_print(other_dict[1.0])  # noqa: WPS449
    my_print(some_sized[len(some_sized) - 2])  # noqa: WPS530

deep_func(a)(b)(c)(d)  # noqa: WPS233

annotated: List[List[List[List[int]]]]  # noqa: WPS234

extra_new_line = [  # noqa: WPS355

    'wrong',
]

*numbers, = [4, 7]  # noqa: WPS356
[first_number, second_number] = [4, 7]  # noqa: WPS359

for element in range(10):
    try:  # noqa: WPS452
        my_print(1)
    except AnyError:
        my_print('nope')
    finally:
        # See:
        # https://github.com/wemake-services/wemake-python-styleguide/issues/1082
        break
    my_print(4)

<<<<<<< HEAD
my_print(some_float == 1.0)  # noqa: WPS454
=======
def raise_bad_exception():
    raise Exception  # noqa: WPS454


try:
    cause_errors()
except ValueError or TypeError:  # noqa: WPS455
    my_print("Oops.")

if float("NaN") < number:  # noqa: WPS456
    my_print("Greater than... what?")

def infinite_loop():
    while True:  # noqa: WPS457
        my_print('forever')

unnecessary_raw_string = r'no backslashes.' # noqa: WPS360


def many_raises_function(parameter):  # noqa: WPS238
    if parameter == 1:
        raise ValueError('1')
    if parameter == 2:
        raise KeyError('2')
    if parameter == 3:
        raise IndexError('3')
    raise TypeError('4')
>>>>>>> aedf7149
<|MERGE_RESOLUTION|>--- conflicted
+++ resolved
@@ -726,9 +726,7 @@
         break
     my_print(4)
 
-<<<<<<< HEAD
-my_print(some_float == 1.0)  # noqa: WPS454
-=======
+
 def raise_bad_exception():
     raise Exception  # noqa: WPS454
 
@@ -745,6 +743,8 @@
     while True:  # noqa: WPS457
         my_print('forever')
 
+
+my_print(some_float == 1.0)  # noqa: WPS459
 unnecessary_raw_string = r'no backslashes.' # noqa: WPS360
 
 
@@ -755,5 +755,4 @@
         raise KeyError('2')
     if parameter == 3:
         raise IndexError('3')
-    raise TypeError('4')
->>>>>>> aedf7149
+    raise TypeError('4')