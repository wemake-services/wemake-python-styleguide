--- conflicted
+++ resolved
@@ -72,12 +72,7 @@
 
 # =====
 
-<<<<<<< HEAD
 phone_number = 8_83_134_43  # noqa:  WPS303
-partial_number = .05  # noqa: WPS304
-=======
-phone_number = 555_123_999  # noqa:  WPS303
->>>>>>> ce749157
 float_zero = 0.0  # noqa: WPS358
 formatted_string = f'Hi, {full_name}'  # noqa: WPS305
 formatted_string_complex = f'1+1={1 + 1}'  # noqa: WPS305, WPS237
