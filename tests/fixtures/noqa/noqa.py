--- conflicted
+++ resolved
@@ -808,9 +808,8 @@
     raise raise_from_itself from raise_from_itself  # noqa: WPS469
 
 
-<<<<<<< HEAD
-secondary_slice = items[1:][:3]  # noqa: WPS470
-=======
+secondary_slice = items[1:][:3]  # noqa: WPS471
+
+
 class TestClass(object, **{}):  # noqa: WPS470
-    """Docs."""
->>>>>>> 6b5907ec
+    """Docs."""