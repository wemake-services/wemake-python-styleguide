"""
This file contains all possible violations.

It is used for e2e tests.
"""

from __future__ import print_function  # noqa: WPS422

from typing import List

import os.path  # noqa: WPS301
import sys as sys  # noqa: WPS113

from _some import protected  # noqa: WPS436
from some import _protected  # noqa: WPS450

from foo import bar
from foo.bar import baz  # noqa: WPS458

from .version import get_version  # noqa: WPS300

import import1
import import2
import import3
import import4

from some_name import (  # noqa: WPS235
    name1,
    name2,
    name3,
    name4,
    name5,
    name6,
    name7,
    name8,
    name9,
    name10,
    name11,
    name12,
    name13,
    name14,
    name15,
    name16,
    name17,
    name18,
    name19,
    name20,
    name21,
    name22,
    name23,
    name24,
    name25,
    name26,
    name27,
    name28,
    name29,
    name30,
    name31,
    name32,
    name33,
    name34,
    name35,
    name36,
    name37,
    name38,
)

# Raising and ignoring:
some_int = 1  # type: int


# =====

full_name = u'Nikita Sobolev'  # noqa: WPS302
phone_number = 555_123_999  # noqa:  WPS303
partial_number = .05  # noqa: WPS304
float_zero = 0.0  # noqa: WPS358
formatted_string = f'Hi, {full_name}'  # noqa: WPS305
formatted_string_complex = f'1+1={1 + 1}'  # noqa: WPS305, WPS237


def __getattr__():  # noqa: WPS413
    # See:
    # https://github.com/wemake-services/wemake-python-styleguide/issues/461
    anti_wps428 = 1


def foo_func():
    # See:
    # https://github.com/wemake-services/wemake-python-styleguide/issues/601

    yield (1, 2, 3, 4, 5, 6)  # noqa: WPS227


my_print(x > 2 > y > 4)  # noqa: WPS228

try:  # noqa: WPS229
    my_print(1)
    my_print(2)
    my_print(3)
except AnyError:
    my_print('nope')


class TooManyPublicAtts(object):  # noqa: WPS230
    def __init__(self):
        self.first = 1
        self.second = 2
        self.third = 3
        self.fourth = 4
        self.fifth = 5
        self.sixth = 6
        self.boom = 7


@property  # noqa: WPS614
def function_name(  # noqa: WPS614
    value: int = 0,  # noqa: WPS110
):
    # See:
    # https://github.com/wemake-services/wemake-python-styleguide/issues/392
    anti_wps428 = 1


def some():  # noqa: WPS110
    from my_module import some_import  # noqa: WPS433

    class Nested(object):  # noqa: WPS431
        ...  # noqa: WPS428, WPS604

    def nested():  # noqa: WPS430
        anti_wps428 = 1

    raise NotImplemented  # noqa: WPS423


del {'a': 1}['a']  # noqa: WPS420
hasattr(object, 'some')  # noqa: WPS421
value = 1  # noqa: WPS110
VALUE = 1  # noqa: WPS110
x = 2  # noqa: WPS111
__private = 3  # noqa: WPS112
star_wars_episode_7 = 'the worst episode ever after 8 and 9'  # noqa: WPS114
consecutive__underscores = 4  # noqa: WPS116
cls = 5  # noqa: WPS117
__author__ = 'Nikita Sobolev'  # noqa: WPS410
extremely_long_name_that_needs_to_be_shortened_to_work_fine = 2  # noqa: WPS118
привет_по_русски = 'Hello, world!'  # noqa: WPS119
wrong_alias_ = 'some fake builtin alias'  # noqa: WPS120

def some_function():
    _should_not_be_used = 1  # noqa: WPS122
    my_print(_should_not_be_used)  # noqa: WPS121

used, __ = 1, 2  # noqa: WPS123

class Mem0Output(object):  # noqa: WPS124
    # See:
    # https://github.com/wemake-services/wemake-python-styleguide/issues/1191
    anti_wps124 = 'unreadable class'

type = 'type'  # noqa: WPS125

some._execute()  # noqa: WPS437


def many_locals():  # noqa: WPS210
    arg1, arg2, arg3, arg4, arg5, arg6 = range(6)  # noqa: WPS236


def many_arguments(_arg1, _arg2, _arg3, _arg4, _arg5, _arg6):  # noqa: WPS211
    anti_wps428 = 1


def many_returns(xy):  # noqa: WPS212
    if xy > 1:
        return 1
    if xy > 2:
        return 2
    if xy > 3:
        return 3
    if xy > 4:
        return 4
    if xy > 5:
        return 5
    return 6


def many_expressions(xy):  # noqa: WPS213
    my_print(xy)
    my_print(xy)
    my_print(xy)

    my_print(xy)
    my_print(xy)
    my_print(xy)

    my_print(xy)
    my_print(xy)
    my_print(xy)

    my_print(xy)


class TooManyMethods(object):  # noqa: WPS214
    def method1(self):
        anti_wps428 = 1

    def method2(self):
        anti_wps428 = 1

    def method3(self):
        anti_wps428 = 1

    def method4(self):
        anti_wps428 = 1

    def method5(self):
        anti_wps428 = 1

    def method6(self):
        anti_wps428 = 1

    def method7(self):
        anti_wps428 = 1

    def method8(self):
        anti_wps428 = 1


class ManyParents(First, Second, Third, Exception):  # noqa: WPS215
    anti_wps428 = 1


async def too_many_awaits():  # noqa: WPS217
    await test_function(1)
    await test_function(2)
    await test_function(3)
    await test_function(4)
    await test_function(5)
    await test_function(6)
    await test_function(7)


async def too_many_asserts():  # noqa: WPS218
    assert test_function(1)
    assert test_function(2)
    assert test_function(3)
    assert test_function(4)
    assert test_function(5)
    assert test_function(6)

deep_access = some.other[0].field.type.boom  # noqa: WPS219

def test_function():  # noqa: WPS231
    if xy > 1:
        if xy > 2:
            if xy > 3:
                if xy > 4:
                    if xy > 5:
                        test(5)  # noqa: WPS220


line = some.call(7 * 2, 3 / 4) / some.run(5 / some, 8 - 2 + 6)  # noqa: WPS221
if line and line > 2 and line > 3 and line > 4 and line > 5:  # noqa: WPS221,WPS222
    anti_wps428 = 1

if line:  # noqa: WPS223
    anti_wps428 = 1
elif line > 1:
    anti_wps428 = 1
elif line > 2:
    anti_wps428 = 1
elif line > 3:
    anti_wps428 = 1
elif line > 4:
    anti_wps428 = 1


try:  # noqa: WPS225
    do_some_bad()
except ValueError:
    my_print('value')
except KeyError:
    my_print('key')
except IndexError as exc:
    my_print('index', exc)
except TypeError:
    my_print('type')


class BadClass:  # noqa: WPS306
    UPPER_CASE_ATTRIBUTE = 12  # noqa: WPS115

    def __del__(self, *_args, **_kwargs):  # noqa: WPS603
        anti_wps428 = 1  # noqa: WPS442

    class Nested:  # noqa: WPS306,WPS431
        anti_wps428 = 1

    async def __eq__(self, other):  # noqa: WPS610
        anti_wps428 = 3  # noqa: WPS442


magic_numbers = 13.2 + 50  # noqa: WPS432

assert 1 < 1 < hex_number  # noqa: WPS308
assert 2 > octal_number  # noqa: WPS309

hex_number = 0XFF  # noqa: WPS310
octal_number = 0O11  # noqa: WPS310
binary_number = 0B1001  # noqa: WPS310
number_with_scientific_notation = 1.5E-10  # noqa: WPS310
number_with_useless_plus = +5  # noqa: WPS330

if '6' in nodes in '6':  # noqa: WPS311, WPS525
    anti_wps428 = 1

assert hex_number == hex_number  # noqa: WPS312


async def test_async_function():
    return(123, 33)  # noqa: WPS313


if True:  # noqa: WPS314
    anti_wps428 = 1


class SomeTestClass(FirstParent, SecondParent, object):  # noqa: WPS315
    anti_wps428 = 1


with some_context as first_context, second_context:  # noqa: WPS316
    anti_wps428 = 1


class SomeClass(FirstParent,  # noqa: WPS317
                SecondParent,  # noqa: WPS318
                ThirdParent):  # noqa: WPS319
    anti_wps428 = 1


if SomeClass:
        my_print(SomeClass)  # noqa: WPS318

my_print(
    1,
    2)  # noqa: WPS319


def function(  # noqa: WPS320
    arg: Optional[  # noqa: WPS320
        str,
    ]
) -> Optional[
    str,
]:
    some_set = {1
               }  # noqa: WPS318


string_modifier = R'(\n)'  # noqa: WPS321
multiline_string = """abc"""  # noqa: WPS322
modulo_formatting = 'some %s'  # noqa: WPS323


def function_with_wrong_return():
    if some:
        my_print(some)
    return  # noqa: WPS324


def function_with_wrong_yield():
    if some:
        yield  # noqa: WPS325
    yield 1

bad_concatenation = 'a' 'b'  # noqa: WPS326

for literal in bad_concatenation:  # noqa: WPS327, WPS328
    continue

with open(bad_concatenation):  # noqa: WPS328
    pass  # noqa: WPS420


try:
    anti_wps428 = 1
except Exception as ex:  # noqa: WPS329
    raise ex

def some_other_function():
    some_value = 1
    return some_value  # noqa: WPS331

my_print(one > two and two > three)  # noqa: WPS333

my_print(biggesst > middle >= smallest)  # noqa: WPS334

for index in [1, 2]:  # noqa: WPS335
    my_print(index)

string_concat = 'a' + 'b'  # noqa: WPS336

my_print(one == 'a' or one == 'b')  # noqa: WPS514
file_obj = open('filaname.py')  # noqa: WPS515
my_print(type(file_obj) == int)  # noqa: WPS516

my_print(*[], **{'@': 1})  # noqa: WPS517, WPS445
pi = 3.14 # noqa: WPS446
my_print(lambda: 0)  # noqa: WPS522
xterm += xterm + 1  # noqa: WPS524

for range_len in range(len(file_obj)):  # noqa: WPS518
    my_print(range_len)

sum_container = 0
for sum_item in file_obj:  # noqa: WPS519
    sum_container += sum_item

my_print(sum_container == [])  # noqa: WPS520
my_print(sum_container is 0)  # noqa: WPS521

try:
    anti_wps428 = 1
except BaseException:  # noqa: WPS424
    anti_wps428 = 1

call_with_positional_bool(True, keyword=1)  # noqa: WPS425


class MyInt(int):  # noqa: WPS600
    """My custom int subclass."""


class ShadowsAttribute(object):
    """Redefines attr from class."""

    first: int
    second = 1

    def __init__(self) -> None:
        self.first = 1
        self.second = 2  # noqa: WPS601


for symbol in 'abc':  # noqa: WPS500
    anti_wps428 = 1
else:
    anti_wps428 = 1

try:  # noqa: WPS501
    anti_wps428 = 1
finally:
    anti_wps428 = 1

nodes = nodes  # noqa: WPS434


class Example(object):
    """Correct class docstring."""

    def __init__(self):  # noqa: WPS611
        """Correct function docstring."""
        yield 10

    def __eq__(self, object_: object) -> bool:  # noqa: WPS612
        return super().__eq__(object_)


for loop_index in range(6):  # noqa: WPS426
    my_print(lambda: loop_index)


async def function_with_unreachable():
    await test_function()
    raise ValueError()
    my_print(1)  # noqa: WPS427


1 + 2  # noqa: WPS428

first = second = 2  # noqa: WPS429

first, nodes[0] = range(2)  # noqa: WPS414


try:  # noqa: WPS415
    anti_wps428 = 1
except ValueError:
    anti_wps428 = 1
except ValueError:
    anti_wps428 = 1


class MyBadException(BaseException):  # noqa: WPS418
    anti_wps428 = 1


some_if_expr = True if some_set else False  # noqa: WPS502

if some_if_expr:  # noqa: WPS502
    some_dict['x'] = True
else:
    some_dict['x'] = False

def another_wrong_if():
    if full_name != 'Nikita Sobolev':  # noqa: WPS531
        return False
    return True



class ClassWithWrongContents((lambda: object)()):  # noqa: WPS606
    __slots__ = ['a', 'a']  # noqa: WPS607

    for bad_body_node in range(1):  # noqa: WPS604
        anti_wps428 = 1

    def method_with_no_args():  # noqa: WPS605
        super(ClassWithWrongContents, self).method_with_no_args()  # noqa: WPS608
        self.some_set = {1, 1}  # noqa: WPS417


def useless_returning_else():
    if some_set:
        return some_set
    else:
        return TypeError  # noqa: WPS503


def multiple_return_path():
    try:  # noqa: WPS419
        return 1
    except Exception:
        return 2
    else:
        return 3


def bad_default_values(
    self,
    withDoctest='PYFLAKES_DOCTEST' in os.environ,  # noqa: WPS404
):
    return True


for nodes[0] in (1, 2, 3):  # noqa: WPS405
    anti_wps428 = 1

with open('some') as MyBadException.custom:  # noqa: WPS406
    anti_wps428 = 1


anti_wps428.__truediv__(1)  # noqa: WPS609

if not some: # noqa: WPS504
    my_print('False')
else:
    my_print('Wrong')

try:
    try:  # noqa: WPS505
        anti_wps428 = 1
    except ValueError:
        raise TypeError('Second')
except TypeError:
    my_print('WTF?')

if some and (  # noqa: WPS337
    anti_wps428 == 1
):
    anti_wps428 = 'some text'


class WrongMethodOrder(object):  # noqa: WPS338
    def _protected(self):
        return self

    def public(self):
        return self


leading_zero = 1.2e01  # noqa: WPS339
positive_exponent = 1.1e+1  # noqa: WPS340
wrong_hex = 0xabc  # noqa: WPS341
wrong_escape_raw_string = '\\n'  # noqa: WPS342
bad_complex = 1J  # noqa: WPS343
zero_div = bad_complex / 0  # noqa: WPS344
mult_one = zero_div * 1  # noqa: WPS345
mult_one -= -1  # noqa: WPS346

CONSTANT = []  # noqa: WPS407

numbers = map(lambda string: int(string), ['1'])  # noqa: WPS506

if len(numbers) > 0:  # noqa: WPS507
    my_print('len!')

if numbers and numbers:  # noqa: WPS408
    my_print('duplicate boolop')

if not numbers == [1]:  # noqa: WPS508
    my_print('bad compare with not')

if numbers == CONSTANT != [2]:  # noqa: WPS409
    my_print(1 + (1 if number else 2))  # noqa: WPS509

my_print(numbers in [])  # noqa: WPS510
my_print(isinstance(number, int) or isinstance(number, (float, str)))  # noqa: 474
my_print(isinstance(numbers, (int,)))  # noqa: WPS512

if numbers:
    my_print('first')
else:
    if numbers:  # noqa: WPS513
        my_print('other')

def sync_gen():
    yield
    raise StopIteration  # noqa: WPS438

async def async_gen():
    yield
    raise StopIteration  # noqa: WPS438


class CheckStopIteration(object):
    def sync_gen(self):
        yield
        raise StopIteration()  # noqa: WPS438

    async def async_gen(self):
        yield
        raise StopIteration()  # noqa: WPS438

bad_unicode = b'\u1'  # noqa: WPS439
CheckStopIteration = 1  # noqa: WPS440
my_print(literal)  # noqa: WPS441
unhashable = {[]}  # noqa: WPS443
assert []  # noqa: WPS444
unhashable = [] * 2  # noqa: WPS435

from json import loads  # noqa: WPS347

some_model = (
    MyModel.objects.filter(...)
        .exclude(...)  # noqa: WPS348
)

swap_a = swap_b
swap_b = swap_a  # noqa: WPS523

my_print(constant[0:7])  # noqa: WPS349
var_a = var_a + var_b  # noqa: WPS350

class ChildClass(ParentClass):
    def some_method(self):
        super().some_other_method() # noqa: WPS613

LOWERCASE_ALPH = "abcdefghijklmnopqrstuvwxyz" # noqa: WPS447

int()  # noqa: WPS351

for wrong_loop in call(  # noqa: WPS352
    1, 2, 3,
):
    my_print('bad loop')

if a in {1}:  # noqa: WPS525
    my_print('bad!')

def implicit_yield_from():
    for wrong_yield in call():  # noqa: WPS526
        yield wrong_yield

try: # noqa: WPS448
    anti_wps428 = 1
except Exception:
    anti_wps428 = 1
except ValueError:
    anti_wps428 = 1


bad_frozenset = frozenset([1]) # noqa: WPS527


def wrong_yield_from():
    yield from []  # noqa: WPS353


def consecutive_yields():
    yield 1
    yield 2  # noqa: WPS354


for loop_var in loop_iter:  # noqa: WPS528
    my_print(loop_iter[loop_var])

if 'key' in some_dict:
    my_print(some_dict['key'])  # noqa: WPS529
    my_print(other_dict[1.0])  # noqa: WPS449
    my_print(some_sized[len(some_sized) - 2])  # noqa: WPS530

deep_func(a)(b)(c)(d)  # noqa: WPS233

annotated: List[List[List[List[int]]]]  # noqa: WPS234

extra_new_line = [  # noqa: WPS355

    'wrong',
]
<<<<<<< HEAD
*numbers, = [4, 7]  # noqa: WPS356, WPS454
=======

*numbers, = [4, 7]  # noqa: WPS356
[first_number, second_number] = [4, 7]  # noqa: WPS359
>>>>>>> d95c9dff

for element in range(10):
    try:  # noqa: WPS452
        my_print(1)
    except AnyError:
        my_print('nope')
    finally:
        # See:
        # https://github.com/wemake-services/wemake-python-styleguide/issues/1082
        break
    my_print(4)


def raise_bad_exception():
    raise Exception  # noqa: WPS454


try:
    cause_errors()
except ValueError or TypeError:  # noqa: WPS455
    my_print("Oops.")

if float("NaN") < number:  # noqa: WPS456
    my_print("Greater than... what?")

def infinite_loop():
    while True:  # noqa: WPS457
        my_print('forever')


my_print(some_float == 1.0)  # noqa: WPS459
unnecessary_raw_string = r'no backslashes.' # noqa: WPS360


def many_raises_function(parameter):  # noqa: WPS238
    if parameter == 1:
        raise ValueError('1')
    if parameter == 2:
        raise KeyError('2')
    if parameter == 3:
        raise IndexError('3')
    raise TypeError('4')<|MERGE_RESOLUTION|>--- conflicted
+++ resolved
@@ -711,13 +711,9 @@
 
     'wrong',
 ]
-<<<<<<< HEAD
-*numbers, = [4, 7]  # noqa: WPS356, WPS454
-=======
-
-*numbers, = [4, 7]  # noqa: WPS356
+
+*numbers, = [4, 7]  # noqa: WPS356, WPS460
 [first_number, second_number] = [4, 7]  # noqa: WPS359
->>>>>>> d95c9dff
 
 for element in range(10):
     try:  # noqa: WPS452
