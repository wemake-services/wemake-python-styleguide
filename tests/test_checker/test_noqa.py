# -*- coding: utf-8 -*-

"""
Integration tests definition.

These are integration tests for several things:

1. that violation is active and enabled
2. that violation is raised for the bad code
3. that line number where violation is raised is correct
4. that `noqa` works

Docs: https://wemake-python-stylegui.de/en/latest/pages/api/contributing.html
"""

import re
import subprocess
import types
from collections import Counter

import pytest

from wemake_python_styleguide.compat.constants import PY38

#: Used to find violations' codes in output.
ERROR_PATTERN = re.compile(r'(WPS\d{3})')

#: List of ignored violations that we do not cover with `noqa` comments.
IGNORED_VIOLATIONS = (
    'WPS201',  # it is a module level violation
    'WPS202',  # since our test case is complex, that's fine
    'WPS203',  # it is a module level violation
    'WPS204',  # our tests have a lot of overused expressions
    'WPS226',  # we have a lot of ugly strings inside

    'WPS400',  # it is a module level violation
    'WPS402',  # we obviously use a lot of `noqa` comments
)

#: Number and count of violations that would be raised.
VERSION_SPECIFIC = types.MappingProxyType({
    'WPS216': 1,
    'WPS224': 1,

    'WPS307': 1,
    'WPS332': 0,  # TODO: add test case, only works for `>= python3.8`

    'WPS416': int(not PY38),  # only works for `< python3.8`
    'WPS451': int(PY38),  # only works for `>= python3.8`
    'WPS452': int(PY38),  # only works for `>= python3.8`

    'WPS602': 2,
})

#: Number and count of violations that would be raised.
SHOULD_BE_RAISED = types.MappingProxyType({
    'WPS000': 0,  # logically unacceptable.

    'WPS100': 0,  # logically unacceptable.
    'WPS101': 0,  # logically unacceptable.
    'WPS102': 0,  # logically unacceptable.
    'WPS110': 3,
    'WPS111': 1,
    'WPS112': 1,
    'WPS113': 1,
    'WPS114': 1,
    'WPS115': 1,
    'WPS116': 1,
    'WPS117': 1,
    'WPS118': 1,
    'WPS119': 1,
    'WPS120': 1,
    'WPS121': 1,
    'WPS122': 1,
    'WPS123': 1,

    'WPS200': 0,  # logically unacceptable.
    'WPS201': 0,  # defined in ignored violations.
    'WPS202': 0,  # defined in ignored violations.
    'WPS203': 0,  # defined in ignored violations.
    'WPS204': 0,  # defined in ignored violations.

    'WPS210': 1,
    'WPS211': 1,
    'WPS212': 1,
    'WPS213': 1,
    'WPS214': 1,
    'WPS215': 1,
    'WPS216': 0,  # defined in version specific table.
    'WPS217': 1,
    'WPS218': 1,
    'WPS219': 1,
    'WPS220': 1,
    'WPS221': 2,
    'WPS222': 1,
    'WPS223': 1,
    'WPS224': 0,  # defined in version specific table.
    'WPS225': 1,
    'WPS226': 0,  # defined in ignored violations.
    'WPS227': 1,
    'WPS228': 1,
    'WPS229': 1,
    'WPS230': 1,
    'WPS231': 1,
    'WPS232': 0,  # logically unacceptable.
    'WPS233': 1,
    'WPS234': 1,
    'WPS235': 1,

    'WPS300': 1,
    'WPS301': 1,
    'WPS302': 1,
    'WPS303': 1,
    'WPS304': 1,
    'WPS305': 1,
    'WPS306': 2,
    'WPS307': 0,  # defined in version specific table.
    'WPS308': 1,
    'WPS309': 1,
    'WPS310': 4,
    'WPS311': 1,
    'WPS312': 1,
    'WPS313': 1,
    'WPS314': 1,
    'WPS315': 1,
    'WPS316': 1,
    'WPS317': 1,
    'WPS318': 3,
    'WPS319': 2,
    'WPS320': 2,
    'WPS321': 1,
    'WPS322': 1,
    'WPS323': 1,
    'WPS324': 1,
    'WPS325': 1,
    'WPS326': 1,
    'WPS327': 1,
    'WPS328': 2,
    'WPS329': 1,
    'WPS330': 1,
    'WPS331': 1,
    'WPS332': 0,  # defined in version specific table.
    'WPS333': 1,
    'WPS334': 1,
    'WPS335': 1,
    'WPS336': 1,
    'WPS337': 1,
    'WPS338': 1,
    'WPS339': 1,
    'WPS340': 1,
    'WPS341': 1,
    'WPS342': 1,
    'WPS343': 1,
    'WPS344': 1,
    'WPS345': 1,
    'WPS346': 1,
    'WPS347': 1,
    'WPS348': 1,
    'WPS349': 1,
    'WPS350': 1,
    'WPS351': 1,
    'WPS352': 1,
    'WPS353': 1,
    'WPS354': 1,
    'WPS355': 1,
    'WPS356': 1,
    'WPS357': 0,  # logically unacceptable.

    'WPS400': 0,  # defined in ignored violations.
    'WPS401': 0,  # logically unacceptable.
    'WPS402': 0,  # defined in ignored violations.
    'WPS403': 0,  # logically unacceptable.
    'WPS404': 1,
    'WPS405': 1,
    'WPS406': 1,
    'WPS407': 1,
    'WPS408': 1,
    'WPS409': 1,
    'WPS410': 1,
    'WPS411': 0,  # logically unacceptable.
    'WPS412': 0,  # logically unacceptable.
    'WPS413': 1,
    'WPS414': 1,
    'WPS415': 1,
    'WPS416': 0,  # defined in version specific table.
    'WPS417': 1,
    'WPS418': 1,
    'WPS419': 1,
    'WPS420': 2,
    'WPS421': 1,
    'WPS422': 1,
    'WPS423': 1,
    'WPS424': 1,
    'WPS425': 1,
    'WPS426': 1,
    'WPS427': 1,
    'WPS428': 2,
    'WPS429': 1,
    'WPS430': 1,
    'WPS431': 2,
    'WPS432': 2,
    'WPS433': 1,
    'WPS434': 1,
    'WPS435': 1,
    'WPS436': 1,
    'WPS437': 1,
    'WPS438': 4,
    'WPS439': 1,
    'WPS440': 1,
    'WPS441': 1,
    'WPS442': 2,
    'WPS443': 1,
    'WPS444': 1,
    'WPS445': 1,
    'WPS446': 1,
    'WPS447': 1,
    'WPS448': 1,
    'WPS449': 1,
    'WPS450': 1,
    'WPS451': 0,  # defined in version specific table.
<<<<<<< HEAD
    'WPS452': 2,
=======
    'WPS452': 1,  # also defined in version specific table.
>>>>>>> 145a77a7

    'WPS500': 1,
    'WPS501': 1,
    'WPS502': 2,
    'WPS503': 1,
    'WPS504': 1,
    'WPS505': 1,
    'WPS506': 1,
    'WPS507': 1,
    'WPS508': 1,
    'WPS509': 1,
    'WPS510': 1,
    'WPS511': 1,
    'WPS512': 1,
    'WPS513': 1,
    'WPS514': 1,
    'WPS515': 1,
    'WPS516': 1,
    'WPS517': 2,
    'WPS518': 1,
    'WPS519': 1,
    'WPS520': 1,
    'WPS521': 1,
    'WPS522': 1,
    'WPS523': 1,
    'WPS524': 1,
    'WPS525': 2,
    'WPS526': 1,
    'WPS527': 1,
    'WPS528': 1,
    'WPS529': 1,
    'WPS530': 1,

    'WPS600': 1,
    'WPS601': 1,
    'WPS602': 0,  # defined in version specific table.
    'WPS603': 1,
    'WPS604': 2,
    'WPS605': 1,
    'WPS606': 1,
    'WPS607': 1,
    'WPS608': 1,
    'WPS609': 1,
    'WPS610': 1,
    'WPS611': 1,
    'WPS612': 1,
    'WPS613': 1,
})

# Violations which may be tweaked by `i_control_code` option:
SHOULD_BE_RAISED_NO_CONTROL = types.MappingProxyType({
    'WPS113': 0,

    'WPS412': 0,
    'WPS413': 0,
})


def _assert_errors_count_in_output(
    output,
    errors,
    all_violations,
    total=True,
):
    found_errors = Counter(
        (match.group(0) for match in ERROR_PATTERN.finditer(output)),
    )

    if total:
        for violation in all_violations:
            key = 'WPS{0}'.format(str(violation.code).zfill(3))
            assert key in errors, 'Unlisted #noqa violation'

    for found_error, found_count in found_errors.items():
        assert found_error in errors, 'Violation without a #noqa count'
        assert found_count == errors.get(found_error), found_error

    assert set(
        filter(lambda key: errors[key] != 0, errors),
    ) - found_errors.keys() == set()


def test_codes(all_violations):
    """Ensures that all violations are listed."""
    assert len(SHOULD_BE_RAISED) == len(all_violations)


@pytest.mark.parametrize(('filename', 'violations', 'total'), [
    ('noqa.py', SHOULD_BE_RAISED, True),
    pytest.param(
        'noqa_pre38.py',
        VERSION_SPECIFIC,
        0,
        marks=pytest.mark.skipif(PY38, reason='ast changes on 3.8'),
    ),
    pytest.param(
        'noqa38.py',
        VERSION_SPECIFIC,
        0,
        marks=pytest.mark.skipif(not PY38, reason='ast changes on 3.8'),
    ),
])
def test_noqa_fixture_disabled(
    absolute_path,
    all_violations,
    filename,
    violations,
    total,
):
    """End-to-End test to check that all violations are present."""
    process = subprocess.Popen(
        [
            'flake8',
            '--ignore',
            ','.join(IGNORED_VIOLATIONS),
            '--disable-noqa',
            '--isolated',
            '--select',
            'WPS',
            absolute_path('fixtures', 'noqa', filename),
        ],
        stdout=subprocess.PIPE,
        stderr=subprocess.PIPE,
        universal_newlines=True,
        encoding='utf8',
    )
    stdout, _ = process.communicate()

    _assert_errors_count_in_output(stdout, violations, all_violations, total)


def test_noqa_fixture_disabled_no_control(
    absolute_path,
    all_controlled_violations,
):
    """End-to-End test to check rules controlled by `i_control_code` option."""
    process = subprocess.Popen(
        [
            'flake8',
            '--i-dont-control-code',
            '--disable-noqa',
            '--isolated',
            '--select',
            'WPS',
            absolute_path('fixtures', 'noqa', 'noqa_controlled.py'),
        ],
        stdout=subprocess.PIPE,
        stderr=subprocess.PIPE,
        universal_newlines=True,
        encoding='utf8',
    )
    stdout, _ = process.communicate()

    _assert_errors_count_in_output(
        stdout,
        SHOULD_BE_RAISED_NO_CONTROL,
        all_controlled_violations,
    )
    assert len(SHOULD_BE_RAISED_NO_CONTROL) == len(all_controlled_violations)


def test_noqa_fixture(absolute_path):
    """End-to-End test to check that `noqa` works."""
    process = subprocess.Popen(
        [
            'flake8',
            '--ignore',
            ','.join(IGNORED_VIOLATIONS),
            '--isolated',
            '--select',
            'WPS',
            absolute_path('fixtures', 'noqa', 'noqa.py'),
        ],
        stdout=subprocess.PIPE,
        stderr=subprocess.PIPE,
        universal_newlines=True,
        encoding='utf8',
    )
    stdout, _ = process.communicate()

    assert stdout.count('WPS') == 0


def test_noqa_fixture_without_ignore(absolute_path):
    """End-to-End test to check that `noqa` works without ignores."""
    process = subprocess.Popen(
        [
            'flake8',
            '--isolated',
            '--select',
            'WPS',
            absolute_path('fixtures', 'noqa', 'noqa.py'),
        ],
        stdout=subprocess.PIPE,
        stderr=subprocess.PIPE,
        universal_newlines=True,
        encoding='utf8',
    )
    stdout, _ = process.communicate()

    for violation in IGNORED_VIOLATIONS:
        assert stdout.count(violation) > 0


def test_noqa_fixture_diff(absolute_path, all_violations):
    """Ensures that our linter works in ``diff`` mode."""
    process = subprocess.Popen(
        [
            'diff',
            '-uN',  # is required to ignore missing files
            'missing_file',  # is required to transform file to diff
            absolute_path('fixtures', 'noqa', 'noqa.py'),
        ],
        stdout=subprocess.PIPE,
        stderr=subprocess.PIPE,
        universal_newlines=True,
        encoding='utf8',
    )

    output = subprocess.check_output(
        [
            'flake8',
            '--ignore',
            ','.join(IGNORED_VIOLATIONS),
            '--disable-noqa',
            '--isolated',
            '--diff',  # is required to test diffs! ;)
            '--exit-zero',  # to allow failures
        ],
        stdin=process.stdout,
        stderr=subprocess.PIPE,
        universal_newlines=True,
        encoding='utf8',
    )
    process.communicate()

    _assert_errors_count_in_output(output, SHOULD_BE_RAISED, all_violations)<|MERGE_RESOLUTION|>--- conflicted
+++ resolved
@@ -218,11 +218,8 @@
     'WPS449': 1,
     'WPS450': 1,
     'WPS451': 0,  # defined in version specific table.
-<<<<<<< HEAD
-    'WPS452': 2,
-=======
     'WPS452': 1,  # also defined in version specific table.
->>>>>>> 145a77a7
+    'WPS453': 2,
 
     'WPS500': 1,
     'WPS501': 1,
