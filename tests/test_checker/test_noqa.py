--- conflicted
+++ resolved
@@ -223,15 +223,12 @@
     'WPS450': 1,
     'WPS451': 0,  # defined in version specific table.
     'WPS452': 1,  # also defined in version specific table.
-<<<<<<< HEAD
-    'WPS453': 1,
-=======
     'WPS453': 0,
     'WPS454': 1,
     'WPS455': 1,
     'WPS456': 1,
     'WPS457': 1,
->>>>>>> 1e6f9a3e
+    'WPS458': 1,
 
     'WPS500': 1,
     'WPS501': 1,
