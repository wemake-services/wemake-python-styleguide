--- conflicted
+++ resolved
@@ -227,14 +227,12 @@
     'WPS452': 1,  # also defined in version specific table.
     'WPS453': 0,
     'WPS454': 1,
-<<<<<<< HEAD
-=======
     'WPS455': 1,
     'WPS456': 1,
     'WPS457': 1,
     'WPS458': 1,
     'WPS459': 1,
->>>>>>> d95c9dff
+    'WPS460': 1,
 
     'WPS500': 1,
     'WPS501': 1,
