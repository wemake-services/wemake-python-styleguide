"""
Integration tests definition.

These are integration tests for several things:

1. that violation is active and enabled
2. that violation is raised for the bad code
3. that line number where violation is raised is correct
4. that `noqa` works

Docs: https://wemake-python-stylegui.de/en/latest/pages/api/contributing.html
"""

import re
import subprocess
import types
from collections import Counter

import pytest

from wemake_python_styleguide.compat.constants import PY38

#: Used to find violations' codes in output.
ERROR_PATTERN = re.compile(r'(WPS\d{3})')

#: List of ignored violations that we do not cover with `noqa` comments.
IGNORED_VIOLATIONS = (
    'WPS201',  # it is a module level violation
    'WPS202',  # since our test case is complex, that's fine
    'WPS203',  # it is a module level violation
    'WPS204',  # our tests have a lot of overused expressions
    'WPS226',  # we have a lot of ugly strings inside

    'WPS400',  # it is a module level violation
    'WPS402',  # we obviously use a lot of `noqa` comments
)

#: Number and count of violations that would be raised.
VERSION_SPECIFIC = types.MappingProxyType({
    'WPS216': 1,
    'WPS224': 1,

    'WPS307': 1,
    'WPS332': 0,  # TODO: pyflakes fails at `:=` at the moment

    'WPS416': int(not PY38),  # only works for `< python3.8`
    'WPS451': int(PY38),  # only works for `>= python3.8`
    'WPS452': int(PY38),  # only works for `>= python3.8`

    'WPS602': 2,
})

#: Number and count of violations that would be raised.
SHOULD_BE_RAISED = types.MappingProxyType({
    'WPS000': 0,  # logically unacceptable.

    'WPS100': 0,  # logically unacceptable.
    'WPS101': 0,  # logically unacceptable.
    'WPS102': 0,  # logically unacceptable.
    'WPS110': 4,
    'WPS111': 1,
    'WPS112': 1,
    'WPS113': 1,
    'WPS114': 1,
    'WPS115': 1,
    'WPS116': 1,
    'WPS117': 1,
    'WPS118': 1,
    'WPS119': 1,
    'WPS120': 1,
    'WPS121': 1,
    'WPS122': 1,
    'WPS123': 1,
    'WPS124': 1,
    'WPS125': 1,

    'WPS200': 0,  # logically unacceptable.
    'WPS201': 0,  # defined in ignored violations.
    'WPS202': 0,  # defined in ignored violations.
    'WPS203': 0,  # defined in ignored violations.
    'WPS204': 0,  # defined in ignored violations.

    'WPS210': 1,
    'WPS211': 1,
    'WPS212': 1,
    'WPS213': 1,
    'WPS214': 1,
    'WPS215': 1,
    'WPS216': 0,  # defined in version specific table.
    'WPS217': 1,
    'WPS218': 1,
    'WPS219': 1,
    'WPS220': 1,
    'WPS221': 2,
    'WPS222': 1,
    'WPS223': 1,
    'WPS224': 0,  # defined in version specific table.
    'WPS225': 1,
    'WPS226': 0,  # defined in ignored violations.
    'WPS227': 1,
    'WPS228': 1,
    'WPS229': 1,
    'WPS230': 1,
    'WPS231': 1,
    'WPS232': 0,  # logically unacceptable.
    'WPS233': 1,
    'WPS234': 1,
    'WPS235': 1,
    'WPS236': 1,

    'WPS300': 1,
    'WPS301': 1,
    'WPS302': 1,
    'WPS303': 1,
    'WPS304': 1,
    'WPS305': 1,
    'WPS306': 2,
    'WPS307': 0,  # defined in version specific table.
    'WPS308': 1,
    'WPS309': 1,
    'WPS310': 4,
    'WPS311': 1,
    'WPS312': 1,
    'WPS313': 1,
    'WPS314': 1,
    'WPS315': 1,
    'WPS316': 1,
    'WPS317': 1,
    'WPS318': 3,
    'WPS319': 2,
    'WPS320': 2,
    'WPS321': 1,
    'WPS322': 1,
    'WPS323': 1,
    'WPS324': 1,
    'WPS325': 1,
    'WPS326': 1,
    'WPS327': 1,
    'WPS328': 2,
    'WPS329': 1,
    'WPS330': 1,
    'WPS331': 1,
    'WPS332': 0,  # defined in version specific table.
    'WPS333': 1,
    'WPS334': 1,
    'WPS335': 1,
    'WPS336': 1,
    'WPS337': 1,
    'WPS338': 1,
    'WPS339': 1,
    'WPS340': 1,
    'WPS341': 1,
    'WPS342': 1,
    'WPS343': 1,
    'WPS344': 1,
    'WPS345': 1,
    'WPS346': 1,
    'WPS347': 1,
    'WPS348': 1,
    'WPS349': 1,
    'WPS350': 1,
    'WPS351': 1,
    'WPS352': 1,
    'WPS353': 1,
    'WPS354': 1,
    'WPS355': 1,
    'WPS356': 1,
    'WPS357': 0,  # logically unacceptable.
    'WPS358': 1,
<<<<<<< HEAD
=======
    'WPS359': 1,
>>>>>>> 34b90047

    'WPS400': 0,  # defined in ignored violations.
    'WPS401': 0,  # logically unacceptable.
    'WPS402': 0,  # defined in ignored violations.
    'WPS403': 0,  # logically unacceptable.
    'WPS404': 1,
    'WPS405': 1,
    'WPS406': 1,
    'WPS407': 1,
    'WPS408': 1,
    'WPS409': 1,
    'WPS410': 1,
    'WPS411': 0,  # logically unacceptable.
    'WPS412': 0,  # logically unacceptable.
    'WPS413': 1,
    'WPS414': 1,
    'WPS415': 1,
    'WPS416': 0,  # defined in version specific table.
    'WPS417': 1,
    'WPS418': 1,
    'WPS419': 1,
    'WPS420': 2,
    'WPS421': 1,
    'WPS422': 1,
    'WPS423': 1,
    'WPS424': 1,
    'WPS425': 1,
    'WPS426': 1,
    'WPS427': 1,
    'WPS428': 2,
    'WPS429': 1,
    'WPS430': 1,
    'WPS431': 2,
    'WPS432': 2,
    'WPS433': 1,
    'WPS434': 1,
    'WPS435': 1,
    'WPS436': 1,
    'WPS437': 1,
    'WPS438': 4,
    'WPS439': 1,
    'WPS440': 1,
    'WPS441': 1,
    'WPS442': 2,
    'WPS443': 1,
    'WPS444': 1,
    'WPS445': 1,
    'WPS446': 1,
    'WPS447': 1,
    'WPS448': 1,
    'WPS449': 1,
    'WPS450': 1,
    'WPS451': 0,  # defined in version specific table.
    'WPS452': 1,  # also defined in version specific table.
    'WPS453': 0,
    'WPS454': 1,
    'WPS455': 1,
    'WPS456': 1,
    'WPS457': 1,

    'WPS500': 1,
    'WPS501': 1,
    'WPS502': 2,
    'WPS503': 1,
    'WPS504': 1,
    'WPS505': 1,
    'WPS506': 1,
    'WPS507': 1,
    'WPS508': 1,
    'WPS509': 1,
    'WPS510': 1,
    'WPS511': 1,
    'WPS512': 1,
    'WPS513': 1,
    'WPS514': 1,
    'WPS515': 1,
    'WPS516': 1,
    'WPS517': 2,
    'WPS518': 1,
    'WPS519': 1,
    'WPS520': 1,
    'WPS521': 1,
    'WPS522': 1,
    'WPS523': 1,
    'WPS524': 1,
    'WPS525': 2,
    'WPS526': 1,
    'WPS527': 1,
    'WPS528': 1,
    'WPS529': 1,
    'WPS530': 1,
    'WPS531': 1,

    'WPS600': 1,
    'WPS601': 1,
    'WPS602': 0,  # defined in version specific table.
    'WPS603': 1,
    'WPS604': 2,
    'WPS605': 1,
    'WPS606': 1,
    'WPS607': 1,
    'WPS608': 1,
    'WPS609': 1,
    'WPS610': 1,
    'WPS611': 1,
    'WPS612': 1,
    'WPS613': 1,
    'WPS614': 1,
})

# Violations which may be tweaked by `i_control_code` option:
SHOULD_BE_RAISED_NO_CONTROL = types.MappingProxyType({
    'WPS113': 0,

    'WPS412': 0,
    'WPS413': 0,
})


def _assert_errors_count_in_output(
    output,
    errors,
    all_violations,
    total=True,
):
    found_errors = Counter(
        (match.group(0) for match in ERROR_PATTERN.finditer(output)),
    )

    if total:
        for violation in all_violations:
            key = 'WPS{0}'.format(str(violation.code).zfill(3))
            assert key in errors, 'Unlisted #noqa violation'

    for found_error, found_count in found_errors.items():
        assert found_error in errors, 'Violation without a #noqa count'
        assert found_count == errors.get(found_error), found_error

    assert set(
        filter(lambda key: errors[key] != 0, errors),
    ) - found_errors.keys() == set()


def test_codes(all_violations):
    """Ensures that all violations are listed."""
    assert len(SHOULD_BE_RAISED) == len(all_violations)


@pytest.mark.parametrize(('filename', 'violations', 'total'), [
    ('noqa.py', SHOULD_BE_RAISED, True),
    pytest.param(
        'noqa_pre38.py',
        VERSION_SPECIFIC,
        0,
        marks=pytest.mark.skipif(PY38, reason='ast changes on 3.8'),
    ),
    pytest.param(
        'noqa38.py',
        VERSION_SPECIFIC,
        0,
        marks=pytest.mark.skipif(not PY38, reason='ast changes on 3.8'),
    ),
])
def test_noqa_fixture_disabled(
    absolute_path,
    all_violations,
    filename,
    violations,
    total,
):
    """End-to-End test to check that all violations are present."""
    process = subprocess.Popen(
        [
            'flake8',
            '--ignore',
            ','.join(IGNORED_VIOLATIONS),
            '--disable-noqa',
            '--isolated',
            '--select',
            'WPS',
            absolute_path('fixtures', 'noqa', filename),
        ],
        stdout=subprocess.PIPE,
        stderr=subprocess.PIPE,
        universal_newlines=True,
        encoding='utf8',
    )
    stdout, _ = process.communicate()

    _assert_errors_count_in_output(stdout, violations, all_violations, total)


def test_noqa_fixture_disabled_no_control(
    absolute_path,
    all_controlled_violations,
):
    """End-to-End test to check rules controlled by `i_control_code` option."""
    process = subprocess.Popen(
        [
            'flake8',
            '--i-dont-control-code',
            '--disable-noqa',
            '--isolated',
            '--select',
            'WPS',
            absolute_path('fixtures', 'noqa', 'noqa_controlled.py'),
        ],
        stdout=subprocess.PIPE,
        stderr=subprocess.PIPE,
        universal_newlines=True,
        encoding='utf8',
    )
    stdout, _ = process.communicate()

    _assert_errors_count_in_output(
        stdout,
        SHOULD_BE_RAISED_NO_CONTROL,
        all_controlled_violations,
    )
    assert len(SHOULD_BE_RAISED_NO_CONTROL) == len(all_controlled_violations)


def test_noqa_fixture(absolute_path):
    """End-to-End test to check that `noqa` works."""
    process = subprocess.Popen(
        [
            'flake8',
            '--ignore',
            ','.join(IGNORED_VIOLATIONS),
            '--isolated',
            '--select',
            'WPS',
            absolute_path('fixtures', 'noqa', 'noqa.py'),
        ],
        stdout=subprocess.PIPE,
        stderr=subprocess.PIPE,
        universal_newlines=True,
        encoding='utf8',
    )
    stdout, _ = process.communicate()

    assert stdout.count('WPS') == 0


def test_noqa_fixture_without_ignore(absolute_path):
    """End-to-End test to check that `noqa` works without ignores."""
    process = subprocess.Popen(
        [
            'flake8',
            '--isolated',
            '--select',
            'WPS',
            absolute_path('fixtures', 'noqa', 'noqa.py'),
        ],
        stdout=subprocess.PIPE,
        stderr=subprocess.PIPE,
        universal_newlines=True,
        encoding='utf8',
    )
    stdout, _ = process.communicate()

    for violation in IGNORED_VIOLATIONS:
        assert stdout.count(violation) > 0


def test_noqa_fixture_diff(absolute_path, all_violations):
    """Ensures that our linter works in ``diff`` mode."""
    process = subprocess.Popen(
        [
            'diff',
            '-uN',  # is required to ignore missing files
            'missing_file',  # is required to transform file to diff
            absolute_path('fixtures', 'noqa', 'noqa.py'),
        ],
        stdout=subprocess.PIPE,
        stderr=subprocess.PIPE,
        universal_newlines=True,
        encoding='utf8',
    )

    output = subprocess.check_output(
        [
            'flake8',
            '--ignore',
            ','.join(IGNORED_VIOLATIONS),
            '--disable-noqa',
            '--isolated',
            '--diff',  # is required to test diffs! ;)
            '--exit-zero',  # to allow failures
        ],
        stdin=process.stdout,
        stderr=subprocess.PIPE,
        universal_newlines=True,
        encoding='utf8',
    )
    process.communicate()

    _assert_errors_count_in_output(output, SHOULD_BE_RAISED, all_violations)<|MERGE_RESOLUTION|>--- conflicted
+++ resolved
@@ -167,10 +167,8 @@
     'WPS356': 1,
     'WPS357': 0,  # logically unacceptable.
     'WPS358': 1,
-<<<<<<< HEAD
-=======
     'WPS359': 1,
->>>>>>> 34b90047
+    'WPS360': 1,
 
     'WPS400': 0,  # defined in ignored violations.
     'WPS401': 0,  # logically unacceptable.
