# -*- coding: utf-8 -*-

"""
Integration tests definition.

These are integration tests for several things:

1. that violation is active and enabled
2. that violation is raised for the bad code
3. that line number where violation is raised is correct
4. that `noqa` works

Docs: https://wemake-python-stylegui.de/en/latest/pages/api/contributing.html
"""

import re
import subprocess
import types
from collections import Counter

ERROR_PATTERN = re.compile(r'(WPS\d{3})')
IGNORED_VIOLATIONS = (
    'WPS202',  # since our test case is complex, that's fine
    'WPS204',  # our tests have a lot of overused expressions
    'WPS226',  # we have a lot of ugly strings inside,
    'WPS402',  # since we obviously use a lot of `noqa` comments
)

SHOULD_BE_RAISED = types.MappingProxyType({
    'WPS100': 0,
    'WPS101': 0,
    'WPS102': 0,
    'WPS110': 3,
    'WPS111': 1,
    'WPS112': 1,
    'WPS113': 1,
    'WPS114': 1,
    'WPS115': 1,
    'WPS116': 1,
    'WPS117': 1,
    'WPS118': 1,
    'WPS119': 1,
    'WPS120': 1,
    'WPS121': 1,
    'WPS122': 1,
    'WPS123': 1,

    'WPS200': 0,
    'WPS201': 0,
    'WPS202': 0,
    'WPS203': 0,
    'WPS204': 0,

    'WPS210': 1,
    'WPS211': 1,
    'WPS212': 1,
    'WPS213': 1,
    'WPS214': 0,
    'WPS215': 1,
    'WPS216': 0,
    'WPS217': 1,
    'WPS218': 1,
    'WPS219': 1,
    'WPS220': 1,
    'WPS221': 2,
    'WPS222': 1,
    'WPS223': 1,
    'WPS224': 1,
    'WPS225': 1,
    'WPS226': 0,
    'WPS227': 1,
    'WPS228': 1,
    'WPS229': 1,
    'WPS230': 1,

    'WPS300': 1,
    'WPS301': 1,
    'WPS302': 1,
    'WPS303': 1,
    'WPS304': 1,
    'WPS305': 1,
    'WPS306': 2,
    'WPS307': 1,
    'WPS308': 1,
    'WPS309': 1,
    'WPS310': 4,
    'WPS311': 1,
    'WPS312': 1,
    'WPS313': 1,
    'WPS314': 1,
    'WPS315': 1,
    'WPS316': 0,
    'WPS317': 1,
    'WPS318': 3,
    'WPS319': 2,
    'WPS320': 2,
    'WPS321': 1,
    'WPS322': 1,
    'WPS323': 0,
    'WPS324': 1,
    'WPS325': 1,
    'WPS326': 1,
    'WPS327': 1,
    'WPS328': 2,
    'WPS329': 1,
    'WPS330': 1,
    'WPS331': 1,
    'WPS332': 1,
    'WPS333': 1,
    'WPS334': 1,
    'WPS335': 1,
    'WPS336': 1,
    'WPS337': 1,
    'WPS338': 1,
    'WPS339': 1,
    'WPS340': 1,
    'WPS341': 1,
    'WPS342': 1,
    'WPS343': 1,
    'WPS344': 1,
    'WPS345': 1,
    'WPS346': 1,
    'WPS347': 3,

    'WPS400': 0,
    'WPS401': 0,
    'WPS402': 0,
    'WPS403': 0,
    'WPS404': 1,
    'WPS405': 1,
    'WPS406': 1,
    'WPS407': 1,
    'WPS408': 1,
    'WPS409': 1,
    'WPS410': 1,
    'WPS411': 0,
    'WPS412': 0,
    'WPS413': 1,
    'WPS414': 1,
    'WPS415': 1,
    'WPS416': 1,
    'WPS417': 1,
    'WPS418': 1,
    'WPS419': 1,
    'WPS420': 2,
    'WPS421': 1,
    'WPS422': 1,
    'WPS423': 1,
    'WPS424': 1,
    'WPS425': 1,
    'WPS426': 1,
    'WPS427': 1,
    'WPS428': 2,
    'WPS429': 1,
    'WPS430': 1,
    'WPS431': 2,
    'WPS432': 2,
    'WPS433': 1,
    'WPS434': 1,
    'WPS435': 1,
    'WPS436': 1,
    'WPS437': 1,
    'WPS438': 4,
    'WPS439': 1,
    'WPS440': 1,
    'WPS441': 1,
    'WPS442': 2,
    'WPS443': 1,
    'WPS444': 1,
    'WPS445': 1,
    'WPS446': 1,
<<<<<<< HEAD
=======
    'WPS447': 1,
>>>>>>> 803921d8

    'WPS500': 1,
    'WPS501': 1,
    'WPS502': 2,
    'WPS503': 1,
    'WPS504': 1,
    'WPS505': 1,
    'WPS506': 1,
    'WPS507': 1,
    'WPS508': 1,
    'WPS509': 1,
    'WPS510': 1,
    'WPS511': 1,
    'WPS512': 1,
    'WPS513': 1,
    'WPS514': 1,
    'WPS515': 1,
    'WPS516': 1,
    'WPS517': 2,
    'WPS518': 1,
    'WPS519': 1,
    'WPS520': 1,
    'WPS521': 1,

    'WPS600': 1,
    'WPS601': 1,
    'WPS602': 2,
    'WPS603': 1,
    'WPS604': 2,
    'WPS605': 1,
    'WPS606': 1,
    'WPS607': 1,
    'WPS608': 1,
    'WPS609': 1,
    'WPS610': 1,
    'WPS611': 1,
    'WPS612': 1,

    'WPS701': 2,
    'WPS702': 2,
})


def _assert_errors_count_in_output(output, errors, all_violations):
    found_errors = Counter(
        (match.group(0) for match in ERROR_PATTERN.finditer(output)),
    )
    for violation in all_violations:
        key = 'WPS{0}'.format(str(violation.code).zfill(3))
        assert key in errors, 'Unlisted #noqa violation'

    for found_error, found_count in found_errors.items():
        assert found_error in errors, 'Violation without a #noqa count'
        assert found_count == errors.get(found_error)

    assert set(
        filter(lambda key: errors[key] != 0, errors),
    ) - found_errors.keys() == set()


def test_noqa_fixture_disabled(absolute_path, all_violations):
    """End-to-End test to check that all violations are present."""
    process = subprocess.Popen(
        [
            'flake8',
            '--ignore',
            ','.join(IGNORED_VIOLATIONS),
            '--disable-noqa',
            '--isolated',
            '--select',
            'WPS',
            absolute_path('fixtures', 'noqa.py'),
        ],
        stdout=subprocess.PIPE,
        stderr=subprocess.PIPE,
        universal_newlines=True,
        encoding='utf8',
    )
    stdout, _ = process.communicate()

    _assert_errors_count_in_output(stdout, SHOULD_BE_RAISED, all_violations)
    assert len(SHOULD_BE_RAISED) == len(all_violations)


def test_noqa_fixture(absolute_path):
    """End-to-End test to check that `noqa` works."""
    process = subprocess.Popen(
        [
            'flake8',
            '--ignore',
            ','.join(IGNORED_VIOLATIONS),
            '--isolated',
            '--select',
            'WPS',
            absolute_path('fixtures', 'noqa.py'),
        ],
        stdout=subprocess.PIPE,
        stderr=subprocess.PIPE,
        universal_newlines=True,
        encoding='utf8',
    )
    stdout, _ = process.communicate()

    assert stdout.count('WPS') == 0


def test_noqa_fixture_without_ignore(absolute_path):
    """End-to-End test to check that `noqa` works without ignores."""
    process = subprocess.Popen(
        [
            'flake8',
            '--isolated',
            '--select',
            'WPS',
            absolute_path('fixtures', 'noqa.py'),
        ],
        stdout=subprocess.PIPE,
        stderr=subprocess.PIPE,
        universal_newlines=True,
        encoding='utf8',
    )
    stdout, _ = process.communicate()

    for violation in IGNORED_VIOLATIONS:
        assert stdout.count(violation) > 0


def test_noqa_fixture_diff(absolute_path, all_violations):
    """Ensures that our linter works in ``diff`` mode."""
    process = subprocess.Popen(
        [
            'diff',
            '-uN',  # is required to ignore missing files
            'missing_file',  # is required to transform file to diff
            absolute_path('fixtures', 'noqa.py'),
        ],
        stdout=subprocess.PIPE,
        stderr=subprocess.PIPE,
        universal_newlines=True,
        encoding='utf8',
    )

    output = subprocess.check_output(
        [
            'flake8',
            '--ignore',
            ','.join(IGNORED_VIOLATIONS),
            '--disable-noqa',
            '--isolated',
            '--diff',  # is required to test diffs! ;)
            '--exit-zero',  # to allow failures
        ],
        stdin=process.stdout,
        stderr=subprocess.PIPE,
        universal_newlines=True,
        encoding='utf8',
    )
    process.communicate()

    _assert_errors_count_in_output(output, SHOULD_BE_RAISED, all_violations)<|MERGE_RESOLUTION|>--- conflicted
+++ resolved
@@ -169,10 +169,8 @@
     'WPS444': 1,
     'WPS445': 1,
     'WPS446': 1,
-<<<<<<< HEAD
-=======
     'WPS447': 1,
->>>>>>> 803921d8
+    'WPS448': 1,
 
     'WPS500': 1,
     'WPS501': 1,
@@ -220,6 +218,7 @@
     found_errors = Counter(
         (match.group(0) for match in ERROR_PATTERN.finditer(output)),
     )
+
     for violation in all_violations:
         key = 'WPS{0}'.format(str(violation.code).zfill(3))
         assert key in errors, 'Unlisted #noqa violation'
