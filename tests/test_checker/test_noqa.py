--- conflicted
+++ resolved
@@ -226,9 +226,6 @@
     'WPS451': 0,  # defined in version specific table.
     'WPS452': 1,  # also defined in version specific table.
     'WPS453': 0,
-<<<<<<< HEAD
-    'WPS454': 0,
-=======
     'WPS454': 1,
     'WPS455': 1,
     'WPS456': 1,
@@ -237,7 +234,7 @@
     'WPS459': 1,
     'WPS460': 1,
     'WPS461': 0,  # logically unacceptable.
->>>>>>> 79ec1775
+    'WPS462': 1,
 
     'WPS500': 1,
     'WPS501': 1,
