--- conflicted
+++ resolved
@@ -61,13 +61,7 @@
     fully_qualified_id='mock.Mock',
     section='mock',
 )
-<<<<<<< HEAD
-violation_string = (
-    'docstring\n\nSee at website: https://pyflak.es/WPS100'
-)
-=======
-violation_string = 'docstring\nSee at website: https://pyflak.es/WPS100'
->>>>>>> c037010e
+violation_string = 'docstring\n\nSee at website: https://pyflak.es/WPS100'
 
 
 def test_formatter():
