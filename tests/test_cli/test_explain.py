"""Integration testing of wps explain command."""

import subprocess

import pytest


<<<<<<< HEAD
def _popen_in_shell(
    args: str
) -> tuple[subprocess.Popen, str, str]:
=======
def _popen_in_shell(args: str) -> tuple[subprocess.Popen, str, str]:
>>>>>>> 2969b6c1
    """Run command in shell."""
    # shell=True is needed for subprocess.Popen to
    # locate the installed wps command.
    process = subprocess.Popen(  # noqa: S602 (insecure shell=True)
        args,
        stdout=subprocess.PIPE,
        stderr=subprocess.PIPE,
<<<<<<< HEAD
=======
        universal_newlines=True,
>>>>>>> 2969b6c1
        text=True,
        shell=True,
    )
    stdin, stdout = process.communicate()
    return process, stdin, stdout


def test_command(snapshot):
    """Test that command works and formats violations as expected."""
    process, stdout, stderr = _popen_in_shell('wps explain WPS123')
    assert process.returncode == 0, (stdout, stderr)
    assert stdout == snapshot
    assert not stderr


@pytest.mark.parametrize(
    'command',
    [
        'wps explain 10000',
        'wps explain NOT_A_CODE',
        'wps explain WPS10000',
    ],
)
def test_command_on_not_found(command, snapshot):
    """Test command works when violation code is wrong."""
    process, stdout, stderr = _popen_in_shell(command)
    assert process.returncode == 1, (stdout, stderr)
    assert not stdout
    assert stderr == snapshot


def test_no_command_specified(snapshot):
    """Test command displays error message when no subcommand provided."""
    process, stdout, stderr = _popen_in_shell('wps')
    stdout, stderr = process.communicate()
    assert process.returncode != 0, (stdout, stderr)
    assert not stdout
    assert stderr == snapshot<|MERGE_RESOLUTION|>--- conflicted
+++ resolved
@@ -5,13 +5,7 @@
 import pytest
 
 
-<<<<<<< HEAD
-def _popen_in_shell(
-    args: str
-) -> tuple[subprocess.Popen, str, str]:
-=======
 def _popen_in_shell(args: str) -> tuple[subprocess.Popen, str, str]:
->>>>>>> 2969b6c1
     """Run command in shell."""
     # shell=True is needed for subprocess.Popen to
     # locate the installed wps command.
@@ -19,10 +13,6 @@
         args,
         stdout=subprocess.PIPE,
         stderr=subprocess.PIPE,
-<<<<<<< HEAD
-=======
-        universal_newlines=True,
->>>>>>> 2969b6c1
         text=True,
         shell=True,
     )
