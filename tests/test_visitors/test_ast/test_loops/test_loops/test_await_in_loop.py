--- conflicted
+++ resolved
@@ -155,12 +155,8 @@
         list_comprehension_with_await_in_definition,
         dict_comprehension_with_await_in_definition,
         set_comprehension_with_await_in_definition,
-<<<<<<< HEAD
         gen_comprehension_with_await_in_definition,
 
-=======
-        generator_comprehension_with_await_in_definition,
->>>>>>> 22c53a96
     ],
 )
 def test_good_await_in_loop(
