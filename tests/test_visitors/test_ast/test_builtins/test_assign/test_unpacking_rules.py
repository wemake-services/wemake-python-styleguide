--- conflicted
+++ resolved
@@ -1,5 +1,6 @@
 import pytest
 
+from wemake_python_styleguide.violations.consistency import UnpackingIterableToListViolation
 from wemake_python_styleguide.violations.best_practices import (
     SingleElementDestructuringViolation,
     WrongUnpackingViolation,
@@ -9,14 +10,10 @@
 )
 
 single_assignment = '{0} = 1'
-
-<<<<<<< HEAD
 sequence_assignment1 = 'first, {0} = {1}'
 sequence_assignment2 = '{0}, second = {1}'
-=======
 tuple_assignment1 = 'first, {0} = (1, 2)'
 tuple_assignment2 = '{0}, second = (1, 2)'
->>>>>>> d95c9dff
 
 spread_assignment1 = '{0}, *second = [1, 2, 3]'
 spread_assignment2 = 'first, *{0} = [1, 2, 3]'
@@ -85,13 +82,10 @@
 
 @pytest.mark.parametrize('code', [
     single_assignment,
-<<<<<<< HEAD
     sequence_assignment1,
     sequence_assignment2,
-=======
     tuple_assignment1,
     tuple_assignment2,
->>>>>>> d95c9dff
     spread_assignment1,
     spread_assignment2,
     for_assignment,
@@ -148,13 +142,10 @@
 
 
 @pytest.mark.parametrize('code', [
-<<<<<<< HEAD
     sequence_assignment1,
     sequence_assignment2,
-=======
     tuple_assignment1,
     tuple_assignment2,
->>>>>>> d95c9dff
     spread_assignment1,
     spread_assignment2,
     for_unpacking1,
@@ -241,4 +232,8 @@
     visitor = WrongAssignmentVisitor(default_options, tree=tree)
     visitor.run()
 
-    assert_errors(visitor, [SingleElementDestructuringViolation])+    assert_errors(
+        visitor,
+        [SingleElementDestructuringViolation],
+        ignored_types=UnpackingIterableToListViolation,
+    )