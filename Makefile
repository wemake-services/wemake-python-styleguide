--- conflicted
+++ resolved
@@ -7,10 +7,7 @@
 	poetry run autopep8 -r . --diff --exclude=./tests/fixtures/** --exit-code
 	poetry run lint-imports
 	poetry run doc8 -q docs
-<<<<<<< HEAD
-=======
 	poetry run python3 scripts/check_generic_visit.py wemake_python_styleguide/visitors/ast
->>>>>>> 2901bd1e
 
 .PHONY: unit
 unit:
@@ -20,11 +17,7 @@
 package:
 	poetry run poetry check
 	poetry run pip check
-<<<<<<< HEAD
-	poetry run safety check --bare --full-report
-=======
 	poetry run safety check --full-report
->>>>>>> 2901bd1e
 
 .PHONY: test
 test: lint unit package